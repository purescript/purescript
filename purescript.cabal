name: purescript
version: 0.7.5.3
cabal-version: >=1.8
build-type: Simple
license: MIT
license-file: LICENSE
copyright: (c) 2013-15 Phil Freeman, (c) 2014-15 Gary Burgess
maintainer: Phil Freeman <paf31@cantab.net>
stability: experimental
synopsis: PureScript Programming Language Compiler
description: A small strongly, statically typed programming language with expressive types, inspired by Haskell and compiling to Javascript.
category: Language
Homepage: http://www.purescript.org/
author: Phil Freeman <paf31@cantab.net>,
        Gary Burgess <gary.burgess@gmail.com>,
        Hardy Jones <jones3.hardy@gmail.com>,
        Harry Garrood <harry@garrood.me>

tested-with: GHC==7.8

extra-source-files: examples/passing/*.purs
                  , examples/failing/*.purs
                  , tests/support/setup.js
                  , tests/support/package.json
                  , tests/support/bower.json
                  , tests/support/setup-win.cmd
                  , psci/tests/data/Sample.purs
                  , stack.yaml
                  , stack-lts-2.yaml
                  , stack-lts-3.yaml
                  , stack-nightly.yaml
                  , README.md
                  , INSTALL.md
                  , CONTRIBUTORS.md
                  , CONTRIBUTING.md

source-repository head
    type: git
    location: https://github.com/purescript/purescript.git

library
    build-depends: base >=4.6 && <5,
                   base-compat >=0.6.0,
                   lifted-base >= 0.2.3 && < 0.2.4,
                   monad-control >= 1.0.0.0 && < 1.1,
                   transformers-base >= 0.4.0 && < 0.5,
                   containers -any,
                   unordered-containers -any,
                   dlist -any,
                   directory >= 1.2,
                   filepath -any,
                   mtl >= 2.1.0 && < 2.3.0,
                   parsec -any,
                   transformers >= 0.3.0 && < 0.5,
                   transformers-compat >= 0.3.0,
                   utf8-string >= 1 && < 2,
                   pattern-arrows >= 0.0.2 && < 0.1,
                   time -any,
                   boxes >= 0.1.4 && < 0.2.0,
                   aeson >= 0.8 && < 0.11,
                   vector -any,
                   bower-json >= 0.7,
                   aeson-better-errors >= 0.8,
                   bytestring -any,
                   text -any,
                   split -any,
                   language-javascript == 0.5.*,
                   syb -any,
                   Glob >= 0.7 && < 0.8,
                   process >= 1.2.0 && < 1.4,
                   safe >= 0.3.9 && < 0.4,
                   semigroups >= 0.16.2 && < 0.19,
                   parallel >= 3.2 && < 3.3

    exposed-modules: Language.PureScript
                     Language.PureScript.AST
                     Language.PureScript.AST.Binders
                     Language.PureScript.AST.Declarations
                     Language.PureScript.AST.Operators
                     Language.PureScript.AST.SourcePos
                     Language.PureScript.AST.Traversals
                     Language.PureScript.AST.Exported
                     Language.PureScript.Bundle
                     Language.PureScript.Crash
                     Language.PureScript.Externs
                     Language.PureScript.CodeGen
                     Language.PureScript.CodeGen.JS
                     Language.PureScript.CodeGen.JS.AST
                     Language.PureScript.CodeGen.JS.Common
                     Language.PureScript.CodeGen.JS.Optimizer
                     Language.PureScript.CodeGen.JS.Optimizer.Blocks
                     Language.PureScript.CodeGen.JS.Optimizer.Common
                     Language.PureScript.CodeGen.JS.Optimizer.Inliner
                     Language.PureScript.CodeGen.JS.Optimizer.MagicDo
                     Language.PureScript.CodeGen.JS.Optimizer.TCO
                     Language.PureScript.CodeGen.JS.Optimizer.Unused
                     Language.PureScript.Constants
                     Language.PureScript.CoreFn
                     Language.PureScript.CoreFn.Ann
                     Language.PureScript.CoreFn.Binders
                     Language.PureScript.CoreFn.Desugar
                     Language.PureScript.CoreFn.Expr
                     Language.PureScript.CoreFn.Literals
                     Language.PureScript.CoreFn.Meta
                     Language.PureScript.CoreFn.Module
                     Language.PureScript.CoreFn.Traversals
                     Language.PureScript.Comments
                     Language.PureScript.Environment
                     Language.PureScript.Errors
                     Language.PureScript.Kinds
                     Language.PureScript.Linter
                     Language.PureScript.Linter.Exhaustive
                     Language.PureScript.Linter.Imports
                     Language.PureScript.Make
                     Language.PureScript.ModuleDependencies
                     Language.PureScript.Names
                     Language.PureScript.Options
                     Language.PureScript.Parser
                     Language.PureScript.Parser.Lexer
                     Language.PureScript.Parser.Common
                     Language.PureScript.Parser.Declarations
                     Language.PureScript.Parser.JS
                     Language.PureScript.Parser.Kinds
                     Language.PureScript.Parser.State
                     Language.PureScript.Parser.Types
                     Language.PureScript.Pretty
                     Language.PureScript.Pretty.Common
                     Language.PureScript.Pretty.JS
                     Language.PureScript.Pretty.Kinds
                     Language.PureScript.Pretty.Types
                     Language.PureScript.Pretty.Values
                     Language.PureScript.Renamer
                     Language.PureScript.Sugar
                     Language.PureScript.Sugar.BindingGroups
                     Language.PureScript.Sugar.CaseDeclarations
                     Language.PureScript.Sugar.DoNotation
                     Language.PureScript.Sugar.Names
                     Language.PureScript.Sugar.Names.Env
                     Language.PureScript.Sugar.Names.Imports
                     Language.PureScript.Sugar.Names.Exports
                     Language.PureScript.Sugar.ObjectWildcards
                     Language.PureScript.Sugar.Operators
                     Language.PureScript.Sugar.TypeClasses
                     Language.PureScript.Sugar.TypeClasses.Deriving
                     Language.PureScript.Sugar.TypeDeclarations
                     Language.PureScript.Traversals
                     Language.PureScript.TypeChecker
                     Language.PureScript.TypeChecker.Entailment
                     Language.PureScript.TypeChecker.Kinds
                     Language.PureScript.TypeChecker.Monad
                     Language.PureScript.TypeChecker.Rows
                     Language.PureScript.TypeChecker.Skolems
                     Language.PureScript.TypeChecker.Subsumption
                     Language.PureScript.TypeChecker.Synonyms
                     Language.PureScript.TypeChecker.Types
                     Language.PureScript.TypeChecker.Unify
                     Language.PureScript.TypeClassDictionaries
                     Language.PureScript.Types

                     Language.PureScript.Docs
                     Language.PureScript.Docs.Convert
                     Language.PureScript.Docs.Render
                     Language.PureScript.Docs.Types
                     Language.PureScript.Docs.RenderedCode
                     Language.PureScript.Docs.RenderedCode.Types
                     Language.PureScript.Docs.RenderedCode.Render
                     Language.PureScript.Docs.AsMarkdown
                     Language.PureScript.Docs.ParseAndDesugar
                     Language.PureScript.Docs.Utils.MonoidExtras

                     Language.PureScript.Publish
                     Language.PureScript.Publish.Utils
                     Language.PureScript.Publish.ErrorsWarnings
                     Language.PureScript.Publish.BoxesHelpers

                     Control.Monad.Logger
                     Control.Monad.Unify
                     Control.Monad.Supply
                     Control.Monad.Supply.Class

                     System.IO.UTF8
    exposed: True
    buildable: True
    hs-source-dirs: src
    other-modules: Paths_purescript
    ghc-options: -Wall -O2

executable psc
    build-depends: base >=4 && <5, containers -any, directory -any, filepath -any,
                   mtl -any, optparse-applicative >= 0.10.0, parsec -any, purescript -any,
                   time -any, transformers -any, transformers-compat -any, Glob >= 0.7 && < 0.8
    main-is: Main.hs
    buildable: True
    hs-source-dirs: psc
    ghc-options: -Wall -O2 -fno-warn-unused-do-bind -threaded -rtsopts "-with-rtsopts=-N"

executable psci
    build-depends: base >=4 && <5, containers -any, directory -any, filepath -any,
                   mtl -any, optparse-applicative >= 0.10.0, parsec -any,
                   haskeline >= 0.7.0.0, purescript -any, transformers -any,
<<<<<<< HEAD
                   transformers-compat -any, process -any, time -any, Glob -any,
                   boxes >= 0.1.4 && < 0.2.0
=======
                   transformers-compat -any, process -any, time -any, Glob -any, base-compat >=0.6.0
>>>>>>> 648591f4

    main-is: Main.hs
    buildable: True
    hs-source-dirs: psci psci/main
    other-modules: Types
                   Parser
                   Directive
                   Completion
                   PSCi
                   IO
    ghc-options: -Wall -O2

executable psc-docs
    build-depends: base >=4 && <5, purescript -any,
                   optparse-applicative >= 0.10.0, process -any, mtl -any,
                   split -any, ansi-wl-pprint -any, directory -any,
                   filepath -any, Glob -any
    main-is: Main.hs
    buildable: True
    hs-source-dirs: psc-docs
    other-modules: Ctags
                   Etags
                   Tags
    ghc-options: -Wall -O2

executable psc-publish
    build-depends: base >=4 && <5, purescript -any, bytestring -any, aeson -any, optparse-applicative -any
    main-is: Main.hs
    buildable: True
    hs-source-dirs: psc-publish
    ghc-options: -Wall -O2

executable psc-hierarchy
    build-depends: base >=4 && <5, purescript -any, optparse-applicative >= 0.10.0,
                   process -any, mtl -any, parsec -any, filepath -any, directory -any,
                   Glob -any
    main-is: Main.hs
    buildable: True
    hs-source-dirs: hierarchy
    other-modules:
    ghc-options: -Wall -O2

executable psc-bundle
  main-is:             Main.hs
  other-modules:
  other-extensions:
  build-depends:       base >=4 && <5,
                       purescript -any,
                       filepath -any,
                       directory -any,
                       mtl -any,
                       transformers -any,
                       transformers-compat -any,
                       optparse-applicative >= 0.10.0,
                       Glob -any
  ghc-options:         -Wall -O2
  hs-source-dirs:      psc-bundle

test-suite tests
    build-depends: base >=4 && <5, containers -any, directory -any,
                   filepath -any, mtl -any, parsec -any, purescript -any,
                   transformers -any, process -any, transformers-compat -any, time -any,
                   Glob -any, base-compat >=0.6.0
    type: exitcode-stdio-1.0
    main-is: Main.hs
    other-modules: TestsSetup
    buildable: True
    hs-source-dirs: tests tests/common

test-suite psci-tests
    build-depends: base >=4 && <5, containers -any, directory -any, filepath -any,
                   mtl -any, optparse-applicative >= 0.10.0, parsec -any,
                   haskeline >= 0.7.0.0, purescript -any, transformers -any,
                   transformers-compat -any, process -any, HUnit -any, time -any,
<<<<<<< HEAD
                   Glob -any, boxes >= 0.1.4 && < 0.2.0
=======
                   Glob -any, base-compat >=0.6.0
>>>>>>> 648591f4
    type: exitcode-stdio-1.0
    main-is: Main.hs
    other-modules: TestsSetup
    buildable: True
    hs-source-dirs: psci psci/tests tests/common
    ghc-options: -Wall<|MERGE_RESOLUTION|>--- conflicted
+++ resolved
@@ -198,12 +198,8 @@
     build-depends: base >=4 && <5, containers -any, directory -any, filepath -any,
                    mtl -any, optparse-applicative >= 0.10.0, parsec -any,
                    haskeline >= 0.7.0.0, purescript -any, transformers -any,
-<<<<<<< HEAD
-                   transformers-compat -any, process -any, time -any, Glob -any,
+                   transformers-compat -any, process -any, time -any, Glob -any, base-compat >=0.6.0,
                    boxes >= 0.1.4 && < 0.2.0
-=======
-                   transformers-compat -any, process -any, time -any, Glob -any, base-compat >=0.6.0
->>>>>>> 648591f4
 
     main-is: Main.hs
     buildable: True
@@ -278,11 +274,7 @@
                    mtl -any, optparse-applicative >= 0.10.0, parsec -any,
                    haskeline >= 0.7.0.0, purescript -any, transformers -any,
                    transformers-compat -any, process -any, HUnit -any, time -any,
-<<<<<<< HEAD
-                   Glob -any, boxes >= 0.1.4 && < 0.2.0
-=======
-                   Glob -any, base-compat >=0.6.0
->>>>>>> 648591f4
+                   Glob -any, base-compat >=0.6.0, boxes >= 0.1.4 && < 0.2.0
     type: exitcode-stdio-1.0
     main-is: Main.hs
     other-modules: TestsSetup
