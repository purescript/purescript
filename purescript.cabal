-- This file has been generated from package.yaml by hpack version 0.17.0.
--
-- see: https://github.com/sol/hpack

name:           purescript
version:        0.11.4
cabal-version:  >= 1.10
build-type:     Simple
license:        BSD3
license-file:   LICENSE
copyright:      (c) 2013-17 Phil Freeman, (c) 2014-17 Gary Burgess
maintainer:     Phil Freeman <paf31@cantab.net>
stability:      experimental
homepage:       http://www.purescript.org/
bug-reports:    https://github.com/purescript/purescript/issues
synopsis:       PureScript Programming Language Compiler
description:    A small strongly, statically typed programming language with expressive types, inspired by Haskell and compiling to JavaScript.
category:       Language
author:         Phil Freeman <paf31@cantab.net>, Gary Burgess <gary.burgess@gmail.com>, Hardy Jones <jones3.hardy@gmail.com>, Harry Garrood <harry@garrood.me>, Christoph Hegemann <christoph.hegemann1337@gmail.com>


extra-source-files:
      app/static/index.html
      app/static/index.js
      app/static/normalize.css
      app/static/pursuit.css
      CONTRIBUTING.md
      CONTRIBUTORS.md
      examples/docs/bower.json
      examples/docs/bower_components/purescript-prelude/src/Prelude.purs
      examples/docs/resolutions.json
      examples/docs/src/Clash.purs
      examples/docs/src/Clash1.purs
      examples/docs/src/Clash1a.purs
      examples/docs/src/Clash2.purs
      examples/docs/src/Clash2a.purs
      examples/docs/src/ConstrainedArgument.purs
      examples/docs/src/DesugarLet.purs
      examples/docs/src/DocComments.purs
      examples/docs/src/DuplicateNames.purs
      examples/docs/src/Example.purs
      examples/docs/src/Example2.purs
      examples/docs/src/ExplicitTypeSignatures.purs
      examples/docs/src/ImportedTwice.purs
      examples/docs/src/ImportedTwiceA.purs
      examples/docs/src/ImportedTwiceB.purs
      examples/docs/src/MultiVirtual.purs
      examples/docs/src/MultiVirtual1.purs
      examples/docs/src/MultiVirtual2.purs
      examples/docs/src/MultiVirtual3.purs
      examples/docs/src/NewOperators.purs
      examples/docs/src/NewOperators2.purs
      examples/docs/src/NotAllCtors.purs
      examples/docs/src/ReExportedTypeClass.purs
      examples/docs/src/SolitaryTypeClassMember.purs
      examples/docs/src/SomeTypeClass.purs
      examples/docs/src/Transitive1.purs
      examples/docs/src/Transitive2.purs
      examples/docs/src/Transitive3.purs
      examples/docs/src/TypeClassWithFunDeps.purs
      examples/docs/src/TypeClassWithoutMembers.purs
      examples/docs/src/TypeClassWithoutMembersIntermediate.purs
      examples/docs/src/TypeLevelString.purs
      examples/docs/src/TypeOpAliases.purs
      examples/docs/src/UTF8.purs
      examples/docs/src/Virtual.purs
      examples/failing/1071.purs
      examples/failing/1169.purs
      examples/failing/1175.purs
      examples/failing/1310.purs
      examples/failing/1570.purs
      examples/failing/1733.purs
      examples/failing/1733/Thingy.purs
      examples/failing/1825.purs
      examples/failing/1881.purs
      examples/failing/2128-class.purs
      examples/failing/2128-instance.purs
      examples/failing/2378.purs
      examples/failing/2378/Lib.purs
      examples/failing/2379.purs
      examples/failing/2379/Lib.purs
      examples/failing/2434.purs
      examples/failing/2534.purs
      examples/failing/2542.purs
      examples/failing/2567.purs
      examples/failing/2601.purs
      examples/failing/2616.purs
      examples/failing/2806.purs
      examples/failing/365.purs
      examples/failing/438.purs
      examples/failing/881.purs
      examples/failing/AnonArgument1.purs
      examples/failing/AnonArgument2.purs
      examples/failing/AnonArgument3.purs
      examples/failing/ArgLengthMismatch.purs
      examples/failing/Arrays.purs
      examples/failing/ArrayType.purs
      examples/failing/BindInDo-2.purs
      examples/failing/BindInDo.purs
      examples/failing/CannotDeriveNewtypeForData.purs
      examples/failing/CaseBinderLengthsDiffer.purs
      examples/failing/CaseDoesNotMatchAllConstructorArgs.purs
      examples/failing/ConflictingExports.purs
      examples/failing/ConflictingExports/A.purs
      examples/failing/ConflictingExports/B.purs
      examples/failing/ConflictingImports.purs
      examples/failing/ConflictingImports/A.purs
      examples/failing/ConflictingImports/B.purs
      examples/failing/ConflictingImports2.purs
      examples/failing/ConflictingImports2/A.purs
      examples/failing/ConflictingImports2/B.purs
      examples/failing/ConflictingQualifiedImports.purs
      examples/failing/ConflictingQualifiedImports/A.purs
      examples/failing/ConflictingQualifiedImports/B.purs
      examples/failing/ConflictingQualifiedImports2.purs
      examples/failing/ConflictingQualifiedImports2/A.purs
      examples/failing/ConflictingQualifiedImports2/B.purs
      examples/failing/ConstraintFailure.purs
      examples/failing/ConstraintInference.purs
      examples/failing/DctorOperatorAliasExport.purs
      examples/failing/DeclConflictClassCtor.purs
      examples/failing/DeclConflictClassSynonym.purs
      examples/failing/DeclConflictClassType.purs
      examples/failing/DeclConflictCtorClass.purs
      examples/failing/DeclConflictCtorCtor.purs
      examples/failing/DeclConflictDuplicateCtor.purs
      examples/failing/DeclConflictSynonymClass.purs
      examples/failing/DeclConflictSynonymType.purs
      examples/failing/DeclConflictTypeClass.purs
      examples/failing/DeclConflictTypeSynonym.purs
      examples/failing/DeclConflictTypeType.purs
      examples/failing/DiffKindsSameName.purs
      examples/failing/DiffKindsSameName/LibA.purs
      examples/failing/DiffKindsSameName/LibB.purs
      examples/failing/Do.purs
      examples/failing/DoNotSuggestComposition.purs
      examples/failing/DoNotSuggestComposition2.purs
      examples/failing/DuplicateDeclarationsInLet.purs
      examples/failing/DuplicateModule.purs
      examples/failing/DuplicateModule/M1.purs
      examples/failing/DuplicateProperties.purs
      examples/failing/DuplicateTypeVars.purs
      examples/failing/Eff.purs
      examples/failing/EmptyCase.purs
      examples/failing/EmptyClass.purs
      examples/failing/EmptyDo.purs
      examples/failing/ExportConflictClass.purs
      examples/failing/ExportConflictClass/A.purs
      examples/failing/ExportConflictClass/B.purs
      examples/failing/ExportConflictCtor.purs
      examples/failing/ExportConflictCtor/A.purs
      examples/failing/ExportConflictCtor/B.purs
      examples/failing/ExportConflictType.purs
      examples/failing/ExportConflictType/A.purs
      examples/failing/ExportConflictType/B.purs
      examples/failing/ExportConflictTypeOp.purs
      examples/failing/ExportConflictTypeOp/A.purs
      examples/failing/ExportConflictTypeOp/B.purs
      examples/failing/ExportConflictValue.purs
      examples/failing/ExportConflictValue/A.purs
      examples/failing/ExportConflictValue/B.purs
      examples/failing/ExportConflictValueOp.purs
      examples/failing/ExportConflictValueOp/A.purs
      examples/failing/ExportConflictValueOp/B.purs
      examples/failing/ExportExplicit.purs
      examples/failing/ExportExplicit1.purs
      examples/failing/ExportExplicit1/M1.purs
      examples/failing/ExportExplicit2.purs
      examples/failing/ExportExplicit3.purs
      examples/failing/ExportExplicit3/M1.purs
      examples/failing/ExtraRecordField.purs
      examples/failing/Foldable.purs
      examples/failing/Generalization1.purs
      examples/failing/Generalization2.purs
      examples/failing/ImportExplicit.purs
      examples/failing/ImportExplicit/M1.purs
      examples/failing/ImportExplicit2.purs
      examples/failing/ImportExplicit2/M1.purs
      examples/failing/ImportHidingModule.purs
      examples/failing/ImportHidingModule/A.purs
      examples/failing/ImportHidingModule/B.purs
      examples/failing/ImportModule.purs
      examples/failing/ImportModule/M2.purs
      examples/failing/InfiniteKind.purs
      examples/failing/InfiniteType.purs
      examples/failing/InstanceExport.purs
      examples/failing/InstanceExport/InstanceExport.purs
      examples/failing/IntOutOfRange.purs
      examples/failing/InvalidDerivedInstance.purs
      examples/failing/InvalidDerivedInstance2.purs
      examples/failing/InvalidOperatorInBinder.purs
      examples/failing/KindError.purs
      examples/failing/KindStar.purs
      examples/failing/LeadingZeros1.purs
      examples/failing/LeadingZeros2.purs
      examples/failing/Let.purs
      examples/failing/LetPatterns1.purs
      examples/failing/LetPatterns2.purs
      examples/failing/LetPatterns3.purs
      examples/failing/LetPatterns4.purs
      examples/failing/MissingClassExport.purs
      examples/failing/MissingClassMemberExport.purs
      examples/failing/MissingRecordField.purs
      examples/failing/MPTCs.purs
      examples/failing/MultipleErrors.purs
      examples/failing/MultipleErrors2.purs
      examples/failing/MultipleTypeOpFixities.purs
      examples/failing/MultipleValueOpFixities.purs
      examples/failing/MutRec.purs
      examples/failing/MutRec2.purs
      examples/failing/NewtypeInstance.purs
      examples/failing/NewtypeInstance2.purs
      examples/failing/NewtypeInstance3.purs
      examples/failing/NewtypeInstance4.purs
      examples/failing/NewtypeInstance5.purs
      examples/failing/NewtypeInstance6.purs
      examples/failing/NewtypeMultiArgs.purs
      examples/failing/NewtypeMultiCtor.purs
      examples/failing/NonExhaustivePatGuard.purs
      examples/failing/NonWildcardNewtypeInstance.purs
      examples/failing/NullaryAbs.purs
      examples/failing/Object.purs
      examples/failing/OperatorAliasNoExport.purs
      examples/failing/OperatorSections.purs
      examples/failing/OrphanInstance.purs
      examples/failing/OrphanInstance/Class.purs
      examples/failing/OrphanInstanceFunDepCycle.purs
      examples/failing/OrphanInstanceFunDepCycle/Lib.purs
      examples/failing/OrphanInstanceNullary.purs
      examples/failing/OrphanInstanceNullary/Lib.purs
      examples/failing/OrphanInstanceWithDetermined.purs
      examples/failing/OrphanInstanceWithDetermined/Lib.purs
      examples/failing/OrphanTypeDecl.purs
      examples/failing/OverlappingArguments.purs
      examples/failing/OverlappingBinders.purs
      examples/failing/OverlappingVars.purs
      examples/failing/ProgrammableTypeErrors.purs
      examples/failing/ProgrammableTypeErrorsTypeString.purs
      examples/failing/Rank2Types.purs
      examples/failing/RequiredHiddenType.purs
      examples/failing/Reserved.purs
      examples/failing/RowConstructors1.purs
      examples/failing/RowConstructors2.purs
      examples/failing/RowConstructors3.purs
      examples/failing/RowInInstanceNotDetermined0.purs
      examples/failing/RowInInstanceNotDetermined1.purs
      examples/failing/RowInInstanceNotDetermined2.purs
      examples/failing/SkolemEscape.purs
      examples/failing/SkolemEscape2.purs
      examples/failing/SuggestComposition.purs
      examples/failing/Superclasses1.purs
      examples/failing/Superclasses2.purs
      examples/failing/Superclasses3.purs
      examples/failing/Superclasses5.purs
      examples/failing/TooFewClassInstanceArgs.purs
      examples/failing/TopLevelCaseNoArgs.purs
      examples/failing/TransitiveDctorExport.purs
      examples/failing/TransitiveSynonymExport.purs
      examples/failing/TypeClasses2.purs
      examples/failing/TypeClassInstances.purs
      examples/failing/TypedBinders.purs
      examples/failing/TypedBinders2.purs
      examples/failing/TypedBinders3.purs
      examples/failing/TypedHole.purs
      examples/failing/TypeError.purs
      examples/failing/TypeOperatorAliasNoExport.purs
      examples/failing/TypeSynonyms.purs
      examples/failing/TypeSynonyms2.purs
      examples/failing/TypeSynonyms3.purs
      examples/failing/TypeSynonyms4.purs
      examples/failing/TypeSynonyms5.purs
      examples/failing/TypeWildcards1.purs
      examples/failing/TypeWildcards2.purs
      examples/failing/TypeWildcards3.purs
      examples/failing/UnderscoreModuleName.purs
      examples/failing/UnknownType.purs
      examples/failing/UnusableTypeClassMethod.purs
      examples/failing/UnusableTypeClassMethodConflictingIdent.purs
      examples/failing/UnusableTypeClassMethodSynonym.purs
      examples/passing/1110.purs
      examples/passing/1185.purs
      examples/passing/1335.purs
      examples/passing/1570.purs
      examples/passing/1664.purs
      examples/passing/1697.purs
      examples/passing/1807.purs
      examples/passing/1881.purs
      examples/passing/1991.purs
      examples/passing/2018.purs
      examples/passing/2018/A.purs
      examples/passing/2018/B.purs
      examples/passing/2049.purs
      examples/passing/2136.purs
      examples/passing/2138.purs
      examples/passing/2138/Lib.purs
      examples/passing/2172.js
      examples/passing/2172.purs
      examples/passing/2252.purs
      examples/passing/2288.purs
      examples/passing/2378.purs
      examples/passing/2438.purs
      examples/passing/2609.purs
      examples/passing/2609/Eg.purs
      examples/passing/2616.purs
      examples/passing/2626.purs
      examples/passing/2663.purs
      examples/passing/2689.purs
      examples/passing/2695.purs
      examples/passing/2756.purs
      examples/passing/2787.purs
      examples/passing/2795.purs
      examples/passing/2806.purs
      examples/passing/652.purs
      examples/passing/810.purs
      examples/passing/862.purs
      examples/passing/922.purs
      examples/passing/Applicative.purs
      examples/passing/ArrayType.purs
      examples/passing/Auto.purs
      examples/passing/AutoPrelude.purs
      examples/passing/AutoPrelude2.purs
      examples/passing/BindersInFunctions.purs
      examples/passing/BindingGroups.purs
      examples/passing/BlockString.purs
      examples/passing/CaseInDo.purs
      examples/passing/CaseInputWildcard.purs
      examples/passing/CaseMultipleExpressions.purs
      examples/passing/CaseStatement.purs
      examples/passing/CheckFunction.purs
      examples/passing/CheckSynonymBug.purs
      examples/passing/CheckTypeClass.purs
      examples/passing/Church.purs
      examples/passing/ClassRefSyntax.purs
      examples/passing/ClassRefSyntax/Lib.purs
      examples/passing/Collatz.purs
      examples/passing/Comparisons.purs
      examples/passing/Conditional.purs
      examples/passing/Console.purs
      examples/passing/ConstraintInference.purs
      examples/passing/ConstraintParens.purs
      examples/passing/ConstraintParsingIssue.purs
      examples/passing/ContextSimplification.purs
      examples/passing/DataAndType.purs
      examples/passing/DctorName.purs
      examples/passing/DctorOperatorAlias.purs
      examples/passing/DctorOperatorAlias/List.purs
      examples/passing/DeepArrayBinder.purs
      examples/passing/DeepCase.purs
      examples/passing/DeriveNewtype.purs
      examples/passing/DeriveWithNestedSynonyms.purs
      examples/passing/Deriving.purs
      examples/passing/DerivingFunctor.purs
      examples/passing/Do.purs
      examples/passing/Dollar.purs
      examples/passing/DuplicateProperties.purs
      examples/passing/Eff.purs
      examples/passing/EmptyDataDecls.purs
      examples/passing/EmptyRow.purs
      examples/passing/EmptyTypeClass.purs
      examples/passing/EntailsKindedType.purs
      examples/passing/EqOrd.purs
      examples/passing/ExplicitImportReExport.purs
      examples/passing/ExplicitImportReExport/Bar.purs
      examples/passing/ExplicitImportReExport/Foo.purs
      examples/passing/ExplicitOperatorSections.purs
      examples/passing/ExportedInstanceDeclarations.purs
      examples/passing/ExportExplicit.purs
      examples/passing/ExportExplicit/M1.purs
      examples/passing/ExportExplicit2.purs
      examples/passing/ExportExplicit2/M1.purs
      examples/passing/ExtendedInfixOperators.purs
      examples/passing/Fib.purs
      examples/passing/FieldConsPuns.purs
      examples/passing/FieldPuns.purs
      examples/passing/FinalTagless.purs
      examples/passing/ForeignKind.purs
      examples/passing/ForeignKind/Lib.purs
      examples/passing/FunctionalDependencies.purs
      examples/passing/Functions.purs
      examples/passing/Functions2.purs
      examples/passing/FunctionScope.purs
      examples/passing/FunWithFunDeps.js
      examples/passing/FunWithFunDeps.purs
      examples/passing/Generalization1.purs
      examples/passing/GenericsRep.purs
      examples/passing/Guards.purs
      examples/passing/HasOwnProperty.purs
      examples/passing/HoistError.purs
      examples/passing/IfThenElseMaybe.purs
      examples/passing/IfWildcard.purs
      examples/passing/ImplicitEmptyImport.purs
      examples/passing/Import.purs
      examples/passing/Import/M1.purs
      examples/passing/Import/M2.purs
      examples/passing/ImportExplicit.purs
      examples/passing/ImportExplicit/M1.purs
      examples/passing/ImportHiding.purs
      examples/passing/ImportQualified.purs
      examples/passing/ImportQualified/M1.purs
      examples/passing/InferRecFunWithConstrainedArgument.purs
      examples/passing/InstanceBeforeClass.purs
      examples/passing/IntAndChar.purs
      examples/passing/iota.purs
      examples/passing/JSReserved.purs
      examples/passing/KindedType.purs
      examples/passing/LargeSumType.purs
      examples/passing/Let.purs
      examples/passing/Let2.purs
      examples/passing/LetInInstance.purs
      examples/passing/LetPattern.purs
      examples/passing/LiberalTypeSynonyms.purs
      examples/passing/Match.purs
      examples/passing/Module.purs
      examples/passing/Module/M1.purs
      examples/passing/Module/M2.purs
      examples/passing/ModuleDeps.purs
      examples/passing/ModuleDeps/M1.purs
      examples/passing/ModuleDeps/M2.purs
      examples/passing/ModuleDeps/M3.purs
      examples/passing/ModuleExport.purs
      examples/passing/ModuleExport/A.purs
      examples/passing/ModuleExportDupes.purs
      examples/passing/ModuleExportDupes/A.purs
      examples/passing/ModuleExportDupes/B.purs
      examples/passing/ModuleExportDupes/C.purs
      examples/passing/ModuleExportExcluded.purs
      examples/passing/ModuleExportExcluded/A.purs
      examples/passing/ModuleExportQualified.purs
      examples/passing/ModuleExportQualified/A.purs
      examples/passing/ModuleExportSelf.purs
      examples/passing/ModuleExportSelf/A.purs
      examples/passing/Monad.purs
      examples/passing/MonadState.purs
      examples/passing/MPTCs.purs
      examples/passing/MultiArgFunctions.purs
      examples/passing/MutRec.purs
      examples/passing/MutRec2.purs
      examples/passing/MutRec3.purs
      examples/passing/NakedConstraint.purs
      examples/passing/NamedPatterns.purs
      examples/passing/NegativeBinder.purs
      examples/passing/NegativeIntInRange.purs
      examples/passing/Nested.purs
      examples/passing/NestedRecordUpdate.purs
      examples/passing/NestedRecordUpdateWildcards.purs
      examples/passing/NestedTypeSynonyms.purs
      examples/passing/NestedWhere.purs
      examples/passing/Newtype.purs
      examples/passing/NewtypeClass.purs
      examples/passing/NewtypeEff.purs
      examples/passing/NewtypeInstance.purs
      examples/passing/NewtypeWithRecordUpdate.purs
      examples/passing/NonConflictingExports.purs
      examples/passing/NonConflictingExports/A.purs
      examples/passing/NonOrphanInstanceFunDepExtra.purs
      examples/passing/NonOrphanInstanceFunDepExtra/Lib.purs
      examples/passing/NonOrphanInstanceMulti.purs
      examples/passing/NonOrphanInstanceMulti/Lib.purs
      examples/passing/NumberLiterals.purs
      examples/passing/ObjectGetter.purs
      examples/passing/Objects.purs
      examples/passing/ObjectSynonym.purs
      examples/passing/ObjectUpdate.purs
      examples/passing/ObjectUpdate2.purs
      examples/passing/ObjectUpdater.purs
      examples/passing/ObjectWildcards.purs
      examples/passing/OneConstructor.purs
      examples/passing/OperatorAlias.purs
      examples/passing/OperatorAliasElsewhere.purs
      examples/passing/OperatorAliasElsewhere/Def.purs
      examples/passing/OperatorAssociativity.purs
      examples/passing/OperatorInlining.purs
      examples/passing/Operators.purs
      examples/passing/Operators/Other.purs
      examples/passing/OperatorSections.purs
      examples/passing/OptimizerBug.purs
      examples/passing/OptionalQualified.purs
      examples/passing/OverlappingInstances.purs
      examples/passing/OverlappingInstances2.purs
      examples/passing/OverlappingInstances3.purs
      examples/passing/ParensInTypedBinder.purs
      examples/passing/PartialFunction.purs
      examples/passing/Patterns.purs
      examples/passing/PendingConflictingImports.purs
      examples/passing/PendingConflictingImports/A.purs
      examples/passing/PendingConflictingImports/B.purs
      examples/passing/PendingConflictingImports2.purs
      examples/passing/PendingConflictingImports2/A.purs
      examples/passing/Person.purs
      examples/passing/PolyLabels.js
      examples/passing/PolyLabels.purs
      examples/passing/PrimedTypeName.purs
      examples/passing/QualifiedNames.purs
      examples/passing/QualifiedNames/Either.purs
      examples/passing/QualifiedQualifiedImports.purs
      examples/passing/Rank2Data.purs
      examples/passing/Rank2Object.purs
      examples/passing/Rank2Types.purs
      examples/passing/Rank2TypeSynonym.purs
      examples/passing/RebindableSyntax.purs
      examples/passing/Recursion.purs
      examples/passing/RedefinedFixity.purs
      examples/passing/RedefinedFixity/M1.purs
      examples/passing/RedefinedFixity/M2.purs
      examples/passing/RedefinedFixity/M3.purs
      examples/passing/ReExportQualified.purs
      examples/passing/ReExportQualified/A.purs
      examples/passing/ReExportQualified/B.purs
      examples/passing/ReExportQualified/C.purs
      examples/passing/ReservedWords.purs
      examples/passing/ResolvableScopeConflict.purs
      examples/passing/ResolvableScopeConflict/A.purs
      examples/passing/ResolvableScopeConflict/B.purs
      examples/passing/ResolvableScopeConflict2.purs
      examples/passing/ResolvableScopeConflict2/A.purs
      examples/passing/ResolvableScopeConflict3.purs
      examples/passing/ResolvableScopeConflict3/A.purs
      examples/passing/RowConstructors.purs
      examples/passing/RowInInstanceHeadDetermined.purs
      examples/passing/RowPolyInstanceContext.purs
      examples/passing/RowsInInstanceContext.purs
      examples/passing/RowUnion.js
      examples/passing/RowUnion.purs
      examples/passing/RuntimeScopeIssue.purs
      examples/passing/s.purs
      examples/passing/ScopedTypeVariables.purs
      examples/passing/Sequence.purs
      examples/passing/SequenceDesugared.purs
      examples/passing/ShadowedModuleName.purs
      examples/passing/ShadowedModuleName/Test.purs
      examples/passing/ShadowedName.purs
      examples/passing/ShadowedRename.purs
      examples/passing/ShadowedTCO.purs
      examples/passing/ShadowedTCOLet.purs
      examples/passing/SignedNumericLiterals.purs
      examples/passing/SolvingAppendSymbol.purs
      examples/passing/SolvingCompareSymbol.purs
      examples/passing/SolvingIsSymbol.purs
      examples/passing/SolvingIsSymbol/Lib.purs
      examples/passing/Stream.purs
      examples/passing/StringEdgeCases.purs
      examples/passing/StringEdgeCases/Records.purs
      examples/passing/StringEdgeCases/Symbols.purs
      examples/passing/StringEscapes.purs
      examples/passing/Superclasses1.purs
      examples/passing/Superclasses3.purs
      examples/passing/TailCall.purs
      examples/passing/TCO.purs
      examples/passing/TCOCase.purs
      examples/passing/Tick.purs
      examples/passing/TopLevelCase.purs
      examples/passing/TransitiveImport.purs
      examples/passing/TransitiveImport/Middle.purs
      examples/passing/TransitiveImport/Test.purs
      examples/passing/TypeClasses.purs
      examples/passing/TypeClassesInOrder.purs
      examples/passing/TypeClassesWithOverlappingTypeVariables.purs
      examples/passing/TypeClassMemberOrderChange.purs
      examples/passing/TypedBinders.purs
      examples/passing/TypeDecl.purs
      examples/passing/TypedWhere.purs
      examples/passing/TypeOperators.purs
      examples/passing/TypeOperators/A.purs
      examples/passing/TypeSynonymInData.purs
      examples/passing/TypeSynonyms.purs
      examples/passing/TypeWildcards.purs
      examples/passing/TypeWildcardsRecordExtension.purs
      examples/passing/TypeWithoutParens.purs
      examples/passing/TypeWithoutParens/Lib.purs
      examples/passing/UnderscoreIdent.purs
      examples/passing/UnicodeIdentifier.purs
      examples/passing/UnicodeOperators.purs
      examples/passing/UnicodeType.purs
      examples/passing/UnifyInTypeInstanceLookup.purs
      examples/passing/Unit.purs
      examples/passing/UnknownInTypeClassLookup.purs
      examples/passing/UntupledConstraints.purs
      examples/passing/UsableTypeClassMethods.purs
      examples/passing/UTF8Sourcefile.purs
      examples/passing/Where.purs
      examples/passing/WildcardInInstance.purs
      examples/passing/WildcardType.purs
      examples/psci/BasicEval.purs
      examples/psci/Multiline.purs
      examples/warning/2140.purs
      examples/warning/2383.purs
      examples/warning/2411.purs
      examples/warning/2542.purs
      examples/warning/CustomWarning.purs
      examples/warning/CustomWarning2.purs
      examples/warning/CustomWarning3.purs
      examples/warning/DuplicateExportRef.purs
      examples/warning/DuplicateImport.purs
      examples/warning/DuplicateImportRef.purs
      examples/warning/DuplicateSelectiveImport.purs
      examples/warning/HidingImport.purs
      examples/warning/ImplicitImport.purs
      examples/warning/ImplicitQualifiedImport.purs
      examples/warning/MissingTypeDeclaration.purs
      examples/warning/OverlappingInstances.purs
      examples/warning/OverlappingPattern.purs
      examples/warning/ScopeShadowing.purs
      examples/warning/ShadowedBinderPatternGuard.purs
      examples/warning/ShadowedNameParens.purs
      examples/warning/ShadowedTypeVar.purs
      examples/warning/UnnecessaryFFIModule.js
      examples/warning/UnnecessaryFFIModule.purs
      examples/warning/UnusedDctorExplicitImport.purs
      examples/warning/UnusedDctorImportAll.purs
      examples/warning/UnusedDctorImportExplicit.purs
      examples/warning/UnusedExplicitImport.purs
      examples/warning/UnusedExplicitImportTypeOp.purs
      examples/warning/UnusedExplicitImportTypeOp/Lib.purs
      examples/warning/UnusedExplicitImportValOp.purs
      examples/warning/UnusedFFIImplementations.js
      examples/warning/UnusedFFIImplementations.purs
      examples/warning/UnusedImport.purs
      examples/warning/UnusedTypeVar.purs
      examples/warning/WildcardInferredType.purs
      INSTALL.md
      README.md
      stack.yaml
      tests/support/bower.json
      tests/support/package.json
      tests/support/prelude-resolutions.json
      tests/support/psci/Sample.purs
      tests/support/pscide/src/ImportsSpec.purs
      tests/support/pscide/src/ImportsSpec1.purs
      tests/support/pscide/src/MatcherSpec.purs
      tests/support/pscide/src/RebuildSpecDep.purs
      tests/support/pscide/src/RebuildSpecSingleModule.fail
      tests/support/pscide/src/RebuildSpecSingleModule.purs
      tests/support/pscide/src/RebuildSpecWithDeps.purs
      tests/support/pscide/src/RebuildSpecWithForeign.js
      tests/support/pscide/src/RebuildSpecWithForeign.purs
      tests/support/pscide/src/RebuildSpecWithHiddenIdent.purs
      tests/support/pscide/src/RebuildSpecWithMissingForeign.fail
      tests/support/setup-win.cmd

source-repository head
    type: git
<<<<<<< HEAD
    location: https://github.com/purescript/purescript.git

library
    build-depends: base >=4.8 && <5,
                   aeson >= 0.8 && < 1.0,
                   aeson-better-errors >= 0.8,
                   ansi-terminal >= 0.6.2 && < 0.7,
                   base-compat >=0.6.0,
                   bower-json >= 1.0.0.1 && < 1.1,
                   boxes >= 0.1.4 && < 0.2.0,
                   bytestring -any,
                   containers -any,
                   clock -any,
                   data-ordlist >= 0.4.7.0,
                   directory >= 1.2,
                   dlist -any,
                   edit-distance -any,
                   filepath -any,
                   fsnotify >= 0.2.1,
                   Glob >= 0.7 && < 0.8,
                   haskeline >= 0.7.0.0,
                   http-client >= 0.4.30 && <0.5,
                   http-types -any,
                   language-javascript >= 0.6.0.9 && < 0.7,
                   lens == 4.*,
                   lifted-base >= 0.2.3 && < 0.2.4,
                   monad-control >= 1.0.0.0 && < 1.1,
                   monad-logger >= 0.3 && < 0.4,
                   mtl >= 2.1.0 && < 2.3.0,
                   parallel >= 3.2 && < 3.3,
                   parsec >=3.1.10,
                   pattern-arrows >= 0.0.2 && < 0.1,
                   pipes >= 4.0.0 && < 4.3.0,
                   pipes-http -any,
                   process >= 1.2.0 && < 1.5,
                   protolude >= 0.1.6,
                   regex-tdfa -any,
                   safe >= 0.3.9 && < 0.4,
                   scientific >= 0.3.4.9 && < 0.4,
                   semigroups >= 0.16.2 && < 0.19,
                   sourcemap >= 0.1.6,
                   spdx == 0.2.*,
                   split -any,
                   stm >= 0.2.4.0,
                   syb -any,
                   text -any,
                   time -any,
                   transformers >= 0.3.0 && < 0.6,
                   transformers-base >= 0.4.0 && < 0.5,
                   transformers-compat >= 0.3.0,
                   unordered-containers -any,
                   utf8-string >= 1 && < 2,
                   vector -any

    exposed-modules: Language.PureScript
                     Language.PureScript.AST
                     Language.PureScript.AST.Binders
                     Language.PureScript.AST.Declarations
                     Language.PureScript.AST.Operators
                     Language.PureScript.AST.Literals
                     Language.PureScript.AST.SourcePos
                     Language.PureScript.AST.Traversals
                     Language.PureScript.AST.Exported
                     Language.PureScript.Bundle
                     Language.PureScript.Bundle.BundleTypes
                     Language.PureScript.Bundle.BundleOpt                                          
                     Language.PureScript.Crash
                     Language.PureScript.Externs
                     Language.PureScript.CodeGen
                     Language.PureScript.CodeGen.JS
                     Language.PureScript.CodeGen.JS.AST
                     Language.PureScript.CodeGen.JS.Common
                     Language.PureScript.CodeGen.JS.Optimizer
                     Language.PureScript.CodeGen.JS.Optimizer.Blocks
                     Language.PureScript.CodeGen.JS.Optimizer.Common
                     Language.PureScript.CodeGen.JS.Optimizer.Inliner
                     Language.PureScript.CodeGen.JS.Optimizer.MagicDo
                     Language.PureScript.CodeGen.JS.Optimizer.TCO
                     Language.PureScript.CodeGen.JS.Optimizer.Unused
                     Language.PureScript.Constants
                     Language.PureScript.CoreFn
                     Language.PureScript.CoreFn.Ann
                     Language.PureScript.CoreFn.Binders
                     Language.PureScript.CoreFn.Desugar
                     Language.PureScript.CoreFn.Expr
                     Language.PureScript.CoreFn.Meta
                     Language.PureScript.CoreFn.Module
                     Language.PureScript.CoreFn.Traversals
                     Language.PureScript.CoreFn.ToJSON
                     Language.PureScript.Comments
                     Language.PureScript.Environment
                     Language.PureScript.Errors
                     Language.PureScript.Errors.JSON
                     Language.PureScript.Kinds
                     Language.PureScript.Label
                     Language.PureScript.Linter
                     Language.PureScript.Linter.Exhaustive
                     Language.PureScript.Linter.Imports
                     Language.PureScript.Make
                     Language.PureScript.ModuleDependencies
                     Language.PureScript.Names
                     Language.PureScript.Options
                     Language.PureScript.Parser
                     Language.PureScript.Parser.Lexer
                     Language.PureScript.Parser.Common
                     Language.PureScript.Parser.Declarations
                     Language.PureScript.Parser.Kinds
                     Language.PureScript.Parser.State
                     Language.PureScript.Parser.Types
                     Language.PureScript.Pretty
                     Language.PureScript.Pretty.Common
                     Language.PureScript.Pretty.JS
                     Language.PureScript.Pretty.Kinds
                     Language.PureScript.Pretty.Types
                     Language.PureScript.Pretty.Values
                     Language.PureScript.PSString
                     Language.PureScript.Renamer
                     Language.PureScript.Sugar
                     Language.PureScript.Sugar.BindingGroups
                     Language.PureScript.Sugar.CaseDeclarations
                     Language.PureScript.Sugar.DoNotation
                     Language.PureScript.Sugar.Names
                     Language.PureScript.Sugar.Names.Common
                     Language.PureScript.Sugar.Names.Env
                     Language.PureScript.Sugar.Names.Exports
                     Language.PureScript.Sugar.Names.Imports
                     Language.PureScript.Sugar.ObjectWildcards
                     Language.PureScript.Sugar.Operators
                     Language.PureScript.Sugar.Operators.Common
                     Language.PureScript.Sugar.Operators.Expr
                     Language.PureScript.Sugar.Operators.Binders
                     Language.PureScript.Sugar.Operators.Types
                     Language.PureScript.Sugar.TypeClasses
                     Language.PureScript.Sugar.TypeClasses.Deriving
                     Language.PureScript.Sugar.TypeDeclarations
                     Language.PureScript.Traversals
                     Language.PureScript.TypeChecker
                     Language.PureScript.TypeChecker.Entailment
                     Language.PureScript.TypeChecker.Kinds
                     Language.PureScript.TypeChecker.Monad
                     Language.PureScript.TypeChecker.Rows
                     Language.PureScript.TypeChecker.Skolems
                     Language.PureScript.TypeChecker.Subsumption
                     Language.PureScript.TypeChecker.Synonyms
                     Language.PureScript.TypeChecker.Types
                     Language.PureScript.TypeChecker.TypeSearch
                     Language.PureScript.TypeChecker.Unify
                     Language.PureScript.TypeClassDictionaries
                     Language.PureScript.Types

                     Language.PureScript.Docs
                     Language.PureScript.Docs.Convert
                     Language.PureScript.Docs.Convert.Single
                     Language.PureScript.Docs.Convert.ReExports
                     Language.PureScript.Docs.Prim
                     Language.PureScript.Docs.Render
                     Language.PureScript.Docs.Types
                     Language.PureScript.Docs.RenderedCode
                     Language.PureScript.Docs.RenderedCode.Types
                     Language.PureScript.Docs.RenderedCode.Render
                     Language.PureScript.Docs.AsMarkdown
                     Language.PureScript.Docs.ParseInPackage
                     Language.PureScript.Docs.Utils.MonoidExtras

                     Language.PureScript.Publish
                     Language.PureScript.Publish.Utils
                     Language.PureScript.Publish.ErrorsWarnings
                     Language.PureScript.Publish.BoxesHelpers

                     Language.PureScript.Ide
                     Language.PureScript.Ide.CaseSplit
                     Language.PureScript.Ide.Command
                     Language.PureScript.Ide.Completion
                     Language.PureScript.Ide.Externs
                     Language.PureScript.Ide.Error
                     Language.PureScript.Ide.Filter
                     Language.PureScript.Ide.Imports
                     Language.PureScript.Ide.Logging
                     Language.PureScript.Ide.Matcher
                     Language.PureScript.Ide.Pursuit
                     Language.PureScript.Ide.Rebuild
                     Language.PureScript.Ide.Reexports
                     Language.PureScript.Ide.SourceFile
                     Language.PureScript.Ide.State
                     Language.PureScript.Ide.Types
                     Language.PureScript.Ide.Util
                     Language.PureScript.Ide.Watcher

                     Language.PureScript.Interactive
                     Language.PureScript.Interactive.Types
                     Language.PureScript.Interactive.Parser
                     Language.PureScript.Interactive.Directive
                     Language.PureScript.Interactive.Completion
                     Language.PureScript.Interactive.IO
                     Language.PureScript.Interactive.Message
                     Language.PureScript.Interactive.Module
                     Language.PureScript.Interactive.Printer

                     Control.Monad.Logger
                     Control.Monad.Supply
                     Control.Monad.Supply.Class

                     System.IO.UTF8

    extensions:      ConstraintKinds
                     DataKinds
                     DeriveFunctor
                     EmptyDataDecls
                     FlexibleContexts
                     KindSignatures
                     LambdaCase
                     MultiParamTypeClasses
                     NoImplicitPrelude
                     PatternGuards
                     PatternSynonyms
                     RankNTypes
                     RecordWildCards
                     OverloadedStrings
                     ScopedTypeVariables
                     TupleSections
                     ViewPatterns
    exposed: True
    buildable: True
    hs-source-dirs: src
    other-modules: Paths_purescript
    ghc-options: -Wall -O2

executable psc
    build-depends: base >=4 && <5,
                   purescript -any,
                   aeson >= 0.8 && < 1.0,
                   ansi-terminal >= 0.6.2 && < 0.7,
                   base-compat >=0.6.0,
                   bytestring -any,
                   containers -any,
                   directory -any,
                   filepath -any,
                   Glob >= 0.7 && < 0.8,
                   mtl -any,
                   optparse-applicative >= 0.12.1,
                   parsec -any,
                   text -any,
                   time -any,
                   transformers -any,
                   transformers-compat -any,
                   utf8-string >= 1 && < 2
    main-is: Main.hs
    buildable: True
    hs-source-dirs: psc
    other-modules: Paths_purescript
    ghc-options: -Wall -O2 -fno-warn-unused-do-bind -threaded -rtsopts "-with-rtsopts=-N"

executable psci
    build-depends: base >=4 && <5,
                   purescript -any,
                   base-compat >=0.6.0,
                   boxes >= 0.1.4 && < 0.2.0,
                   bytestring -any,
                   containers -any,
                   directory -any,
                   filepath -any,
                   file-embed -any,
                   Glob -any,
                   haskeline >= 0.7.0.0,
                   http-types == 0.9.*,
                   mtl -any,
                   optparse-applicative >= 0.12.1,
                   parsec -any,
                   process -any,
                   stm >= 0.2.4.0,
                   text -any,
                   time -any,
                   transformers -any,
                   transformers-compat -any,
                   wai == 3.*,
                   wai-websockets == 3.*,
                   warp == 3.*,
                   websockets >= 0.9 && <0.10
    main-is: Main.hs
    buildable: True
    hs-source-dirs: psci
    other-modules: Paths_purescript
    ghc-options: -Wall -O2
=======
    location: https://github.com/purescript/purescript
>>>>>>> 6523d1c4

flag release
    description: Mark this build as a release build: prevents inclusion of extra info e.g. commit SHA in --version output)

    manual: False
    default: False

library
    build-depends:
          aeson >=1.0 && <1.1
        , aeson-better-errors >=0.8
        , ansi-terminal >=0.6.2 && <0.7
        , base >=4.8 && <5
        , base-compat >=0.6.0
        , blaze-html >=0.8.1 && <0.9
        , bower-json >=1.0.0.1 && <1.1
        , boxes >=0.1.4 && <0.2.0
        , bytestring
        , cheapskate >=0.1 && <0.2
        , clock
        , containers
        , data-ordlist >=0.4.7.0
        , deepseq
        , directory >=1.2.3
        , dlist
        , edit-distance
        , filepath
        , fsnotify >=0.2.1
        , Glob >=0.7 && <0.8
        , haskeline >=0.7.0.0
        , http-client >=0.4.30 && <0.6.0
        , http-types
        , language-javascript >=0.6.0.9 && <0.7
        , lens ==4.*
        , lifted-base >=0.2.3 && <0.2.4
        , monad-control >=1.0.0.0 && <1.1
        , monad-logger >=0.3 && <0.4
        , mtl >=2.1.0 && <2.3.0
        , parallel >=3.2 && <3.3
        , parsec >=3.1.10
        , pattern-arrows >=0.0.2 && <0.1
        , pipes >=4.0.0 && <4.4.0
        , pipes-http
        , process >=1.2.0 && <1.5
        , protolude >=0.1.6
        , regex-tdfa
        , safe >=0.3.9 && <0.4
        , scientific >=0.3.4.9 && <0.4
        , semigroups >=0.16.2 && <0.19
        , sourcemap >=0.1.6
        , spdx ==0.2.*
        , split
        , stm >=0.2.4.0
        , syb
        , text
        , time
        , transformers >=0.3.0 && <0.6
        , transformers-base >=0.4.0 && <0.5
        , transformers-compat >=0.3.0
        , unordered-containers
        , utf8-string >=1 && <2
        , vector
    exposed-modules:
          Control.Monad.Logger
          Control.Monad.Supply
          Control.Monad.Supply.Class
          Language.PureScript
          Language.PureScript.AST
          Language.PureScript.AST.Binders
          Language.PureScript.AST.Declarations
          Language.PureScript.AST.Exported
          Language.PureScript.AST.Literals
          Language.PureScript.AST.Operators
          Language.PureScript.AST.SourcePos
          Language.PureScript.AST.Traversals
          Language.PureScript.Bundle
          Language.PureScript.CodeGen
          Language.PureScript.CodeGen.JS
          Language.PureScript.CodeGen.JS.Common
          Language.PureScript.CodeGen.JS.Printer
          Language.PureScript.Comments
          Language.PureScript.Constants
          Language.PureScript.CoreFn
          Language.PureScript.CoreFn.Ann
          Language.PureScript.CoreFn.Binders
          Language.PureScript.CoreFn.Desugar
          Language.PureScript.CoreFn.Expr
          Language.PureScript.CoreFn.Meta
          Language.PureScript.CoreFn.Module
          Language.PureScript.CoreFn.ToJSON
          Language.PureScript.CoreFn.Traversals
          Language.PureScript.CoreImp
          Language.PureScript.CoreImp.AST
          Language.PureScript.CoreImp.Optimizer
          Language.PureScript.CoreImp.Optimizer.Blocks
          Language.PureScript.CoreImp.Optimizer.Common
          Language.PureScript.CoreImp.Optimizer.Inliner
          Language.PureScript.CoreImp.Optimizer.MagicDo
          Language.PureScript.CoreImp.Optimizer.TCO
          Language.PureScript.CoreImp.Optimizer.Unused
          Language.PureScript.Crash
          Language.PureScript.Docs
          Language.PureScript.Docs.AsHtml
          Language.PureScript.Docs.AsMarkdown
          Language.PureScript.Docs.Convert
          Language.PureScript.Docs.Convert.ReExports
          Language.PureScript.Docs.Convert.Single
          Language.PureScript.Docs.ParseInPackage
          Language.PureScript.Docs.Prim
          Language.PureScript.Docs.Render
          Language.PureScript.Docs.RenderedCode
          Language.PureScript.Docs.RenderedCode.RenderKind
          Language.PureScript.Docs.RenderedCode.RenderType
          Language.PureScript.Docs.RenderedCode.Types
          Language.PureScript.Docs.Types
          Language.PureScript.Docs.Utils.MonoidExtras
          Language.PureScript.Environment
          Language.PureScript.Errors
          Language.PureScript.Errors.JSON
          Language.PureScript.Externs
          Language.PureScript.Ide
          Language.PureScript.Ide.CaseSplit
          Language.PureScript.Ide.Command
          Language.PureScript.Ide.Completion
          Language.PureScript.Ide.Error
          Language.PureScript.Ide.Externs
          Language.PureScript.Ide.Filter
          Language.PureScript.Ide.Imports
          Language.PureScript.Ide.Logging
          Language.PureScript.Ide.Matcher
          Language.PureScript.Ide.Pursuit
          Language.PureScript.Ide.Rebuild
          Language.PureScript.Ide.Reexports
          Language.PureScript.Ide.SourceFile
          Language.PureScript.Ide.State
          Language.PureScript.Ide.Types
          Language.PureScript.Ide.Util
          Language.PureScript.Ide.Watcher
          Language.PureScript.Interactive
          Language.PureScript.Interactive.Completion
          Language.PureScript.Interactive.Directive
          Language.PureScript.Interactive.IO
          Language.PureScript.Interactive.Message
          Language.PureScript.Interactive.Module
          Language.PureScript.Interactive.Parser
          Language.PureScript.Interactive.Printer
          Language.PureScript.Interactive.Types
          Language.PureScript.Kinds
          Language.PureScript.Label
          Language.PureScript.Linter
          Language.PureScript.Linter.Exhaustive
          Language.PureScript.Linter.Imports
          Language.PureScript.Make
          Language.PureScript.ModuleDependencies
          Language.PureScript.Names
          Language.PureScript.Options
          Language.PureScript.Parser
          Language.PureScript.Parser.Common
          Language.PureScript.Parser.Declarations
          Language.PureScript.Parser.Kinds
          Language.PureScript.Parser.Lexer
          Language.PureScript.Parser.State
          Language.PureScript.Parser.Types
          Language.PureScript.Pretty
          Language.PureScript.Pretty.Common
          Language.PureScript.Pretty.Kinds
          Language.PureScript.Pretty.Types
          Language.PureScript.Pretty.Values
          Language.PureScript.PSString
          Language.PureScript.Publish
          Language.PureScript.Publish.BoxesHelpers
          Language.PureScript.Publish.ErrorsWarnings
          Language.PureScript.Publish.Utils
          Language.PureScript.Renamer
          Language.PureScript.Sugar
          Language.PureScript.Sugar.BindingGroups
          Language.PureScript.Sugar.CaseDeclarations
          Language.PureScript.Sugar.DoNotation
          Language.PureScript.Sugar.LetPattern
          Language.PureScript.Sugar.Names
          Language.PureScript.Sugar.Names.Common
          Language.PureScript.Sugar.Names.Env
          Language.PureScript.Sugar.Names.Exports
          Language.PureScript.Sugar.Names.Imports
          Language.PureScript.Sugar.ObjectWildcards
          Language.PureScript.Sugar.Operators
          Language.PureScript.Sugar.Operators.Binders
          Language.PureScript.Sugar.Operators.Common
          Language.PureScript.Sugar.Operators.Expr
          Language.PureScript.Sugar.Operators.Types
          Language.PureScript.Sugar.TypeClasses
          Language.PureScript.Sugar.TypeClasses.Deriving
          Language.PureScript.Sugar.TypeDeclarations
          Language.PureScript.Traversals
          Language.PureScript.TypeChecker
          Language.PureScript.TypeChecker.Entailment
          Language.PureScript.TypeChecker.Kinds
          Language.PureScript.TypeChecker.Monad
          Language.PureScript.TypeChecker.Skolems
          Language.PureScript.TypeChecker.Subsumption
          Language.PureScript.TypeChecker.Synonyms
          Language.PureScript.TypeChecker.Types
          Language.PureScript.TypeChecker.TypeSearch
          Language.PureScript.TypeChecker.Unify
          Language.PureScript.TypeClassDictionaries
          Language.PureScript.Types
          System.IO.UTF8
    other-modules:
          Paths_purescript
    hs-source-dirs:
          src
    default-extensions: ConstraintKinds DataKinds DeriveFunctor EmptyDataDecls FlexibleContexts KindSignatures LambdaCase MultiParamTypeClasses NoImplicitPrelude PatternGuards PatternSynonyms RankNTypes RecordWildCards OverloadedStrings ScopedTypeVariables TupleSections ViewPatterns
    default-language: Haskell2010
    ghc-options: -Wall -O2

executable purs
    build-depends:
          aeson >=1.0 && <1.1
        , aeson-better-errors >=0.8
        , ansi-terminal >=0.6.2 && <0.7
        , base >=4.8 && <5
        , base-compat >=0.6.0
        , blaze-html >=0.8.1 && <0.9
        , bower-json >=1.0.0.1 && <1.1
        , boxes >=0.1.4 && <0.2.0
        , bytestring
        , cheapskate >=0.1 && <0.2
        , clock
        , containers
        , data-ordlist >=0.4.7.0
        , deepseq
        , directory >=1.2.3
        , dlist
        , edit-distance
        , filepath
        , fsnotify >=0.2.1
        , Glob >=0.7 && <0.8
        , haskeline >=0.7.0.0
        , http-client >=0.4.30 && <0.6.0
        , http-types
        , language-javascript >=0.6.0.9 && <0.7
        , lens ==4.*
        , lifted-base >=0.2.3 && <0.2.4
        , monad-control >=1.0.0.0 && <1.1
        , monad-logger >=0.3 && <0.4
        , mtl >=2.1.0 && <2.3.0
        , parallel >=3.2 && <3.3
        , parsec >=3.1.10
        , pattern-arrows >=0.0.2 && <0.1
        , pipes >=4.0.0 && <4.4.0
        , pipes-http
        , process >=1.2.0 && <1.5
        , protolude >=0.1.6
        , regex-tdfa
        , safe >=0.3.9 && <0.4
        , scientific >=0.3.4.9 && <0.4
        , semigroups >=0.16.2 && <0.19
        , sourcemap >=0.1.6
        , spdx ==0.2.*
        , split
        , stm >=0.2.4.0
        , syb
        , text
        , time
        , transformers >=0.3.0 && <0.6
        , transformers-base >=0.4.0 && <0.5
        , transformers-compat >=0.3.0
        , unordered-containers
        , utf8-string >=1 && <2
        , vector
        , ansi-wl-pprint
        , file-embed
        , network
        , optparse-applicative >=0.13.0
        , purescript
        , wai ==3.*
        , wai-websockets ==3.*
        , warp ==3.*
        , websockets >=0.9 && <0.11
    if flag(release)
        cpp-options: -DRELEASE
    else
        build-depends:
              gitrev >=1.2.0 && <1.3
    main-is: Main.hs
    hs-source-dirs:
          app
    other-modules:
          Command.Bundle
          Command.Compile
          Command.Docs
          Command.Docs.Ctags
          Command.Docs.Etags
          Command.Docs.Html
          Command.Docs.Tags
          Command.Hierarchy
          Command.Ide
          Command.Publish
          Command.REPL
          Version
    default-language: Haskell2010
    ghc-options: -Wall -O2 -fno-warn-unused-do-bind -threaded -rtsopts -with-rtsopts=-N

test-suite tests
    build-depends:
          aeson >=1.0 && <1.1
        , aeson-better-errors >=0.8
        , ansi-terminal >=0.6.2 && <0.7
        , base >=4.8 && <5
        , base-compat >=0.6.0
        , blaze-html >=0.8.1 && <0.9
        , bower-json >=1.0.0.1 && <1.1
        , boxes >=0.1.4 && <0.2.0
        , bytestring
        , cheapskate >=0.1 && <0.2
        , clock
        , containers
        , data-ordlist >=0.4.7.0
        , deepseq
        , directory >=1.2.3
        , dlist
        , edit-distance
        , filepath
        , fsnotify >=0.2.1
        , Glob >=0.7 && <0.8
        , haskeline >=0.7.0.0
        , http-client >=0.4.30 && <0.6.0
        , http-types
        , language-javascript >=0.6.0.9 && <0.7
        , lens ==4.*
        , lifted-base >=0.2.3 && <0.2.4
        , monad-control >=1.0.0.0 && <1.1
        , monad-logger >=0.3 && <0.4
        , mtl >=2.1.0 && <2.3.0
        , parallel >=3.2 && <3.3
        , parsec >=3.1.10
        , pattern-arrows >=0.0.2 && <0.1
        , pipes >=4.0.0 && <4.4.0
        , pipes-http
        , process >=1.2.0 && <1.5
        , protolude >=0.1.6
        , regex-tdfa
        , safe >=0.3.9 && <0.4
        , scientific >=0.3.4.9 && <0.4
        , semigroups >=0.16.2 && <0.19
        , sourcemap >=0.1.6
        , spdx ==0.2.*
        , split
        , stm >=0.2.4.0
        , syb
        , text
        , time
        , transformers >=0.3.0 && <0.6
        , transformers-base >=0.4.0 && <0.5
        , transformers-compat >=0.3.0
        , unordered-containers
        , utf8-string >=1 && <2
        , vector
        , purescript
        , hspec
        , hspec-discover
        , HUnit
        , silently
    ghc-options: -Wall
    type: exitcode-stdio-1.0
    main-is: Main.hs
    other-modules:
          Language.PureScript.Ide.FilterSpec
          Language.PureScript.Ide.ImportsSpec
          Language.PureScript.Ide.MatcherSpec
          Language.PureScript.Ide.RebuildSpec
          Language.PureScript.Ide.ReexportsSpec
          Language.PureScript.Ide.SourceFileSpec
          Language.PureScript.Ide.StateSpec
          Language.PureScript.Ide.Test
          PscIdeSpec
          TestCompiler
          TestDocs
          TestPrimDocs
          TestPsci
          TestPsci.CommandTest
          TestPsci.CompletionTest
          TestPsci.EvalTest
          TestPsci.TestEnv
          TestPscIde
          TestPscPublish
          TestUtils
    default-language: Haskell2010
    hs-source-dirs:
          tests<|MERGE_RESOLUTION|>--- conflicted
+++ resolved
@@ -639,293 +639,7 @@
 
 source-repository head
     type: git
-<<<<<<< HEAD
-    location: https://github.com/purescript/purescript.git
-
-library
-    build-depends: base >=4.8 && <5,
-                   aeson >= 0.8 && < 1.0,
-                   aeson-better-errors >= 0.8,
-                   ansi-terminal >= 0.6.2 && < 0.7,
-                   base-compat >=0.6.0,
-                   bower-json >= 1.0.0.1 && < 1.1,
-                   boxes >= 0.1.4 && < 0.2.0,
-                   bytestring -any,
-                   containers -any,
-                   clock -any,
-                   data-ordlist >= 0.4.7.0,
-                   directory >= 1.2,
-                   dlist -any,
-                   edit-distance -any,
-                   filepath -any,
-                   fsnotify >= 0.2.1,
-                   Glob >= 0.7 && < 0.8,
-                   haskeline >= 0.7.0.0,
-                   http-client >= 0.4.30 && <0.5,
-                   http-types -any,
-                   language-javascript >= 0.6.0.9 && < 0.7,
-                   lens == 4.*,
-                   lifted-base >= 0.2.3 && < 0.2.4,
-                   monad-control >= 1.0.0.0 && < 1.1,
-                   monad-logger >= 0.3 && < 0.4,
-                   mtl >= 2.1.0 && < 2.3.0,
-                   parallel >= 3.2 && < 3.3,
-                   parsec >=3.1.10,
-                   pattern-arrows >= 0.0.2 && < 0.1,
-                   pipes >= 4.0.0 && < 4.3.0,
-                   pipes-http -any,
-                   process >= 1.2.0 && < 1.5,
-                   protolude >= 0.1.6,
-                   regex-tdfa -any,
-                   safe >= 0.3.9 && < 0.4,
-                   scientific >= 0.3.4.9 && < 0.4,
-                   semigroups >= 0.16.2 && < 0.19,
-                   sourcemap >= 0.1.6,
-                   spdx == 0.2.*,
-                   split -any,
-                   stm >= 0.2.4.0,
-                   syb -any,
-                   text -any,
-                   time -any,
-                   transformers >= 0.3.0 && < 0.6,
-                   transformers-base >= 0.4.0 && < 0.5,
-                   transformers-compat >= 0.3.0,
-                   unordered-containers -any,
-                   utf8-string >= 1 && < 2,
-                   vector -any
-
-    exposed-modules: Language.PureScript
-                     Language.PureScript.AST
-                     Language.PureScript.AST.Binders
-                     Language.PureScript.AST.Declarations
-                     Language.PureScript.AST.Operators
-                     Language.PureScript.AST.Literals
-                     Language.PureScript.AST.SourcePos
-                     Language.PureScript.AST.Traversals
-                     Language.PureScript.AST.Exported
-                     Language.PureScript.Bundle
-                     Language.PureScript.Bundle.BundleTypes
-                     Language.PureScript.Bundle.BundleOpt                                          
-                     Language.PureScript.Crash
-                     Language.PureScript.Externs
-                     Language.PureScript.CodeGen
-                     Language.PureScript.CodeGen.JS
-                     Language.PureScript.CodeGen.JS.AST
-                     Language.PureScript.CodeGen.JS.Common
-                     Language.PureScript.CodeGen.JS.Optimizer
-                     Language.PureScript.CodeGen.JS.Optimizer.Blocks
-                     Language.PureScript.CodeGen.JS.Optimizer.Common
-                     Language.PureScript.CodeGen.JS.Optimizer.Inliner
-                     Language.PureScript.CodeGen.JS.Optimizer.MagicDo
-                     Language.PureScript.CodeGen.JS.Optimizer.TCO
-                     Language.PureScript.CodeGen.JS.Optimizer.Unused
-                     Language.PureScript.Constants
-                     Language.PureScript.CoreFn
-                     Language.PureScript.CoreFn.Ann
-                     Language.PureScript.CoreFn.Binders
-                     Language.PureScript.CoreFn.Desugar
-                     Language.PureScript.CoreFn.Expr
-                     Language.PureScript.CoreFn.Meta
-                     Language.PureScript.CoreFn.Module
-                     Language.PureScript.CoreFn.Traversals
-                     Language.PureScript.CoreFn.ToJSON
-                     Language.PureScript.Comments
-                     Language.PureScript.Environment
-                     Language.PureScript.Errors
-                     Language.PureScript.Errors.JSON
-                     Language.PureScript.Kinds
-                     Language.PureScript.Label
-                     Language.PureScript.Linter
-                     Language.PureScript.Linter.Exhaustive
-                     Language.PureScript.Linter.Imports
-                     Language.PureScript.Make
-                     Language.PureScript.ModuleDependencies
-                     Language.PureScript.Names
-                     Language.PureScript.Options
-                     Language.PureScript.Parser
-                     Language.PureScript.Parser.Lexer
-                     Language.PureScript.Parser.Common
-                     Language.PureScript.Parser.Declarations
-                     Language.PureScript.Parser.Kinds
-                     Language.PureScript.Parser.State
-                     Language.PureScript.Parser.Types
-                     Language.PureScript.Pretty
-                     Language.PureScript.Pretty.Common
-                     Language.PureScript.Pretty.JS
-                     Language.PureScript.Pretty.Kinds
-                     Language.PureScript.Pretty.Types
-                     Language.PureScript.Pretty.Values
-                     Language.PureScript.PSString
-                     Language.PureScript.Renamer
-                     Language.PureScript.Sugar
-                     Language.PureScript.Sugar.BindingGroups
-                     Language.PureScript.Sugar.CaseDeclarations
-                     Language.PureScript.Sugar.DoNotation
-                     Language.PureScript.Sugar.Names
-                     Language.PureScript.Sugar.Names.Common
-                     Language.PureScript.Sugar.Names.Env
-                     Language.PureScript.Sugar.Names.Exports
-                     Language.PureScript.Sugar.Names.Imports
-                     Language.PureScript.Sugar.ObjectWildcards
-                     Language.PureScript.Sugar.Operators
-                     Language.PureScript.Sugar.Operators.Common
-                     Language.PureScript.Sugar.Operators.Expr
-                     Language.PureScript.Sugar.Operators.Binders
-                     Language.PureScript.Sugar.Operators.Types
-                     Language.PureScript.Sugar.TypeClasses
-                     Language.PureScript.Sugar.TypeClasses.Deriving
-                     Language.PureScript.Sugar.TypeDeclarations
-                     Language.PureScript.Traversals
-                     Language.PureScript.TypeChecker
-                     Language.PureScript.TypeChecker.Entailment
-                     Language.PureScript.TypeChecker.Kinds
-                     Language.PureScript.TypeChecker.Monad
-                     Language.PureScript.TypeChecker.Rows
-                     Language.PureScript.TypeChecker.Skolems
-                     Language.PureScript.TypeChecker.Subsumption
-                     Language.PureScript.TypeChecker.Synonyms
-                     Language.PureScript.TypeChecker.Types
-                     Language.PureScript.TypeChecker.TypeSearch
-                     Language.PureScript.TypeChecker.Unify
-                     Language.PureScript.TypeClassDictionaries
-                     Language.PureScript.Types
-
-                     Language.PureScript.Docs
-                     Language.PureScript.Docs.Convert
-                     Language.PureScript.Docs.Convert.Single
-                     Language.PureScript.Docs.Convert.ReExports
-                     Language.PureScript.Docs.Prim
-                     Language.PureScript.Docs.Render
-                     Language.PureScript.Docs.Types
-                     Language.PureScript.Docs.RenderedCode
-                     Language.PureScript.Docs.RenderedCode.Types
-                     Language.PureScript.Docs.RenderedCode.Render
-                     Language.PureScript.Docs.AsMarkdown
-                     Language.PureScript.Docs.ParseInPackage
-                     Language.PureScript.Docs.Utils.MonoidExtras
-
-                     Language.PureScript.Publish
-                     Language.PureScript.Publish.Utils
-                     Language.PureScript.Publish.ErrorsWarnings
-                     Language.PureScript.Publish.BoxesHelpers
-
-                     Language.PureScript.Ide
-                     Language.PureScript.Ide.CaseSplit
-                     Language.PureScript.Ide.Command
-                     Language.PureScript.Ide.Completion
-                     Language.PureScript.Ide.Externs
-                     Language.PureScript.Ide.Error
-                     Language.PureScript.Ide.Filter
-                     Language.PureScript.Ide.Imports
-                     Language.PureScript.Ide.Logging
-                     Language.PureScript.Ide.Matcher
-                     Language.PureScript.Ide.Pursuit
-                     Language.PureScript.Ide.Rebuild
-                     Language.PureScript.Ide.Reexports
-                     Language.PureScript.Ide.SourceFile
-                     Language.PureScript.Ide.State
-                     Language.PureScript.Ide.Types
-                     Language.PureScript.Ide.Util
-                     Language.PureScript.Ide.Watcher
-
-                     Language.PureScript.Interactive
-                     Language.PureScript.Interactive.Types
-                     Language.PureScript.Interactive.Parser
-                     Language.PureScript.Interactive.Directive
-                     Language.PureScript.Interactive.Completion
-                     Language.PureScript.Interactive.IO
-                     Language.PureScript.Interactive.Message
-                     Language.PureScript.Interactive.Module
-                     Language.PureScript.Interactive.Printer
-
-                     Control.Monad.Logger
-                     Control.Monad.Supply
-                     Control.Monad.Supply.Class
-
-                     System.IO.UTF8
-
-    extensions:      ConstraintKinds
-                     DataKinds
-                     DeriveFunctor
-                     EmptyDataDecls
-                     FlexibleContexts
-                     KindSignatures
-                     LambdaCase
-                     MultiParamTypeClasses
-                     NoImplicitPrelude
-                     PatternGuards
-                     PatternSynonyms
-                     RankNTypes
-                     RecordWildCards
-                     OverloadedStrings
-                     ScopedTypeVariables
-                     TupleSections
-                     ViewPatterns
-    exposed: True
-    buildable: True
-    hs-source-dirs: src
-    other-modules: Paths_purescript
-    ghc-options: -Wall -O2
-
-executable psc
-    build-depends: base >=4 && <5,
-                   purescript -any,
-                   aeson >= 0.8 && < 1.0,
-                   ansi-terminal >= 0.6.2 && < 0.7,
-                   base-compat >=0.6.0,
-                   bytestring -any,
-                   containers -any,
-                   directory -any,
-                   filepath -any,
-                   Glob >= 0.7 && < 0.8,
-                   mtl -any,
-                   optparse-applicative >= 0.12.1,
-                   parsec -any,
-                   text -any,
-                   time -any,
-                   transformers -any,
-                   transformers-compat -any,
-                   utf8-string >= 1 && < 2
-    main-is: Main.hs
-    buildable: True
-    hs-source-dirs: psc
-    other-modules: Paths_purescript
-    ghc-options: -Wall -O2 -fno-warn-unused-do-bind -threaded -rtsopts "-with-rtsopts=-N"
-
-executable psci
-    build-depends: base >=4 && <5,
-                   purescript -any,
-                   base-compat >=0.6.0,
-                   boxes >= 0.1.4 && < 0.2.0,
-                   bytestring -any,
-                   containers -any,
-                   directory -any,
-                   filepath -any,
-                   file-embed -any,
-                   Glob -any,
-                   haskeline >= 0.7.0.0,
-                   http-types == 0.9.*,
-                   mtl -any,
-                   optparse-applicative >= 0.12.1,
-                   parsec -any,
-                   process -any,
-                   stm >= 0.2.4.0,
-                   text -any,
-                   time -any,
-                   transformers -any,
-                   transformers-compat -any,
-                   wai == 3.*,
-                   wai-websockets == 3.*,
-                   warp == 3.*,
-                   websockets >= 0.9 && <0.10
-    main-is: Main.hs
-    buildable: True
-    hs-source-dirs: psci
-    other-modules: Paths_purescript
-    ghc-options: -Wall -O2
-=======
     location: https://github.com/purescript/purescript
->>>>>>> 6523d1c4
 
 flag release
     description: Mark this build as a release build: prevents inclusion of extra info e.g. commit SHA in --version output)
