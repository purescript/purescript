--- conflicted
+++ resolved
@@ -158,15 +158,8 @@
       - hspec
       - hspec-discover
       - HUnit
-<<<<<<< HEAD
+      - regex-base
     default-extensions: !include "./default-extensions.yaml"
-=======
-      - regex-base
-    default-extensions:
-      - NoImplicitPrelude
-      - LambdaCase
-      - OverloadedStrings
->>>>>>> 323df38b
 
 flags:
   release:
