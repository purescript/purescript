--- conflicted
+++ resolved
@@ -1,10 +1,5 @@
-<<<<<<< HEAD
-resolver: nightly-2021-02-12
-pvp-bounds: upper
-=======
-resolver: lts-13.26
+resolver: lts-17.6
 pvp-bounds: both
->>>>>>> f36ff2a9
 packages:
 - '.'
 - lib/purescript-ast
