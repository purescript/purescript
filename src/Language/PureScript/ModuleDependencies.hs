--- conflicted
+++ resolved
@@ -47,7 +47,7 @@
   -- Extract module names that have been brought into scope by an `as` import.
   extractQualAs :: Declaration -> [ModuleName]
   extractQualAs (PositionedDeclaration _ _ d) = extractQualAs d
-  extractQualAs (ImportDeclaration _ _ (Just am) _) = [am]
+  extractQualAs (ImportDeclaration _ _ (Just am)) = [am]
   extractQualAs _ = []
 
 -- |
@@ -65,13 +65,7 @@
   where
 
   forDecls :: Declaration -> [ModuleName]
-<<<<<<< HEAD
-  forDecls (ImportDeclaration mn _ _) = [mn]
-  forDecls (FixityDeclaration _ _ (Just (Left (Qualified (Just mn) _)))) = [mn]
-  forDecls (FixityDeclaration _ _ (Just (Right (Qualified (Just mn) _)))) = [mn]
-  forDecls (TypeInstanceDeclaration _ _ (Qualified (Just mn) _) _ _) = [mn]
-=======
-  forDecls (ImportDeclaration mn _ _ _) =
+  forDecls (ImportDeclaration mn _ _) =
     -- Regardless of whether an imported module is qualified we still need to
     -- take into account its import to build an accurate list of dependencies.
     [mn]
@@ -79,7 +73,6 @@
     | mn `notElem` ams = [mn]
   forDecls (TypeInstanceDeclaration _ _ (Qualified (Just mn) _) _ _)
     | mn `notElem` ams = [mn]
->>>>>>> 5aaf615d
   forDecls _ = []
 
   forValues :: Expr -> [ModuleName]
