-- | This module generates code in the core imperative representation from
-- elaborated PureScript code.
module Language.PureScript.CodeGen.JS
  ( module AST
  , module Common
  , moduleToJs
  ) where

import Prelude.Compat
import Protolude (ordNub)

<<<<<<< HEAD
=======
import Control.Applicative (liftA2)
>>>>>>> 32a92ed5
import Control.Monad (forM, replicateM, void)
import Control.Monad.Except (MonadError, throwError)
import Control.Monad.Reader (MonadReader, asks)
import Control.Monad.Supply.Class
import Control.Monad.Writer (MonadWriter, runWriterT, writer)

import Data.Bifunctor (first)
<<<<<<< HEAD
import Data.List ((\\), intersect, uncons)
=======
import Data.List ((\\), intersect)
>>>>>>> 32a92ed5
import qualified Data.List.NonEmpty as NEL (nonEmpty)
import qualified Data.Foldable as F
import qualified Data.Map as M
import qualified Data.Set as S
import Data.Maybe (fromMaybe, mapMaybe, maybeToList)
<<<<<<< HEAD
=======
import Data.Monoid (Any(..))
>>>>>>> 32a92ed5
import Data.String (fromString)
import Data.Text (Text)
import qualified Data.Text as T

import Language.PureScript.AST.SourcePos
import Language.PureScript.CodeGen.JS.Common as Common
import Language.PureScript.CoreImp.AST (AST, everywhere, everywhereTopDownM, withSourceSpan)
import qualified Language.PureScript.CoreImp.AST as AST
import qualified Language.PureScript.CoreImp.Module as AST
import Language.PureScript.CoreImp.Optimizer
import Language.PureScript.CoreFn
import Language.PureScript.CoreFn.Laziness (applyLazinessTransform)
import Language.PureScript.Crash
import Language.PureScript.Errors (ErrorMessageHint(..), SimpleErrorMessage(..),
                                   MultipleErrors(..), rethrow, errorMessage,
                                   errorMessage', rethrowWithPosition, addHint)
import Language.PureScript.Names
import Language.PureScript.Options
import Language.PureScript.PSString (PSString, mkString)
import Language.PureScript.Traversals (sndM)
import qualified Language.PureScript.Constants.Prim as C

import System.FilePath.Posix ((</>))

-- | Generate code in the simplified JavaScript intermediate representation for all declarations in a
-- module.
moduleToJs
  :: forall m
   . (Monad m, MonadReader Options m, MonadSupply m, MonadError MultipleErrors m)
  => Module Ann
  -> Maybe PSString
<<<<<<< HEAD
  -> m [AST]
=======
  -> m AST.Module
>>>>>>> 32a92ed5
moduleToJs (Module _ coms mn _ imps exps reExps foreigns decls) foreignInclude =
  rethrow (addHint (ErrorInModule mn)) $ do
    let usedNames = concatMap getNames decls
    let mnLookup = renameImports usedNames imps
    let decls' = renameModules mnLookup decls
    (jsDecls, Any needRuntimeLazy) <- runWriterT $ mapM (moduleBindToJs mn) decls'
    let mnReverseLookup = M.fromList $ map (\(origName, (_, safeName)) -> (moduleNameToJs safeName, origName)) $ M.toList mnLookup
    let moduleObjectNames = "$foreign" `S.insert` M.keysSet mnReverseLookup
    optimized <- traverse (traverse (fmap (annotatePure moduleObjectNames) . optimize)) (if needRuntimeLazy then [runtimeLazy] : jsDecls else jsDecls)
    let usedModuleNames = foldMap (foldMap (findModules mnReverseLookup)) optimized
          `S.union` M.keysSet reExps
    let jsImports
          = map (importToJs mnLookup)
          . filter (flip S.member usedModuleNames)
          . (\\ (mn : C.primModules)) $ ordNub $ map snd imps
    F.traverse_ (F.traverse_ checkIntegers) optimized
    comments <- not <$> asks optionsNoComments
<<<<<<< HEAD
    let header = if comments && not (null coms) then AST.Comment Nothing coms else id
    let foreign' = maybe [] (pure . AST.Import Nothing "$foreign") $ if null foreigns then Nothing else foreignInclude
    let moduleBody = (maybe [] (uncurry (:) . first header) . uncons) $ foreign' ++ jsImports ++ concat optimized
    let foreignExps = exps `intersect` foreigns
    let standardExps = exps \\ foreignExps
    let reExps' = M.toList (M.withoutKeys reExps (S.fromList C.primModules))
    return $ moduleBody
      ++ (maybeToList . exportsToJs foreignInclude $ foreignExps)
      ++ (maybeToList . exportsToJs Nothing $ standardExps)
      ++  mapMaybe reExportsToJs reExps'
=======
    let header = if comments then coms else []
    let foreign' = maybe [] (pure . AST.Import "$foreign") $ if null foreigns then Nothing else foreignInclude
    let moduleBody = concat optimized
    let foreignExps = exps `intersect` foreigns
    let standardExps = exps \\ foreignExps
    let reExps' = M.toList (M.withoutKeys reExps (S.fromList C.primModules))
    let jsExports
          =  (maybeToList . exportsToJs foreignInclude $ foreignExps)
          ++ (maybeToList . exportsToJs Nothing $ standardExps)
          ++  mapMaybe reExportsToJs reExps'
    return $ AST.Module header (foreign' ++ jsImports) moduleBody jsExports
>>>>>>> 32a92ed5

  where
  -- | Adds purity annotations to top-level values for bundlers.
  -- The semantics here derive from treating top-level module evaluation as pure, which lets
  -- us remove any unreferenced top-level declarations. To achieve this, we wrap any non-trivial
  -- top-level values in an IIFE marked with a pure annotation.
  annotatePure :: S.Set Text -> AST -> AST
  annotatePure moduleObjectNames = annotateOrWrap
    where
    annotateOrWrap = liftA2 fromMaybe pureIife maybePure

    -- | If the JS is potentially effectful (in the eyes of a bundler that
    -- doesn't know about PureScript), return Nothing. Otherwise, return Just
    -- the JS with any needed pure annotations added, and, in the case of a
    -- variable declaration, an IIFE to be annotated.
    maybePure :: AST -> Maybe AST
    maybePure = maybePureGen False

    -- | Like maybePure, but doesn't add a pure annotation to App. This exists
    -- to prevent from doubling up on annotation comments on curried
    -- applications; from experimentation, it turns out that a comment on the
    -- outermost App is sufficient for the entire curried chain to be
    -- considered effect-free.
    maybePure' :: AST -> Maybe AST
    maybePure' = maybePureGen True

    maybePureGen alreadyAnnotated = \case
      AST.VariableIntroduction ss name j -> Just (AST.VariableIntroduction ss name (annotateOrWrap <$> j))
      AST.App ss f args -> (if alreadyAnnotated then AST.App else pureApp) ss <$> maybePure' f <*> traverse maybePure args
      -- In general, indexers can be effectful, but not when indexing into an
      -- ES module object.
      AST.Indexer ss idx v@(AST.Var _ name)
        | name `S.member` moduleObjectNames -> (\idx' -> AST.Indexer ss idx' v) <$> maybePure idx
      AST.ArrayLiteral ss jss -> AST.ArrayLiteral ss <$> traverse maybePure jss
      AST.ObjectLiteral ss props -> AST.ObjectLiteral ss <$> traverse (traverse maybePure) props
      AST.Comment c js -> AST.Comment c <$> maybePure js

      js@AST.NumericLiteral{} -> Just js
      js@AST.StringLiteral{}  -> Just js
      js@AST.BooleanLiteral{} -> Just js
      js@AST.Function{}       -> Just js
      js@AST.Var{}            -> Just js

      _ -> Nothing

    pureIife :: AST -> AST
    pureIife val = pureApp Nothing (AST.Function Nothing Nothing [] (AST.Block Nothing [AST.Return Nothing val])) []

    pureApp :: Maybe SourceSpan -> AST -> [AST] -> AST
    pureApp ss f = AST.Comment AST.PureAnnotation . AST.App ss f

  -- | Extracts all declaration names from a binding group.
  getNames :: Bind Ann -> [Ident]
  getNames (NonRec _ ident _) = [ident]
  getNames (Rec vals) = map (snd . fst) vals

  -- | Creates alternative names for each module to ensure they don't collide
  -- with declaration names.
  renameImports :: [Ident] -> [(Ann, ModuleName)] -> M.Map ModuleName (Ann, ModuleName)
  renameImports = go M.empty
    where
    go :: M.Map ModuleName (Ann, ModuleName) -> [Ident] -> [(Ann, ModuleName)] -> M.Map ModuleName (Ann, ModuleName)
    go acc used ((ann, mn') : mns') =
      let mni = Ident $ moduleNameToJs mn'
      in if mn' /= mn && mni `elem` used
         then let newName = freshModuleName 1 mn' used
              in go (M.insert mn' (ann, newName) acc) (Ident (runModuleName newName) : used) mns'
         else go (M.insert mn' (ann, mn') acc) used mns'
    go acc _ [] = acc

    freshModuleName :: Integer -> ModuleName -> [Ident] -> ModuleName
    freshModuleName i mn'@(ModuleName name) used =
      let newName = ModuleName $ name <> "_" <> T.pack (show i)
      in if Ident (runModuleName newName) `elem` used
         then freshModuleName (i + 1) mn' used
         else newName

  -- | Generates JavaScript code for a module import, binding the required module
  -- to the alternative
<<<<<<< HEAD
  importToJs :: M.Map ModuleName (Ann, ModuleName) -> ModuleName -> m AST
  importToJs mnLookup mn' = do
    let ((ss, _, _, _), mnSafe) = fromMaybe (internalError "Missing value in mnLookup") $ M.lookup mn' mnLookup
    withPos ss $ AST.Import Nothing (moduleNameToJs mnSafe) (moduleImportPath mn')

  -- | Generates JavaScript code for exporting at least one identifier,
  -- eventually from another module.
  exportsToJs :: Maybe PSString -> [Ident] -> Maybe AST
  exportsToJs from = fmap (flip (AST.Export Nothing) from) . NEL.nonEmpty . fmap runIdent

  -- | Generates JavaScript code for re-exporting at least one identifier from
  -- from another module.
  reExportsToJs :: (ModuleName, [Ident]) -> Maybe AST
=======
  importToJs :: M.Map ModuleName (Ann, ModuleName) -> ModuleName -> AST.Import
  importToJs mnLookup mn' =
    let (_, mnSafe) = fromMaybe (internalError "Missing value in mnLookup") $ M.lookup mn' mnLookup
    in AST.Import (moduleNameToJs mnSafe) (moduleImportPath mn')

  -- | Generates JavaScript code for exporting at least one identifier,
  -- eventually from another module.
  exportsToJs :: Maybe PSString -> [Ident] -> Maybe AST.Export
  exportsToJs from = fmap (flip AST.Export from) . NEL.nonEmpty . fmap runIdent

  -- | Generates JavaScript code for re-exporting at least one identifier from
  -- from another module.
  reExportsToJs :: (ModuleName, [Ident]) -> Maybe AST.Export
>>>>>>> 32a92ed5
  reExportsToJs = uncurry exportsToJs . first (Just . moduleImportPath)

  moduleImportPath :: ModuleName -> PSString
  moduleImportPath mn' = fromString (".." </> T.unpack (runModuleName mn') </> "index.js")

  -- | Replaces the `ModuleName`s in the AST so that the generated code refers to
  -- the collision-avoiding renamed module imports.
  renameModules :: M.Map ModuleName (Ann, ModuleName) -> [Bind Ann] -> [Bind Ann]
  renameModules mnLookup binds =
    let (f, _, _) = everywhereOnValues id goExpr goBinder
    in map f binds
    where
    goExpr :: Expr a -> Expr a
    goExpr (Var ann q) = Var ann (renameQual q)
    goExpr e = e
    goBinder :: Binder a -> Binder a
    goBinder (ConstructorBinder ann q1 q2 bs) = ConstructorBinder ann (renameQual q1) (renameQual q2) bs
    goBinder b = b
    renameQual :: Qualified a -> Qualified a
    renameQual (Qualified (Just mn') a) =
      let (_,mnSafe) = fromMaybe (internalError "Missing value in mnLookup") $ M.lookup mn' mnLookup
      in Qualified (Just mnSafe) a
    renameQual q = q

  -- |
  -- Find the set of ModuleNames referenced by an AST.
  --
  findModules :: M.Map Text ModuleName -> AST -> S.Set ModuleName
  findModules mnReverseLookup = AST.everything mappend go
    where
    go (AST.Var _ name) = foldMap S.singleton $ M.lookup name mnReverseLookup
    go _ = mempty

  -- Check that all integers fall within the valid int range for JavaScript.
  checkIntegers :: AST -> m ()
  checkIntegers = void . everywhereTopDownM go
    where
    go :: AST -> m AST
    go (AST.Unary _ AST.Negate (AST.NumericLiteral ss (Left i))) =
      -- Move the negation inside the literal; since this is a top-down
      -- traversal doing this replacement will stop the next case from raising
      -- the error when attempting to use -2147483648, as if left unrewritten
      -- the value is `Unary Negate (NumericLiteral (Left 2147483648))`, and
      -- 2147483648 is larger than the maximum allowed int.
      return $ AST.NumericLiteral ss (Left (-i))
    go js@(AST.NumericLiteral ss (Left i)) =
      let minInt = -2147483648
          maxInt = 2147483647
      in if i < minInt || i > maxInt
         then throwError . maybe errorMessage errorMessage' ss $ IntOutOfRange i "JavaScript" minInt maxInt
         else return js
    go other = return other

  runtimeLazy :: AST
  runtimeLazy =
    AST.VariableIntroduction Nothing "$runtime_lazy" . Just . AST.Function Nothing Nothing ["name", "moduleName", "init"] . AST.Block Nothing $
      [ AST.VariableIntroduction Nothing "state" . Just . AST.NumericLiteral Nothing $ Left 0
      , AST.VariableIntroduction Nothing "val" Nothing
      , AST.Return Nothing . AST.Function Nothing Nothing ["lineNumber"] . AST.Block Nothing $
        [ AST.IfElse Nothing (AST.Binary Nothing AST.EqualTo (AST.Var Nothing "state") (AST.NumericLiteral Nothing (Left 2))) (AST.Return Nothing $ AST.Var Nothing "val") Nothing
        , AST.IfElse Nothing (AST.Binary Nothing AST.EqualTo (AST.Var Nothing "state") (AST.NumericLiteral Nothing (Left 1))) (AST.Throw Nothing $ AST.Unary Nothing AST.New (AST.App Nothing (AST.Var Nothing "ReferenceError") [foldl1 (AST.Binary Nothing AST.Add)
          [ AST.Var Nothing "name"
          , AST.StringLiteral Nothing " was needed before it finished initializing (module "
          , AST.Var Nothing "moduleName"
          , AST.StringLiteral Nothing ", line "
          , AST.Var Nothing "lineNumber"
          , AST.StringLiteral Nothing ")"
          ], AST.Var Nothing "moduleName", AST.Var Nothing "lineNumber"])) Nothing
        , AST.Assignment Nothing (AST.Var Nothing "state") . AST.NumericLiteral Nothing $ Left 1
        , AST.Assignment Nothing (AST.Var Nothing "val") $ AST.App Nothing (AST.Var Nothing "init") []
        , AST.Assignment Nothing (AST.Var Nothing "state") . AST.NumericLiteral Nothing $ Left 2
        , AST.Return Nothing $ AST.Var Nothing "val"
        ]
      ]


moduleBindToJs
  :: forall m
   . (Monad m, MonadReader Options m, MonadSupply m, MonadWriter Any m, MonadError MultipleErrors m)
  => ModuleName
  -> Bind Ann
  -> m [AST]
moduleBindToJs mn = bindToJs
  where
  -- |
  -- Generate code in the simplified JavaScript intermediate representation for a declaration
  --
  bindToJs :: Bind Ann -> m [AST]
  bindToJs (NonRec (_, _, _, Just IsTypeClassConstructor) _ _) = pure []
    -- Unlike other newtype constructors, type class constructors are only
    -- ever applied; it's not possible to use them as values. So it's safe to
    -- erase them.
  bindToJs (NonRec ann ident val) = return <$> nonRecToJS ann ident val
  bindToJs (Rec vals) = writer (applyLazinessTransform mn vals) >>= traverse (uncurry . uncurry $ nonRecToJS)

  -- | Generate code in the simplified JavaScript intermediate representation for a single non-recursive
  -- declaration.
  --
  -- The main purpose of this function is to handle code generation for comments.
  nonRecToJS :: Ann -> Ident -> Expr Ann -> m AST
  nonRecToJS a i e@(extractAnn -> (_, com, _, _)) | not (null com) = do
    withoutComment <- asks optionsNoComments
    if withoutComment
       then nonRecToJS a i (modifyAnn removeComments e)
       else AST.Comment (AST.SourceComments com) <$> nonRecToJS a i (modifyAnn removeComments e)
  nonRecToJS (ss, _, _, _) ident val = do
    js <- valueToJs val
    withPos ss $ AST.VariableIntroduction Nothing (identToJs ident) (Just js)

  withPos :: SourceSpan -> AST -> m AST
  withPos ss js = do
    withSM <- asks (elem JSSourceMap . optionsCodegenTargets)
    return $ if withSM
      then withSourceSpan ss js
      else js

  -- | Generate code in the simplified JavaScript intermediate representation for a variable based on a
  -- PureScript identifier.
  var :: Ident -> AST
  var = AST.Var Nothing . identToJs

  -- | Generate code in the simplified JavaScript intermediate representation for an accessor based on
  -- a PureScript identifier. If the name is not valid in JavaScript (symbol based, reserved name) an
  -- indexer is returned.
  moduleAccessor :: Ident -> AST -> AST
  moduleAccessor (Ident prop) = moduleAccessorString prop
  moduleAccessor (GenIdent _ _) = internalError "GenIdent in moduleAccessor"
  moduleAccessor UnusedIdent = internalError "UnusedIdent in moduleAccessor"
<<<<<<< HEAD
=======
  moduleAccessor InternalIdent{} = internalError "InternalIdent in moduleAccessor"
>>>>>>> 32a92ed5

  moduleAccessorString :: Text -> AST -> AST
  moduleAccessorString = accessorString . mkString . T.replace "'" "$prime"

  accessorString :: PSString -> AST -> AST
  accessorString prop = AST.Indexer Nothing (AST.StringLiteral Nothing prop)

  -- | Generate code in the simplified JavaScript intermediate representation for a value or expression.
  valueToJs :: Expr Ann -> m AST
  valueToJs e =
    let (ss, _, _, _) = extractAnn e in
    withPos ss =<< valueToJs' e

  valueToJs' :: Expr Ann -> m AST
  valueToJs' (Literal (pos, _, _, _) l) =
    rethrowWithPosition pos $ literalToValueJS pos l
  valueToJs' (Var (_, _, _, Just (IsConstructor _ [])) name) =
    return $ accessorString "value" $ qualifiedToJS id name
  valueToJs' (Var (_, _, _, Just (IsConstructor _ _)) name) =
    return $ accessorString "create" $ qualifiedToJS id name
  valueToJs' (Accessor _ prop val) =
    accessorString prop <$> valueToJs val
  valueToJs' (ObjectUpdate _ o ps) = do
    obj <- valueToJs o
    sts <- mapM (sndM valueToJs) ps
    extendObj obj sts
  valueToJs' (Abs _ arg val) = do
    ret <- valueToJs val
    let jsArg = case arg of
                  UnusedIdent -> []
                  _           -> [identToJs arg]
    return $ AST.Function Nothing Nothing jsArg (AST.Block Nothing [AST.Return Nothing ret])
  valueToJs' e@App{} = do
    let (f, args) = unApp e []
    args' <- mapM valueToJs args
    case f of
      Var (_, _, _, Just IsNewtype) _ -> return (head args')
      Var (_, _, _, Just (IsConstructor _ fields)) name | length args == length fields ->
        return $ AST.Unary Nothing AST.New $ AST.App Nothing (qualifiedToJS id name) args'
      _ -> flip (foldl (\fn a -> AST.App Nothing fn [a])) args' <$> valueToJs f
    where
    unApp :: Expr Ann -> [Expr Ann] -> (Expr Ann, [Expr Ann])
    unApp (App _ val arg) args = unApp val (arg : args)
    unApp other args = (other, args)
  valueToJs' (Var (_, _, _, Just IsForeign) qi@(Qualified (Just mn') ident)) =
    return $ if mn' == mn
             then foreignIdent ident
             else varToJs qi
  valueToJs' (Var (_, _, _, Just IsForeign) ident) =
    internalError $ "Encountered an unqualified reference to a foreign ident " ++ T.unpack (showQualified showIdent ident)
  valueToJs' (Var _ ident) = return $ varToJs ident
  valueToJs' (Case (ss, _, _, _) values binders) = do
    vals <- mapM valueToJs values
    bindersToJs ss binders vals
  valueToJs' (Let _ ds val) = do
    ds' <- concat <$> mapM bindToJs ds
    ret <- valueToJs val
    return $ AST.App Nothing (AST.Function Nothing Nothing [] (AST.Block Nothing (ds' ++ [AST.Return Nothing ret]))) []
  valueToJs' (Constructor (_, _, _, Just IsNewtype) _ ctor _) =
    return $ AST.VariableIntroduction Nothing (properToJs ctor) (Just $
                AST.ObjectLiteral Nothing [("create",
                  AST.Function Nothing Nothing ["value"]
                    (AST.Block Nothing [AST.Return Nothing $ AST.Var Nothing "value"]))])
  valueToJs' (Constructor _ _ ctor []) =
    return $ iife (properToJs ctor) [ AST.Function Nothing (Just (properToJs ctor)) [] (AST.Block Nothing [])
           , AST.Assignment Nothing (accessorString "value" (AST.Var Nothing (properToJs ctor)))
                (AST.Unary Nothing AST.New $ AST.App Nothing (AST.Var Nothing (properToJs ctor)) []) ]
  valueToJs' (Constructor _ _ ctor fields) =
    let constructor =
          let body = [ AST.Assignment Nothing ((accessorString $ mkString $ identToJs f) (AST.Var Nothing "this")) (var f) | f <- fields ]
          in AST.Function Nothing (Just (properToJs ctor)) (identToJs `map` fields) (AST.Block Nothing body)
        createFn =
          let body = AST.Unary Nothing AST.New $ AST.App Nothing (AST.Var Nothing (properToJs ctor)) (var `map` fields)
          in foldr (\f inner -> AST.Function Nothing Nothing [identToJs f] (AST.Block Nothing [AST.Return Nothing inner])) body fields
    in return $ iife (properToJs ctor) [ constructor
                          , AST.Assignment Nothing (accessorString "create" (AST.Var Nothing (properToJs ctor))) createFn
                          ]

  iife :: Text -> [AST] -> AST
  iife v exprs = AST.App Nothing (AST.Function Nothing Nothing [] (AST.Block Nothing $ exprs ++ [AST.Return Nothing $ AST.Var Nothing v])) []

  literalToValueJS :: SourceSpan -> Literal (Expr Ann) -> m AST
  literalToValueJS ss (NumericLiteral (Left i)) = return $ AST.NumericLiteral (Just ss) (Left i)
  literalToValueJS ss (NumericLiteral (Right n)) = return $ AST.NumericLiteral (Just ss) (Right n)
  literalToValueJS ss (StringLiteral s) = return $ AST.StringLiteral (Just ss) s
  literalToValueJS ss (CharLiteral c) = return $ AST.StringLiteral (Just ss) (fromString [c])
  literalToValueJS ss (BooleanLiteral b) = return $ AST.BooleanLiteral (Just ss) b
  literalToValueJS ss (ArrayLiteral xs) = AST.ArrayLiteral (Just ss) <$> mapM valueToJs xs
  literalToValueJS ss (ObjectLiteral ps) = AST.ObjectLiteral (Just ss) <$> mapM (sndM valueToJs) ps

  -- | Shallow copy an object.
  extendObj :: AST -> [(PSString, AST)] -> m AST
  extendObj obj sts = do
    newObj <- freshName
    key <- freshName
    evaluatedObj <- freshName
    let
      jsKey = AST.Var Nothing key
      jsNewObj = AST.Var Nothing newObj
      jsEvaluatedObj = AST.Var Nothing evaluatedObj
      block = AST.Block Nothing (evaluate:objAssign:copy:extend ++ [AST.Return Nothing jsNewObj])
      evaluate = AST.VariableIntroduction Nothing evaluatedObj (Just obj)
      objAssign = AST.VariableIntroduction Nothing newObj (Just $ AST.ObjectLiteral Nothing [])
      copy = AST.ForIn Nothing key jsEvaluatedObj $ AST.Block Nothing [AST.IfElse Nothing cond assign Nothing]
      cond = AST.App Nothing (accessorString "call" (accessorString "hasOwnProperty" (AST.ObjectLiteral Nothing []))) [jsEvaluatedObj, jsKey]
      assign = AST.Block Nothing [AST.Assignment Nothing (AST.Indexer Nothing jsKey jsNewObj) (AST.Indexer Nothing jsKey jsEvaluatedObj)]
      stToAssign (s, js) = AST.Assignment Nothing (accessorString s jsNewObj) js
      extend = map stToAssign sts
    return $ AST.App Nothing (AST.Function Nothing Nothing [] block) []

  -- | Generate code in the simplified JavaScript intermediate representation for a reference to a
  -- variable.
  varToJs :: Qualified Ident -> AST
  varToJs (Qualified Nothing ident) = var ident
  varToJs qual = qualifiedToJS id qual

  -- | Generate code in the simplified JavaScript intermediate representation for a reference to a
  -- variable that may have a qualified name.
  qualifiedToJS :: (a -> Ident) -> Qualified a -> AST
  qualifiedToJS f (Qualified (Just C.Prim) a) = AST.Var Nothing . runIdent $ f a
  qualifiedToJS f (Qualified (Just mn') a) | mn /= mn' = moduleAccessor (f a) (AST.Var Nothing (moduleNameToJs mn'))
  qualifiedToJS f (Qualified _ a) = AST.Var Nothing $ identToJs (f a)

  foreignIdent :: Ident -> AST
  foreignIdent ident = accessorString (mkString $ runIdent ident) (AST.Var Nothing "$foreign")

  -- | Generate code in the simplified JavaScript intermediate representation for pattern match binders
  -- and guards.
  bindersToJs :: SourceSpan -> [CaseAlternative Ann] -> [AST] -> m AST
  bindersToJs ss binders vals = do
    valNames <- replicateM (length vals) freshName
    let assignments = zipWith (AST.VariableIntroduction Nothing) valNames (map Just vals)
    jss <- forM binders $ \(CaseAlternative bs result) -> do
      ret <- guardsToJs result
      go valNames ret bs
    return $ AST.App Nothing (AST.Function Nothing Nothing [] (AST.Block Nothing (assignments ++ concat jss ++ [AST.Throw Nothing $ failedPatternError valNames])))
                   []
    where
      go :: [Text] -> [AST] -> [Binder Ann] -> m [AST]
      go _ done [] = return done
      go (v:vs) done' (b:bs) = do
        done'' <- go vs done' bs
        binderToJs v done'' b
      go _ _ _ = internalError "Invalid arguments to bindersToJs"

      failedPatternError :: [Text] -> AST
      failedPatternError names = AST.Unary Nothing AST.New $ AST.App Nothing (AST.Var Nothing "Error") [AST.Binary Nothing AST.Add (AST.StringLiteral Nothing $ mkString failedPatternMessage) (AST.ArrayLiteral Nothing $ zipWith valueError names vals)]

      failedPatternMessage :: Text
      failedPatternMessage = "Failed pattern match at " <> runModuleName mn <> " " <> displayStartEndPos ss <> ": "

      valueError :: Text -> AST -> AST
      valueError _ l@(AST.NumericLiteral _ _) = l
      valueError _ l@(AST.StringLiteral _ _)  = l
      valueError _ l@(AST.BooleanLiteral _ _) = l
      valueError s _                        = accessorString "name" . accessorString "constructor" $ AST.Var Nothing s

      guardsToJs :: Either [(Guard Ann, Expr Ann)] (Expr Ann) -> m [AST]
      guardsToJs (Left gs) = traverse genGuard gs where
        genGuard (cond, val) = do
          cond' <- valueToJs cond
          val'   <- valueToJs val
          return
            (AST.IfElse Nothing cond'
              (AST.Block Nothing [AST.Return Nothing val']) Nothing)

      guardsToJs (Right v) = return . AST.Return Nothing <$> valueToJs v

  binderToJs :: Text -> [AST] -> Binder Ann -> m [AST]
  binderToJs s done binder =
    let (ss, _, _, _) = extractBinderAnn binder in
    traverse (withPos ss) =<< binderToJs' s done binder

  -- | Generate code in the simplified JavaScript intermediate representation for a pattern match
  -- binder.
  binderToJs' :: Text -> [AST] -> Binder Ann -> m [AST]
  binderToJs' _ done NullBinder{} = return done
  binderToJs' varName done (LiteralBinder _ l) =
    literalToBinderJS varName done l
  binderToJs' varName done (VarBinder _ ident) =
    return (AST.VariableIntroduction Nothing (identToJs ident) (Just (AST.Var Nothing varName)) : done)
  binderToJs' varName done (ConstructorBinder (_, _, _, Just IsNewtype) _ _ [b]) =
    binderToJs varName done b
  binderToJs' varName done (ConstructorBinder (_, _, _, Just (IsConstructor ctorType fields)) _ ctor bs) = do
    js <- go (zip fields bs) done
    return $ case ctorType of
      ProductType -> js
      SumType ->
        [AST.IfElse Nothing (AST.InstanceOf Nothing (AST.Var Nothing varName) (qualifiedToJS (Ident . runProperName) ctor))
                  (AST.Block Nothing js)
                  Nothing]
    where
    go :: [(Ident, Binder Ann)] -> [AST] -> m [AST]
    go [] done' = return done'
    go ((field, binder) : remain) done' = do
      argVar <- freshName
      done'' <- go remain done'
      js <- binderToJs argVar done'' binder
      return (AST.VariableIntroduction Nothing argVar (Just $ accessorString (mkString $ identToJs field) $ AST.Var Nothing varName) : js)
  binderToJs' _ _ ConstructorBinder{} =
    internalError "binderToJs: Invalid ConstructorBinder in binderToJs"
  binderToJs' varName done (NamedBinder _ ident binder) = do
    js <- binderToJs varName done binder
    return (AST.VariableIntroduction Nothing (identToJs ident) (Just (AST.Var Nothing varName)) : js)

  literalToBinderJS :: Text -> [AST] -> Literal (Binder Ann) -> m [AST]
  literalToBinderJS varName done (NumericLiteral num) =
    return [AST.IfElse Nothing (AST.Binary Nothing AST.EqualTo (AST.Var Nothing varName) (AST.NumericLiteral Nothing num)) (AST.Block Nothing done) Nothing]
  literalToBinderJS varName done (CharLiteral c) =
    return [AST.IfElse Nothing (AST.Binary Nothing AST.EqualTo (AST.Var Nothing varName) (AST.StringLiteral Nothing (fromString [c]))) (AST.Block Nothing done) Nothing]
  literalToBinderJS varName done (StringLiteral str) =
    return [AST.IfElse Nothing (AST.Binary Nothing AST.EqualTo (AST.Var Nothing varName) (AST.StringLiteral Nothing str)) (AST.Block Nothing done) Nothing]
  literalToBinderJS varName done (BooleanLiteral True) =
    return [AST.IfElse Nothing (AST.Var Nothing varName) (AST.Block Nothing done) Nothing]
  literalToBinderJS varName done (BooleanLiteral False) =
    return [AST.IfElse Nothing (AST.Unary Nothing AST.Not (AST.Var Nothing varName)) (AST.Block Nothing done) Nothing]
  literalToBinderJS varName done (ObjectLiteral bs) = go done bs
    where
    go :: [AST] -> [(PSString, Binder Ann)] -> m [AST]
    go done' [] = return done'
    go done' ((prop, binder):bs') = do
      propVar <- freshName
      done'' <- go done' bs'
      js <- binderToJs propVar done'' binder
      return (AST.VariableIntroduction Nothing propVar (Just (accessorString prop (AST.Var Nothing varName))) : js)
  literalToBinderJS varName done (ArrayLiteral bs) = do
    js <- go done 0 bs
    return [AST.IfElse Nothing (AST.Binary Nothing AST.EqualTo (accessorString "length" (AST.Var Nothing varName)) (AST.NumericLiteral Nothing (Left (fromIntegral $ length bs)))) (AST.Block Nothing js) Nothing]
    where
    go :: [AST] -> Integer -> [Binder Ann] -> m [AST]
    go done' _ [] = return done'
    go done' index (binder:bs') = do
      elVar <- freshName
      done'' <- go done' (index + 1) bs'
      js <- binderToJs elVar done'' binder
      return (AST.VariableIntroduction Nothing elVar (Just (AST.Indexer Nothing (AST.NumericLiteral Nothing (Left index)) (AST.Var Nothing varName))) : js)<|MERGE_RESOLUTION|>--- conflicted
+++ resolved
@@ -6,57 +6,55 @@
   , moduleToJs
   ) where
 
-import Prelude.Compat
-import Protolude (ordNub)
-
-<<<<<<< HEAD
-=======
-import Control.Applicative (liftA2)
->>>>>>> 32a92ed5
-import Control.Monad (forM, replicateM, void)
-import Control.Monad.Except (MonadError, throwError)
-import Control.Monad.Reader (MonadReader, asks)
-import Control.Monad.Supply.Class
-import Control.Monad.Writer (MonadWriter, runWriterT, writer)
-
-import Data.Bifunctor (first)
-<<<<<<< HEAD
-import Data.List ((\\), intersect, uncons)
-=======
-import Data.List ((\\), intersect)
->>>>>>> 32a92ed5
-import qualified Data.List.NonEmpty as NEL (nonEmpty)
-import qualified Data.Foldable as F
-import qualified Data.Map as M
-import qualified Data.Set as S
-import Data.Maybe (fromMaybe, mapMaybe, maybeToList)
-<<<<<<< HEAD
-=======
-import Data.Monoid (Any(..))
->>>>>>> 32a92ed5
-import Data.String (fromString)
-import Data.Text (Text)
-import qualified Data.Text as T
-
-import Language.PureScript.AST.SourcePos
-import Language.PureScript.CodeGen.JS.Common as Common
-import Language.PureScript.CoreImp.AST (AST, everywhere, everywhereTopDownM, withSourceSpan)
-import qualified Language.PureScript.CoreImp.AST as AST
-import qualified Language.PureScript.CoreImp.Module as AST
-import Language.PureScript.CoreImp.Optimizer
-import Language.PureScript.CoreFn
-import Language.PureScript.CoreFn.Laziness (applyLazinessTransform)
-import Language.PureScript.Crash
-import Language.PureScript.Errors (ErrorMessageHint(..), SimpleErrorMessage(..),
-                                   MultipleErrors(..), rethrow, errorMessage,
-                                   errorMessage', rethrowWithPosition, addHint)
-import Language.PureScript.Names
-import Language.PureScript.Options
-import Language.PureScript.PSString (PSString, mkString)
-import Language.PureScript.Traversals (sndM)
-import qualified Language.PureScript.Constants.Prim as C
-
-import System.FilePath.Posix ((</>))
+import           Prelude.Compat
+import           Protolude                             (ordNub)
+
+import           Control.Applicative                   (liftA2)
+import           Control.Monad                         (forM, replicateM, void)
+import           Control.Monad.Except                  (MonadError, throwError)
+import           Control.Monad.Reader                  (MonadReader, asks)
+import           Control.Monad.Supply.Class
+import           Control.Monad.Writer                  (MonadWriter, runWriterT,
+                                                        writer)
+
+import           Data.Bifunctor                        (first)
+import qualified Data.Foldable                         as F
+import           Data.List                             (intersect, (\\))
+import qualified Data.List.NonEmpty                    as NEL (nonEmpty)
+import qualified Data.Map                              as M
+import           Data.Maybe                            (fromMaybe, mapMaybe,
+                                                        maybeToList)
+import           Data.Monoid                           (Any (..))
+import qualified Data.Set                              as S
+import           Data.String                           (fromString)
+import           Data.Text                             (Text)
+import qualified Data.Text                             as T
+
+import           Language.PureScript.AST.SourcePos
+import           Language.PureScript.CodeGen.JS.Common as Common
+import qualified Language.PureScript.Constants.Prim    as C
+import           Language.PureScript.CoreFn
+import           Language.PureScript.CoreFn.Laziness   (applyLazinessTransform)
+import           Language.PureScript.CoreImp.AST       (AST, everywhere,
+                                                        everywhereTopDownM,
+                                                        withSourceSpan)
+import qualified Language.PureScript.CoreImp.AST       as AST
+import qualified Language.PureScript.CoreImp.Module    as AST
+import qualified Language.PureScript.CoreImp.Module    as Mod
+import           Language.PureScript.CoreImp.Optimizer
+import           Language.PureScript.Crash
+import           Language.PureScript.Errors            (ErrorMessageHint (..),
+                                                        MultipleErrors (..),
+                                                        SimpleErrorMessage (..),
+                                                        addHint, errorMessage,
+                                                        errorMessage', rethrow,
+                                                        rethrowWithPosition)
+import           Language.PureScript.Names
+import           Language.PureScript.Options
+import           Language.PureScript.PSString          (PSString, mkString)
+import           Language.PureScript.Traversals        (sndM)
+
+import           System.FilePath.Posix                 ((</>))
 
 -- | Generate code in the simplified JavaScript intermediate representation for all declarations in a
 -- module.
@@ -65,11 +63,7 @@
    . (Monad m, MonadReader Options m, MonadSupply m, MonadError MultipleErrors m)
   => Module Ann
   -> Maybe PSString
-<<<<<<< HEAD
-  -> m [AST]
-=======
   -> m AST.Module
->>>>>>> 32a92ed5
 moduleToJs (Module _ coms mn _ imps exps reExps foreigns decls) foreignInclude =
   rethrow (addHint (ErrorInModule mn)) $ do
     let usedNames = concatMap getNames decls
@@ -87,20 +81,8 @@
           . (\\ (mn : C.primModules)) $ ordNub $ map snd imps
     F.traverse_ (F.traverse_ checkIntegers) optimized
     comments <- not <$> asks optionsNoComments
-<<<<<<< HEAD
-    let header = if comments && not (null coms) then AST.Comment Nothing coms else id
-    let foreign' = maybe [] (pure . AST.Import Nothing "$foreign") $ if null foreigns then Nothing else foreignInclude
-    let moduleBody = (maybe [] (uncurry (:) . first header) . uncons) $ foreign' ++ jsImports ++ concat optimized
-    let foreignExps = exps `intersect` foreigns
-    let standardExps = exps \\ foreignExps
-    let reExps' = M.toList (M.withoutKeys reExps (S.fromList C.primModules))
-    return $ moduleBody
-      ++ (maybeToList . exportsToJs foreignInclude $ foreignExps)
-      ++ (maybeToList . exportsToJs Nothing $ standardExps)
-      ++  mapMaybe reExportsToJs reExps'
-=======
     let header = if comments then coms else []
-    let foreign' = maybe [] (pure . AST.Import "$foreign") $ if null foreigns then Nothing else foreignInclude
+    let foreign' = maybe [] (pure . Mod.Import "$foreign") $ if null foreigns then Nothing else foreignInclude
     let moduleBody = concat optimized
     let foreignExps = exps `intersect` foreigns
     let standardExps = exps \\ foreignExps
@@ -110,7 +92,6 @@
           ++ (maybeToList . exportsToJs Nothing $ standardExps)
           ++  mapMaybe reExportsToJs reExps'
     return $ AST.Module header (foreign' ++ jsImports) moduleBody jsExports
->>>>>>> 32a92ed5
 
   where
   -- | Adds purity annotations to top-level values for bundlers.
@@ -165,7 +146,7 @@
   -- | Extracts all declaration names from a binding group.
   getNames :: Bind Ann -> [Ident]
   getNames (NonRec _ ident _) = [ident]
-  getNames (Rec vals) = map (snd . fst) vals
+  getNames (Rec vals)         = map (snd . fst) vals
 
   -- | Creates alternative names for each module to ensure they don't collide
   -- with declaration names.
@@ -190,35 +171,19 @@
 
   -- | Generates JavaScript code for a module import, binding the required module
   -- to the alternative
-<<<<<<< HEAD
-  importToJs :: M.Map ModuleName (Ann, ModuleName) -> ModuleName -> m AST
-  importToJs mnLookup mn' = do
-    let ((ss, _, _, _), mnSafe) = fromMaybe (internalError "Missing value in mnLookup") $ M.lookup mn' mnLookup
-    withPos ss $ AST.Import Nothing (moduleNameToJs mnSafe) (moduleImportPath mn')
+  importToJs :: M.Map ModuleName (Ann, ModuleName) -> ModuleName -> Mod.Import
+  importToJs mnLookup mn' =
+    let (_, mnSafe) = fromMaybe (internalError "Missing value in mnLookup") $ M.lookup mn' mnLookup
+    in Mod.Import (moduleNameToJs mnSafe) (moduleImportPath mn')
 
   -- | Generates JavaScript code for exporting at least one identifier,
   -- eventually from another module.
-  exportsToJs :: Maybe PSString -> [Ident] -> Maybe AST
-  exportsToJs from = fmap (flip (AST.Export Nothing) from) . NEL.nonEmpty . fmap runIdent
+  exportsToJs :: Maybe PSString -> [Ident] -> Maybe Mod.Export
+  exportsToJs from = fmap (flip Mod.Export from) . NEL.nonEmpty . fmap runIdent
 
   -- | Generates JavaScript code for re-exporting at least one identifier from
   -- from another module.
-  reExportsToJs :: (ModuleName, [Ident]) -> Maybe AST
-=======
-  importToJs :: M.Map ModuleName (Ann, ModuleName) -> ModuleName -> AST.Import
-  importToJs mnLookup mn' =
-    let (_, mnSafe) = fromMaybe (internalError "Missing value in mnLookup") $ M.lookup mn' mnLookup
-    in AST.Import (moduleNameToJs mnSafe) (moduleImportPath mn')
-
-  -- | Generates JavaScript code for exporting at least one identifier,
-  -- eventually from another module.
-  exportsToJs :: Maybe PSString -> [Ident] -> Maybe AST.Export
-  exportsToJs from = fmap (flip AST.Export from) . NEL.nonEmpty . fmap runIdent
-
-  -- | Generates JavaScript code for re-exporting at least one identifier from
-  -- from another module.
-  reExportsToJs :: (ModuleName, [Ident]) -> Maybe AST.Export
->>>>>>> 32a92ed5
+  reExportsToJs :: (ModuleName, [Ident]) -> Maybe Mod.Export
   reExportsToJs = uncurry exportsToJs . first (Just . moduleImportPath)
 
   moduleImportPath :: ModuleName -> PSString
@@ -233,7 +198,7 @@
     where
     goExpr :: Expr a -> Expr a
     goExpr (Var ann q) = Var ann (renameQual q)
-    goExpr e = e
+    goExpr e           = e
     goBinder :: Binder a -> Binder a
     goBinder (ConstructorBinder ann q1 q2 bs) = ConstructorBinder ann (renameQual q1) (renameQual q2) bs
     goBinder b = b
@@ -250,7 +215,7 @@
   findModules mnReverseLookup = AST.everything mappend go
     where
     go (AST.Var _ name) = foldMap S.singleton $ M.lookup name mnReverseLookup
-    go _ = mempty
+    go _                = mempty
 
   -- Check that all integers fall within the valid int range for JavaScript.
   checkIntegers :: AST -> m ()
@@ -347,10 +312,7 @@
   moduleAccessor (Ident prop) = moduleAccessorString prop
   moduleAccessor (GenIdent _ _) = internalError "GenIdent in moduleAccessor"
   moduleAccessor UnusedIdent = internalError "UnusedIdent in moduleAccessor"
-<<<<<<< HEAD
-=======
   moduleAccessor InternalIdent{} = internalError "InternalIdent in moduleAccessor"
->>>>>>> 32a92ed5
 
   moduleAccessorString :: Text -> AST -> AST
   moduleAccessorString = accessorString . mkString . T.replace "'" "$prime"
@@ -394,7 +356,7 @@
     where
     unApp :: Expr Ann -> [Expr Ann] -> (Expr Ann, [Expr Ann])
     unApp (App _ val arg) args = unApp val (arg : args)
-    unApp other args = (other, args)
+    unApp other args           = (other, args)
   valueToJs' (Var (_, _, _, Just IsForeign) qi@(Qualified (Just mn') ident)) =
     return $ if mn' == mn
              then foreignIdent ident
@@ -465,7 +427,7 @@
   -- variable.
   varToJs :: Qualified Ident -> AST
   varToJs (Qualified Nothing ident) = var ident
-  varToJs qual = qualifiedToJS id qual
+  varToJs qual                      = qualifiedToJS id qual
 
   -- | Generate code in the simplified JavaScript intermediate representation for a reference to a
   -- variable that may have a qualified name.
