-- | This module generates code in the core imperative representation from
-- elaborated PureScript code.
module Language.PureScript.CodeGen.JS
  ( module AST
  , module Common
  , moduleToJs
  ) where

import Prelude.Compat
import Protolude (ordNub)

import Control.Monad (forM, replicateM, void)
import Control.Monad.Except (MonadError, throwError)
import Control.Monad.Reader (MonadReader, asks)
import Control.Monad.Supply.Class

import Data.Bifunctor (first)
import Data.List ((\\), intersect, uncons)
import qualified Data.List.NonEmpty as NEL (nonEmpty)
import qualified Data.Foldable as F
import qualified Data.Map as M
import qualified Data.Set as S
import Data.Maybe (fromMaybe, maybeToList)
import Data.String (fromString)
import Data.Text (Text)
import qualified Data.Text as T

import Language.PureScript.AST.SourcePos
import Language.PureScript.CodeGen.JS.Common as Common
import Language.PureScript.CoreImp.AST (AST, everywhereTopDownM, withSourceSpan)
import qualified Language.PureScript.CoreImp.AST as AST
import Language.PureScript.CoreImp.Optimizer
import Language.PureScript.CoreFn
import Language.PureScript.Crash
import Language.PureScript.Errors (ErrorMessageHint(..), SimpleErrorMessage(..),
                                   MultipleErrors(..), rethrow, errorMessage,
                                   errorMessage', rethrowWithPosition, addHint)
import Language.PureScript.Names
import Language.PureScript.Options
import Language.PureScript.PSString (PSString, mkString)
import Language.PureScript.Traversals (sndM)
import qualified Language.PureScript.Constants.Prim as C

import System.FilePath.Posix ((</>))

-- | Generate code in the simplified JavaScript intermediate representation for all declarations in a
-- module.
moduleToJs
  :: forall m
   . (Monad m, MonadReader Options m, MonadSupply m, MonadError MultipleErrors m)
  => Module Ann
  -> Maybe PSString
  -> m [AST]
<<<<<<< HEAD
moduleToJs (Module _ coms mn _ imps exps foreigns decls) foreignInclude =
=======
moduleToJs (Module _ coms mn _ imps exps reExps foreigns decls) foreign_ =
>>>>>>> efbcc474
  rethrow (addHint (ErrorInModule mn)) $ do
    let usedNames = concatMap getNames decls
    let mnLookup = renameImports usedNames imps
    let decls' = renameModules mnLookup decls
    jsDecls <- mapM bindToJs decls'
    optimized <- traverse (traverse optimize) jsDecls
    let mnReverseLookup = M.fromList $ map (\(origName, (_, safeName)) -> (moduleNameToJs safeName, origName)) $ M.toList mnLookup
    let usedModuleNames = foldMap (foldMap (findModules mnReverseLookup)) optimized
          `S.union` M.keysSet reExps
    jsImports <- traverse (importToJs mnLookup)
      . filter (flip S.member usedModuleNames)
      . (\\ (mn : C.primModules)) $ ordNub $ map snd imps
    F.traverse_ (F.traverse_ checkIntegers) optimized
    comments <- not <$> asks optionsNoComments
    let header = if comments && not (null coms) then AST.Comment Nothing coms else id
    let foreign' = maybe [] (pure . AST.Import Nothing "$foreign") $ if null foreigns then Nothing else foreignInclude
    let moduleBody = maybe [] (uncurry (:)) . fmap (first header) . uncons $ foreign' ++ jsImports ++ concat optimized
    let foreignExps = exps `intersect` foreigns
    let standardExps = exps \\ foreignExps
<<<<<<< HEAD
    return $ moduleBody
      ++ (maybeToList . exportsToJs foreignInclude $ foreignExps)
      ++ (maybeToList . exportsToJs Nothing $ standardExps)
=======
    let reExps' = M.toList (M.withoutKeys reExps (S.fromList C.primModules))
    let exps' = AST.ObjectLiteral Nothing $ map (mkString . runIdent &&& AST.Var Nothing . identToJs) standardExps
                               ++ map (mkString . runIdent &&& foreignIdent) foreignExps
                               ++ concatMap (reExportPairs mnLookup) reExps'
    return $ moduleBody ++ [AST.Assignment Nothing (accessorString "exports" (AST.Var Nothing "module")) exps']
>>>>>>> efbcc474

  where

  -- | Extracts all declaration names from a binding group.
  getNames :: Bind Ann -> [Ident]
  getNames (NonRec _ ident _) = [ident]
  getNames (Rec vals) = map (snd . fst) vals

  -- | Generate code in the JavaScript IR for re-exported declarations, prepending
  -- the module name from whence it was imported.
  reExportPairs :: M.Map ModuleName (Ann, ModuleName) -> (ModuleName, [Ident]) -> [(PSString, AST)]
  reExportPairs mnLookup (mn', idents) =
    let toExportedMember :: Ident -> AST
        toExportedMember =
          maybe
            (AST.Var Nothing . identToJs)
            (flip accessor . AST.Var Nothing . moduleNameToJs . snd)
            (M.lookup mn' mnLookup)
    in
      map
        (mkString . runIdent &&& toExportedMember)
        idents

  -- | Creates alternative names for each module to ensure they don't collide
  -- with declaration names.
  renameImports :: [Ident] -> [(Ann, ModuleName)] -> M.Map ModuleName (Ann, ModuleName)
  renameImports = go M.empty
    where
    go :: M.Map ModuleName (Ann, ModuleName) -> [Ident] -> [(Ann, ModuleName)] -> M.Map ModuleName (Ann, ModuleName)
    go acc used ((ann, mn') : mns') =
      let mni = Ident $ runModuleName mn'
      in if mn' /= mn && mni `elem` used
         then let newName = freshModuleName 1 mn' used
              in go (M.insert mn' (ann, newName) acc) (Ident (runModuleName newName) : used) mns'
         else go (M.insert mn' (ann, mn') acc) used mns'
    go acc _ [] = acc

    freshModuleName :: Integer -> ModuleName -> [Ident] -> ModuleName
    freshModuleName i mn'@(ModuleName name) used =
      let newName = ModuleName $ name <> "_" <> T.pack (show i)
      in if Ident (runModuleName newName) `elem` used
         then freshModuleName (i + 1) mn' used
         else newName

  -- | Generates JavaScript code for a module import, binding the required module
  -- to the alternative
  importToJs :: M.Map ModuleName (Ann, ModuleName) -> ModuleName -> m AST
  importToJs mnLookup mn' = do
    let ((ss, _, _, _), mnSafe) = fromMaybe (internalError "Missing value in mnLookup") $ M.lookup mn' mnLookup
    withPos ss $ AST.Import Nothing (moduleNameToJs mnSafe) (fromString (".." </> T.unpack (runModuleName mn') </> "index.js"))

  -- | Generates JavaScript code for exporting at least one identifier,
  -- eventually from another module.
  exportsToJs :: Maybe PSString -> [Ident] -> Maybe AST
  exportsToJs from = fmap (flip (AST.Export Nothing) from) . NEL.nonEmpty . fmap runIdent

  -- | Replaces the `ModuleName`s in the AST so that the generated code refers to
  -- the collision-avoiding renamed module imports.
  renameModules :: M.Map ModuleName (Ann, ModuleName) -> [Bind Ann] -> [Bind Ann]
  renameModules mnLookup binds =
    let (f, _, _) = everywhereOnValues id goExpr goBinder
    in map f binds
    where
    goExpr :: Expr a -> Expr a
    goExpr (Var ann q) = Var ann (renameQual q)
    goExpr e = e
    goBinder :: Binder a -> Binder a
    goBinder (ConstructorBinder ann q1 q2 bs) = ConstructorBinder ann (renameQual q1) (renameQual q2) bs
    goBinder b = b
    renameQual :: Qualified a -> Qualified a
    renameQual (Qualified (Just mn') a) =
      let (_,mnSafe) = fromMaybe (internalError "Missing value in mnLookup") $ M.lookup mn' mnLookup
      in Qualified (Just mnSafe) a
    renameQual q = q

  -- |
  -- Find the set of ModuleNames referenced by an AST.
  --
  findModules :: M.Map Text ModuleName -> AST -> S.Set ModuleName
  findModules mnReverseLookup = AST.everything mappend go
    where
    go (AST.Var _ name) = foldMap S.singleton $ M.lookup name mnReverseLookup
    go _ = mempty

  -- |
  -- Generate code in the simplified JavaScript intermediate representation for a declaration
  --
  bindToJs :: Bind Ann -> m [AST]
  bindToJs (NonRec ann ident val) = return <$> nonRecToJS ann ident val
  bindToJs (Rec vals) = forM vals (uncurry . uncurry $ nonRecToJS)

  -- | Generate code in the simplified JavaScript intermediate representation for a single non-recursive
  -- declaration.
  --
  -- The main purpose of this function is to handle code generation for comments.
  nonRecToJS :: Ann -> Ident -> Expr Ann -> m AST
  nonRecToJS a i e@(extractAnn -> (_, com, _, _)) | not (null com) = do
    withoutComment <- asks optionsNoComments
    if withoutComment
       then nonRecToJS a i (modifyAnn removeComments e)
       else AST.Comment Nothing com <$> nonRecToJS a i (modifyAnn removeComments e)
  nonRecToJS (ss, _, _, _) ident val = do
    js <- valueToJs val
    withPos ss $ AST.VariableIntroduction Nothing (identToJs ident) (Just js)

  withPos :: SourceSpan -> AST -> m AST
  withPos ss js = do
    withSM <- asks (elem JSSourceMap . optionsCodegenTargets)
    return $ if withSM
      then withSourceSpan ss js
      else js

  -- | Generate code in the simplified JavaScript intermediate representation for a variable based on a
  -- PureScript identifier.
  var :: Ident -> AST
  var = AST.Var Nothing . identToJs

  -- | Generate code in the simplified JavaScript intermediate representation for an accessor based on
  -- a PureScript identifier. If the name is not valid in JavaScript (symbol based, reserved name) an
  -- indexer is returned.
  moduleAccessor :: Ident -> AST -> AST
  moduleAccessor (Ident prop) = moduleAccessorString prop
  moduleAccessor (GenIdent _ _) = internalError "GenIdent in moduleAccessor"
  moduleAccessor UnusedIdent = internalError "UnusedIdent in moduleAccessor"

  moduleAccessorString :: Text -> AST -> AST
  moduleAccessorString = accessorString . mkString . T.replace "'" "$prime"

  accessorString :: PSString -> AST -> AST
  accessorString prop = AST.Indexer Nothing (AST.StringLiteral Nothing prop)

  -- | Generate code in the simplified JavaScript intermediate representation for a value or expression.
  valueToJs :: Expr Ann -> m AST
  valueToJs e =
    let (ss, _, _, _) = extractAnn e in
    withPos ss =<< valueToJs' e

  valueToJs' :: Expr Ann -> m AST
  valueToJs' (Literal (pos, _, _, _) l) =
    rethrowWithPosition pos $ literalToValueJS pos l
  valueToJs' (Var (_, _, _, Just (IsConstructor _ [])) name) =
    return $ accessorString "value" $ qualifiedToJS id name
  valueToJs' (Var (_, _, _, Just (IsConstructor _ _)) name) =
    return $ accessorString "create" $ qualifiedToJS id name
  valueToJs' (Accessor _ prop val) =
    accessorString prop <$> valueToJs val
  valueToJs' (ObjectUpdate _ o ps) = do
    obj <- valueToJs o
    sts <- mapM (sndM valueToJs) ps
    extendObj obj sts
  valueToJs' e@(Abs (_, _, _, Just IsTypeClassConstructor) _ _) =
    let args = unAbs e
    in return $ AST.Function Nothing Nothing (map identToJs args) (AST.Block Nothing $ map assign args)
    where
    unAbs :: Expr Ann -> [Ident]
    unAbs (Abs _ arg val) = arg : unAbs val
    unAbs _ = []
    assign :: Ident -> AST
    assign name = AST.Assignment Nothing (accessorString (mkString $ runIdent name) (AST.Var Nothing "this"))
                               (var name)
  valueToJs' (Abs _ arg val) = do
    ret <- valueToJs val
    let jsArg = case arg of
                  UnusedIdent -> []
                  _           -> [identToJs arg]
    return $ AST.Function Nothing Nothing jsArg (AST.Block Nothing [AST.Return Nothing ret])
  valueToJs' e@App{} = do
    let (f, args) = unApp e []
    args' <- mapM valueToJs args
    case f of
      Var (_, _, _, Just IsNewtype) _ -> return (head args')
      Var (_, _, _, Just (IsConstructor _ fields)) name | length args == length fields ->
        return $ AST.Unary Nothing AST.New $ AST.App Nothing (qualifiedToJS id name) args'
      Var (_, _, _, Just IsTypeClassConstructor) name ->
        return $ AST.Unary Nothing AST.New $ AST.App Nothing (qualifiedToJS id name) args'
      _ -> flip (foldl (\fn a -> AST.App Nothing fn [a])) args' <$> valueToJs f
    where
    unApp :: Expr Ann -> [Expr Ann] -> (Expr Ann, [Expr Ann])
    unApp (App _ val arg) args = unApp val (arg : args)
    unApp other args = (other, args)
  valueToJs' (Var (_, _, _, Just IsForeign) qi@(Qualified (Just mn') ident)) =
    return $ if mn' == mn
             then foreignIdent ident
             else varToJs qi
  valueToJs' (Var (_, _, _, Just IsForeign) ident) =
    internalError $ "Encountered an unqualified reference to a foreign ident " ++ T.unpack (showQualified showIdent ident)
  valueToJs' (Var _ ident) = return $ varToJs ident
  valueToJs' (Case (ss, _, _, _) values binders) = do
    vals <- mapM valueToJs values
    bindersToJs ss binders vals
  valueToJs' (Let _ ds val) = do
    ds' <- concat <$> mapM bindToJs ds
    ret <- valueToJs val
    return $ AST.App Nothing (AST.Function Nothing Nothing [] (AST.Block Nothing (ds' ++ [AST.Return Nothing ret]))) []
  valueToJs' (Constructor (_, _, _, Just IsNewtype) _ ctor _) =
    return $ AST.VariableIntroduction Nothing (properToJs ctor) (Just $
                AST.ObjectLiteral Nothing [("create",
                  AST.Function Nothing Nothing ["value"]
                    (AST.Block Nothing [AST.Return Nothing $ AST.Var Nothing "value"]))])
  valueToJs' (Constructor _ _ ctor []) =
    return $ iife (properToJs ctor) [ AST.Function Nothing (Just (properToJs ctor)) [] (AST.Block Nothing [])
           , AST.Assignment Nothing (accessorString "value" (AST.Var Nothing (properToJs ctor)))
                (AST.Unary Nothing AST.New $ AST.App Nothing (AST.Var Nothing (properToJs ctor)) []) ]
  valueToJs' (Constructor _ _ ctor fields) =
    let constructor =
          let body = [ AST.Assignment Nothing ((accessorString $ mkString $ identToJs f) (AST.Var Nothing "this")) (var f) | f <- fields ]
          in AST.Function Nothing (Just (properToJs ctor)) (identToJs `map` fields) (AST.Block Nothing body)
        createFn =
          let body = AST.Unary Nothing AST.New $ AST.App Nothing (AST.Var Nothing (properToJs ctor)) (var `map` fields)
          in foldr (\f inner -> AST.Function Nothing Nothing [identToJs f] (AST.Block Nothing [AST.Return Nothing inner])) body fields
    in return $ iife (properToJs ctor) [ constructor
                          , AST.Assignment Nothing (accessorString "create" (AST.Var Nothing (properToJs ctor))) createFn
                          ]

  iife :: Text -> [AST] -> AST
  iife v exprs = AST.App Nothing (AST.Function Nothing Nothing [] (AST.Block Nothing $ exprs ++ [AST.Return Nothing $ AST.Var Nothing v])) []

  literalToValueJS :: SourceSpan -> Literal (Expr Ann) -> m AST
  literalToValueJS ss (NumericLiteral (Left i)) = return $ AST.NumericLiteral (Just ss) (Left i)
  literalToValueJS ss (NumericLiteral (Right n)) = return $ AST.NumericLiteral (Just ss) (Right n)
  literalToValueJS ss (StringLiteral s) = return $ AST.StringLiteral (Just ss) s
  literalToValueJS ss (CharLiteral c) = return $ AST.StringLiteral (Just ss) (fromString [c])
  literalToValueJS ss (BooleanLiteral b) = return $ AST.BooleanLiteral (Just ss) b
  literalToValueJS ss (ArrayLiteral xs) = AST.ArrayLiteral (Just ss) <$> mapM valueToJs xs
  literalToValueJS ss (ObjectLiteral ps) = AST.ObjectLiteral (Just ss) <$> mapM (sndM valueToJs) ps

  -- | Shallow copy an object.
  extendObj :: AST -> [(PSString, AST)] -> m AST
  extendObj obj sts = do
    newObj <- freshName
    key <- freshName
    evaluatedObj <- freshName
    let
      jsKey = AST.Var Nothing key
      jsNewObj = AST.Var Nothing newObj
      jsEvaluatedObj = AST.Var Nothing evaluatedObj
      block = AST.Block Nothing (evaluate:objAssign:copy:extend ++ [AST.Return Nothing jsNewObj])
      evaluate = AST.VariableIntroduction Nothing evaluatedObj (Just obj)
      objAssign = AST.VariableIntroduction Nothing newObj (Just $ AST.ObjectLiteral Nothing [])
      copy = AST.ForIn Nothing key jsEvaluatedObj $ AST.Block Nothing [AST.IfElse Nothing cond assign Nothing]
      cond = AST.App Nothing (accessorString "call" (accessorString "hasOwnProperty" (AST.ObjectLiteral Nothing []))) [jsEvaluatedObj, jsKey]
      assign = AST.Block Nothing [AST.Assignment Nothing (AST.Indexer Nothing jsKey jsNewObj) (AST.Indexer Nothing jsKey jsEvaluatedObj)]
      stToAssign (s, js) = AST.Assignment Nothing (accessorString s jsNewObj) js
      extend = map stToAssign sts
    return $ AST.App Nothing (AST.Function Nothing Nothing [] block) []

  -- | Generate code in the simplified JavaScript intermediate representation for a reference to a
  -- variable.
  varToJs :: Qualified Ident -> AST
  varToJs (Qualified Nothing ident) = var ident
  varToJs qual = qualifiedToJS id qual

  -- | Generate code in the simplified JavaScript intermediate representation for a reference to a
  -- variable that may have a qualified name.
  qualifiedToJS :: (a -> Ident) -> Qualified a -> AST
  qualifiedToJS f (Qualified (Just C.Prim) a) = AST.Var Nothing . runIdent $ f a
  qualifiedToJS f (Qualified (Just mn') a) | mn /= mn' = moduleAccessor (f a) (AST.Var Nothing (moduleNameToJs mn'))
  qualifiedToJS f (Qualified _ a) = AST.Var Nothing $ identToJs (f a)

  foreignIdent :: Ident -> AST
  foreignIdent ident = accessorString (mkString $ runIdent ident) (AST.Var Nothing "$foreign")

  -- | Generate code in the simplified JavaScript intermediate representation for pattern match binders
  -- and guards.
  bindersToJs :: SourceSpan -> [CaseAlternative Ann] -> [AST] -> m AST
  bindersToJs ss binders vals = do
    valNames <- replicateM (length vals) freshName
    let assignments = zipWith (AST.VariableIntroduction Nothing) valNames (map Just vals)
    jss <- forM binders $ \(CaseAlternative bs result) -> do
      ret <- guardsToJs result
      go valNames ret bs
    return $ AST.App Nothing (AST.Function Nothing Nothing [] (AST.Block Nothing (assignments ++ concat jss ++ [AST.Throw Nothing $ failedPatternError valNames])))
                   []
    where
      go :: [Text] -> [AST] -> [Binder Ann] -> m [AST]
      go _ done [] = return done
      go (v:vs) done' (b:bs) = do
        done'' <- go vs done' bs
        binderToJs v done'' b
      go _ _ _ = internalError "Invalid arguments to bindersToJs"

      failedPatternError :: [Text] -> AST
      failedPatternError names = AST.Unary Nothing AST.New $ AST.App Nothing (AST.Var Nothing "Error") [AST.Binary Nothing AST.Add (AST.StringLiteral Nothing $ mkString failedPatternMessage) (AST.ArrayLiteral Nothing $ zipWith valueError names vals)]

      failedPatternMessage :: Text
      failedPatternMessage = "Failed pattern match at " <> runModuleName mn <> " " <> displayStartEndPos ss <> ": "

      valueError :: Text -> AST -> AST
      valueError _ l@(AST.NumericLiteral _ _) = l
      valueError _ l@(AST.StringLiteral _ _)  = l
      valueError _ l@(AST.BooleanLiteral _ _) = l
      valueError s _                        = accessorString "name" . accessorString "constructor" $ AST.Var Nothing s

      guardsToJs :: Either [(Guard Ann, Expr Ann)] (Expr Ann) -> m [AST]
      guardsToJs (Left gs) = traverse genGuard gs where
        genGuard (cond, val) = do
          cond' <- valueToJs cond
          val'   <- valueToJs val
          return
            (AST.IfElse Nothing cond'
              (AST.Block Nothing [AST.Return Nothing val']) Nothing)

      guardsToJs (Right v) = return . AST.Return Nothing <$> valueToJs v

  binderToJs :: Text -> [AST] -> Binder Ann -> m [AST]
  binderToJs s done binder =
    let (ss, _, _, _) = extractBinderAnn binder in
    traverse (withPos ss) =<< binderToJs' s done binder

  -- | Generate code in the simplified JavaScript intermediate representation for a pattern match
  -- binder.
  binderToJs' :: Text -> [AST] -> Binder Ann -> m [AST]
  binderToJs' _ done NullBinder{} = return done
  binderToJs' varName done (LiteralBinder _ l) =
    literalToBinderJS varName done l
  binderToJs' varName done (VarBinder _ ident) =
    return (AST.VariableIntroduction Nothing (identToJs ident) (Just (AST.Var Nothing varName)) : done)
  binderToJs' varName done (ConstructorBinder (_, _, _, Just IsNewtype) _ _ [b]) =
    binderToJs varName done b
  binderToJs' varName done (ConstructorBinder (_, _, _, Just (IsConstructor ctorType fields)) _ ctor bs) = do
    js <- go (zip fields bs) done
    return $ case ctorType of
      ProductType -> js
      SumType ->
        [AST.IfElse Nothing (AST.InstanceOf Nothing (AST.Var Nothing varName) (qualifiedToJS (Ident . runProperName) ctor))
                  (AST.Block Nothing js)
                  Nothing]
    where
    go :: [(Ident, Binder Ann)] -> [AST] -> m [AST]
    go [] done' = return done'
    go ((field, binder) : remain) done' = do
      argVar <- freshName
      done'' <- go remain done'
      js <- binderToJs argVar done'' binder
      return (AST.VariableIntroduction Nothing argVar (Just $ accessorString (mkString $ identToJs field) $ AST.Var Nothing varName) : js)
  binderToJs' _ _ ConstructorBinder{} =
    internalError "binderToJs: Invalid ConstructorBinder in binderToJs"
  binderToJs' varName done (NamedBinder _ ident binder) = do
    js <- binderToJs varName done binder
    return (AST.VariableIntroduction Nothing (identToJs ident) (Just (AST.Var Nothing varName)) : js)

  literalToBinderJS :: Text -> [AST] -> Literal (Binder Ann) -> m [AST]
  literalToBinderJS varName done (NumericLiteral num) =
    return [AST.IfElse Nothing (AST.Binary Nothing AST.EqualTo (AST.Var Nothing varName) (AST.NumericLiteral Nothing num)) (AST.Block Nothing done) Nothing]
  literalToBinderJS varName done (CharLiteral c) =
    return [AST.IfElse Nothing (AST.Binary Nothing AST.EqualTo (AST.Var Nothing varName) (AST.StringLiteral Nothing (fromString [c]))) (AST.Block Nothing done) Nothing]
  literalToBinderJS varName done (StringLiteral str) =
    return [AST.IfElse Nothing (AST.Binary Nothing AST.EqualTo (AST.Var Nothing varName) (AST.StringLiteral Nothing str)) (AST.Block Nothing done) Nothing]
  literalToBinderJS varName done (BooleanLiteral True) =
    return [AST.IfElse Nothing (AST.Var Nothing varName) (AST.Block Nothing done) Nothing]
  literalToBinderJS varName done (BooleanLiteral False) =
    return [AST.IfElse Nothing (AST.Unary Nothing AST.Not (AST.Var Nothing varName)) (AST.Block Nothing done) Nothing]
  literalToBinderJS varName done (ObjectLiteral bs) = go done bs
    where
    go :: [AST] -> [(PSString, Binder Ann)] -> m [AST]
    go done' [] = return done'
    go done' ((prop, binder):bs') = do
      propVar <- freshName
      done'' <- go done' bs'
      js <- binderToJs propVar done'' binder
      return (AST.VariableIntroduction Nothing propVar (Just (accessorString prop (AST.Var Nothing varName))) : js)
  literalToBinderJS varName done (ArrayLiteral bs) = do
    js <- go done 0 bs
    return [AST.IfElse Nothing (AST.Binary Nothing AST.EqualTo (accessorString "length" (AST.Var Nothing varName)) (AST.NumericLiteral Nothing (Left (fromIntegral $ length bs)))) (AST.Block Nothing js) Nothing]
    where
    go :: [AST] -> Integer -> [Binder Ann] -> m [AST]
    go done' _ [] = return done'
    go done' index (binder:bs') = do
      elVar <- freshName
      done'' <- go done' (index + 1) bs'
      js <- binderToJs elVar done'' binder
      return (AST.VariableIntroduction Nothing elVar (Just (AST.Indexer Nothing (AST.NumericLiteral Nothing (Left index)) (AST.Var Nothing varName))) : js)

  -- Check that all integers fall within the valid int range for JavaScript.
  checkIntegers :: AST -> m ()
  checkIntegers = void . everywhereTopDownM go
    where
    go :: AST -> m AST
    go (AST.Unary _ AST.Negate (AST.NumericLiteral ss (Left i))) =
      -- Move the negation inside the literal; since this is a top-down
      -- traversal doing this replacement will stop the next case from raising
      -- the error when attempting to use -2147483648, as if left unrewritten
      -- the value is `Unary Negate (NumericLiteral (Left 2147483648))`, and
      -- 2147483648 is larger than the maximum allowed int.
      return $ AST.NumericLiteral ss (Left (-i))
    go js@(AST.NumericLiteral ss (Left i)) =
      let minInt = -2147483648
          maxInt = 2147483647
      in if i < minInt || i > maxInt
         then throwError . maybe errorMessage errorMessage' ss $ IntOutOfRange i "JavaScript" minInt maxInt
         else return js
    go other = return other<|MERGE_RESOLUTION|>--- conflicted
+++ resolved
@@ -20,7 +20,7 @@
 import qualified Data.Foldable as F
 import qualified Data.Map as M
 import qualified Data.Set as S
-import Data.Maybe (fromMaybe, maybeToList)
+import Data.Maybe (fromMaybe, mapMaybe, maybeToList)
 import Data.String (fromString)
 import Data.Text (Text)
 import qualified Data.Text as T
@@ -51,11 +51,7 @@
   => Module Ann
   -> Maybe PSString
   -> m [AST]
-<<<<<<< HEAD
-moduleToJs (Module _ coms mn _ imps exps foreigns decls) foreignInclude =
-=======
-moduleToJs (Module _ coms mn _ imps exps reExps foreigns decls) foreign_ =
->>>>>>> efbcc474
+moduleToJs (Module _ coms mn _ imps exps reExps foreigns decls) foreignInclude =
   rethrow (addHint (ErrorInModule mn)) $ do
     let usedNames = concatMap getNames decls
     let mnLookup = renameImports usedNames imps
@@ -75,17 +71,11 @@
     let moduleBody = maybe [] (uncurry (:)) . fmap (first header) . uncons $ foreign' ++ jsImports ++ concat optimized
     let foreignExps = exps `intersect` foreigns
     let standardExps = exps \\ foreignExps
-<<<<<<< HEAD
+    let reExps' = M.toList (M.withoutKeys reExps (S.fromList C.primModules))
     return $ moduleBody
       ++ (maybeToList . exportsToJs foreignInclude $ foreignExps)
       ++ (maybeToList . exportsToJs Nothing $ standardExps)
-=======
-    let reExps' = M.toList (M.withoutKeys reExps (S.fromList C.primModules))
-    let exps' = AST.ObjectLiteral Nothing $ map (mkString . runIdent &&& AST.Var Nothing . identToJs) standardExps
-                               ++ map (mkString . runIdent &&& foreignIdent) foreignExps
-                               ++ concatMap (reExportPairs mnLookup) reExps'
-    return $ moduleBody ++ [AST.Assignment Nothing (accessorString "exports" (AST.Var Nothing "module")) exps']
->>>>>>> efbcc474
+      ++ (mapMaybe reExportsToJs reExps')
 
   where
 
@@ -93,21 +83,6 @@
   getNames :: Bind Ann -> [Ident]
   getNames (NonRec _ ident _) = [ident]
   getNames (Rec vals) = map (snd . fst) vals
-
-  -- | Generate code in the JavaScript IR for re-exported declarations, prepending
-  -- the module name from whence it was imported.
-  reExportPairs :: M.Map ModuleName (Ann, ModuleName) -> (ModuleName, [Ident]) -> [(PSString, AST)]
-  reExportPairs mnLookup (mn', idents) =
-    let toExportedMember :: Ident -> AST
-        toExportedMember =
-          maybe
-            (AST.Var Nothing . identToJs)
-            (flip accessor . AST.Var Nothing . moduleNameToJs . snd)
-            (M.lookup mn' mnLookup)
-    in
-      map
-        (mkString . runIdent &&& toExportedMember)
-        idents
 
   -- | Creates alternative names for each module to ensure they don't collide
   -- with declaration names.
@@ -135,12 +110,20 @@
   importToJs :: M.Map ModuleName (Ann, ModuleName) -> ModuleName -> m AST
   importToJs mnLookup mn' = do
     let ((ss, _, _, _), mnSafe) = fromMaybe (internalError "Missing value in mnLookup") $ M.lookup mn' mnLookup
-    withPos ss $ AST.Import Nothing (moduleNameToJs mnSafe) (fromString (".." </> T.unpack (runModuleName mn') </> "index.js"))
+    withPos ss $ AST.Import Nothing (moduleNameToJs mnSafe) (moduleImportPath mn')
 
   -- | Generates JavaScript code for exporting at least one identifier,
   -- eventually from another module.
   exportsToJs :: Maybe PSString -> [Ident] -> Maybe AST
   exportsToJs from = fmap (flip (AST.Export Nothing) from) . NEL.nonEmpty . fmap runIdent
+
+  -- | Generates JavaScript code for re-exporting at least one identifier from
+  -- from another module.
+  reExportsToJs :: (ModuleName, [Ident]) -> Maybe AST
+  reExportsToJs = uncurry exportsToJs . first (Just . moduleImportPath)
+
+  moduleImportPath :: ModuleName -> PSString
+  moduleImportPath mn' = fromString (".." </> T.unpack (runModuleName mn') </> "index.js")
 
   -- | Replaces the `ModuleName`s in the AST so that the generated code refers to
   -- the collision-avoiding renamed module imports.
