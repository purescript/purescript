-- | This module generates code in the core imperative representation from
-- elaborated PureScript code.
module Language.PureScript.CodeGen.JS
  ( module AST
  , module Common
  , moduleToJs
  ) where

<<<<<<< HEAD
import Prelude
import Protolude (ordNub)

import Control.Applicative (liftA2)
import Control.Monad (forM, replicateM, void)
import Control.Monad.Except (MonadError, throwError)
import Control.Monad.Reader (MonadReader, asks)
import Control.Monad.Supply.Class (MonadSupply, freshName)
import Control.Monad.Writer (MonadWriter, runWriterT, writer)

import Data.Bifunctor (first)
import Data.List ((\\), intersect)
import Data.List.NonEmpty qualified as NEL (nonEmpty)
import Data.Foldable qualified as F
import Data.Map qualified as M
import Data.Set qualified as S
import Data.Maybe (fromMaybe, mapMaybe, maybeToList)
import Data.Monoid (Any(..))
import Data.String (fromString)
import Data.Text (Text)
import Data.Text qualified as T

import Language.PureScript.AST.SourcePos (SourceSpan, displayStartEndPos)
import Language.PureScript.CodeGen.JS.Common as Common
import Language.PureScript.CoreImp.AST (AST, InitializerEffects(..), everywhere, everywhereTopDownM, withSourceSpan)
import Language.PureScript.CoreImp.AST qualified as AST
import Language.PureScript.CoreImp.Module qualified as AST
import Language.PureScript.CoreImp.Optimizer (optimize)
import Language.PureScript.CoreFn (Ann, Bind(..), Binder(..), CaseAlternative(..), ConstructorType(..), Expr(..), Guard, Literal(..), Meta(..), Module(..), extractAnn, extractBinderAnn, modifyAnn, removeComments)
import Language.PureScript.CoreFn.Laziness (applyLazinessTransform)
import Language.PureScript.Crash (internalError)
import Language.PureScript.Errors (ErrorMessageHint(..), SimpleErrorMessage(..),
                                   MultipleErrors(..), rethrow, errorMessage,
                                   errorMessage', rethrowWithPosition, addHint)
import Language.PureScript.Names (Ident(..), ModuleName, ProperName(..), Qualified(..), QualifiedBy(..), runIdent, runModuleName, showIdent, showQualified)
import Language.PureScript.Options (CodegenTarget(..), Options(..))
import Language.PureScript.PSString (PSString, mkString)
import Language.PureScript.Traversals (sndM)
import Language.PureScript.Constants.Prim qualified as C

import System.FilePath.Posix ((</>))
=======
import           Prelude.Compat
import           Protolude                             (ordNub)

import           Control.Applicative                   (liftA2)
import           Control.Monad                         (forM, replicateM, void)
import           Control.Monad.Except                  (MonadError, throwError)
import           Control.Monad.Reader                  (MonadReader, asks)
import           Control.Monad.Supply.Class
import           Control.Monad.Writer                  (MonadWriter, runWriterT,
                                                        writer)

import           Data.Bifunctor                        (first)
import qualified Data.Foldable                         as F
import           Data.List                             (intersect, (\\))
import qualified Data.List.NonEmpty                    as NEL (nonEmpty)
import qualified Data.Map                              as M
import           Data.Maybe                            (fromMaybe, mapMaybe,
                                                        maybeToList)
import           Data.Monoid                           (Any (..))
import qualified Data.Set                              as S
import           Data.String                           (fromString)
import           Data.Text                             (Text)
import qualified Data.Text                             as T

import           Language.PureScript.AST.SourcePos
import           Language.PureScript.CodeGen.JS.Common as Common
import qualified Language.PureScript.Constants.Prim    as C
import           Language.PureScript.CoreFn
import           Language.PureScript.CoreFn.Laziness   (applyLazinessTransform)
import           Language.PureScript.CoreImp.AST       (AST, everywhere,
                                                        everywhereTopDownM,
                                                        withSourceSpan)
import qualified Language.PureScript.CoreImp.AST       as AST
import qualified Language.PureScript.CoreImp.Module    as AST
import qualified Language.PureScript.CoreImp.Module    as Mod
import           Language.PureScript.CoreImp.Optimizer
import           Language.PureScript.Crash
import           Language.PureScript.Errors            (ErrorMessageHint (..),
                                                        MultipleErrors (..),
                                                        SimpleErrorMessage (..),
                                                        addHint, errorMessage,
                                                        errorMessage', rethrow,
                                                        rethrowWithPosition)
import           Language.PureScript.Names
import           Language.PureScript.Options
import           Language.PureScript.PSString          (PSString, mkString)
import           Language.PureScript.Traversals        (sndM)

import           System.FilePath.Posix                 ((</>))
>>>>>>> 272bbe4e

-- | Generate code in the simplified JavaScript intermediate representation for all declarations in a
-- module.
moduleToJs
  :: forall m
   . (MonadReader Options m, MonadSupply m, MonadError MultipleErrors m)
  => Module Ann
  -> Maybe PSString
  -> m AST.Module
moduleToJs (Module _ coms mn _ imps exps reExps foreigns decls) foreignInclude =
  rethrow (addHint (ErrorInModule mn)) $ do
    let usedNames = concatMap getNames decls
    let imps' = ordNub $ map snd imps
    let mnLookup = renameImports usedNames imps'
    (jsDecls, Any needRuntimeLazy) <- runWriterT $ mapM (moduleBindToJs mn) decls
    optimized <- fmap (fmap (fmap annotatePure)) . optimize (map identToJs exps) $ if needRuntimeLazy then [runtimeLazy] : jsDecls else jsDecls
    F.traverse_ (F.traverse_ checkIntegers) optimized
    comments <- not <$> asks optionsNoComments
    let header = if comments then coms else []
<<<<<<< HEAD
    let foreign' = maybe [] (pure . AST.Import FFINamespace) $ if null foreigns then Nothing else foreignInclude
=======
    let foreign' = maybe [] (pure . Mod.Import "$foreign") $ if null foreigns then Nothing else foreignInclude
>>>>>>> 272bbe4e
    let moduleBody = concat optimized
    let (S.union (M.keysSet reExps) -> usedModuleNames, renamedModuleBody) = traverse (replaceModuleAccessors mnLookup) moduleBody
    let jsImports
          = map (importToJs mnLookup)
          . filter (flip S.member usedModuleNames)
          $ (\\ (mn : C.primModules)) imps'
    let foreignExps = exps `intersect` foreigns
    let standardExps = exps \\ foreignExps
    let reExps' = M.toList (M.withoutKeys reExps (S.fromList C.primModules))
    let jsExports
          =  (maybeToList . exportsToJs foreignInclude $ foreignExps)
          ++ (maybeToList . exportsToJs Nothing $ standardExps)
          ++  mapMaybe reExportsToJs reExps'
    return $ AST.Module header (foreign' ++ jsImports) renamedModuleBody jsExports

  where
  -- Adds purity annotations to top-level values for bundlers.
  -- The semantics here derive from treating top-level module evaluation as pure, which lets
  -- us remove any unreferenced top-level declarations. To achieve this, we wrap any non-trivial
  -- top-level values in an IIFE marked with a pure annotation.
  annotatePure :: AST -> AST
  annotatePure = annotateOrWrap
    where
    annotateOrWrap = liftA2 fromMaybe pureIife maybePure

    -- If the JS is potentially effectful (in the eyes of a bundler that
    -- doesn't know about PureScript), return Nothing. Otherwise, return Just
    -- the JS with any needed pure annotations added, and, in the case of a
    -- variable declaration, an IIFE to be annotated.
    maybePure :: AST -> Maybe AST
    maybePure = maybePureGen False

    -- Like maybePure, but doesn't add a pure annotation to App. This exists
    -- to prevent from doubling up on annotation comments on curried
    -- applications; from experimentation, it turns out that a comment on the
    -- outermost App is sufficient for the entire curried chain to be
    -- considered effect-free.
    maybePure' :: AST -> Maybe AST
    maybePure' = maybePureGen True

    maybePureGen alreadyAnnotated = \case
      AST.VariableIntroduction ss name j -> Just (AST.VariableIntroduction ss name (fmap annotateOrWrap <$> j))
      AST.App ss f args -> (if alreadyAnnotated then AST.App else pureApp) ss <$> maybePure' f <*> traverse maybePure args
      AST.ArrayLiteral ss jss -> AST.ArrayLiteral ss <$> traverse maybePure jss
      AST.ObjectLiteral ss props -> AST.ObjectLiteral ss <$> traverse (traverse maybePure) props
      AST.Comment c js -> AST.Comment c <$> maybePure js

      js@(AST.Indexer _ _ (AST.Var _ FFINamespace)) -> Just js

      js@AST.NumericLiteral{} -> Just js
      js@AST.StringLiteral{}  -> Just js
      js@AST.BooleanLiteral{} -> Just js
      js@AST.Function{}       -> Just js
      js@AST.Var{}            -> Just js
      js@AST.ModuleAccessor{} -> Just js

      _ -> Nothing

    pureIife :: AST -> AST
    pureIife val = pureApp Nothing (AST.Function Nothing Nothing [] (AST.Block Nothing [AST.Return Nothing val])) []

    pureApp :: Maybe SourceSpan -> AST -> [AST] -> AST
    pureApp ss f = AST.Comment AST.PureAnnotation . AST.App ss f

  -- Extracts all declaration names from a binding group.
  getNames :: Bind Ann -> [Ident]
  getNames (NonRec _ ident _) = [ident]
  getNames (Rec vals)         = map (snd . fst) vals

  -- Creates alternative names for each module to ensure they don't collide
  -- with declaration names.
  renameImports :: [Ident] -> [ModuleName] -> M.Map ModuleName Text
  renameImports = go M.empty
    where
    go :: M.Map ModuleName Text -> [Ident] -> [ModuleName] -> M.Map ModuleName Text
    go acc used (mn' : mns') =
      let mnj = moduleNameToJs mn'
      in if mn' /= mn && Ident mnj `elem` used
         then let newName = freshModuleName 1 mnj used
              in go (M.insert mn' newName acc) (Ident newName : used) mns'
         else go (M.insert mn' mnj acc) used mns'
    go acc _ [] = acc

    freshModuleName :: Integer -> Text -> [Ident] -> Text
    freshModuleName i mn' used =
      let newName = mn' <> "_" <> T.pack (show i)
      in if Ident newName `elem` used
         then freshModuleName (i + 1) mn' used
         else newName

  -- Generates JavaScript code for a module import, binding the required module
  -- to the alternative
<<<<<<< HEAD
  importToJs :: M.Map ModuleName Text -> ModuleName -> AST.Import
  importToJs mnLookup mn' =
    let mnSafe = fromMaybe (internalError "Missing value in mnLookup") $ M.lookup mn' mnLookup
    in AST.Import mnSafe (moduleImportPath mn')
=======
  importToJs :: M.Map ModuleName (Ann, ModuleName) -> ModuleName -> Mod.Import
  importToJs mnLookup mn' =
    let (_, mnSafe) = fromMaybe (internalError "Missing value in mnLookup") $ M.lookup mn' mnLookup
    in Mod.Import (moduleNameToJs mnSafe) (moduleImportPath mn')
>>>>>>> 272bbe4e

  -- Generates JavaScript code for exporting at least one identifier,
  -- eventually from another module.
  exportsToJs :: Maybe PSString -> [Ident] -> Maybe Mod.Export
  exportsToJs from = fmap (flip Mod.Export from) . NEL.nonEmpty . fmap runIdent

  -- Generates JavaScript code for re-exporting at least one identifier from
  -- from another module.
  reExportsToJs :: (ModuleName, [Ident]) -> Maybe Mod.Export
  reExportsToJs = uncurry exportsToJs . first (Just . moduleImportPath)

  moduleImportPath :: ModuleName -> PSString
  moduleImportPath mn' = fromString (".." </> T.unpack (runModuleName mn') </> "index.js")

<<<<<<< HEAD
  -- Replaces the `ModuleAccessor`s in the AST with `Indexer`s, ensuring that
  -- the generated code refers to the collision-avoiding renamed module
  -- imports. Also returns set of used module names.
  replaceModuleAccessors :: M.Map ModuleName Text -> AST -> (S.Set ModuleName, AST)
  replaceModuleAccessors mnLookup = everywhereTopDownM $ \case
    AST.ModuleAccessor _ mn' name ->
      let mnSafe = fromMaybe (internalError "Missing value in mnLookup") $ M.lookup mn' mnLookup
      in (S.singleton mn', accessorString name $ AST.Var Nothing mnSafe)
    other -> pure other
=======
  -- | Replaces the `ModuleName`s in the AST so that the generated code refers to
  -- the collision-avoiding renamed module imports.
  renameModules :: M.Map ModuleName (Ann, ModuleName) -> [Bind Ann] -> [Bind Ann]
  renameModules mnLookup binds =
    let (f, _, _) = everywhereOnValues id goExpr goBinder
    in map f binds
    where
    goExpr :: Expr a -> Expr a
    goExpr (Var ann q) = Var ann (renameQual q)
    goExpr e           = e
    goBinder :: Binder a -> Binder a
    goBinder (ConstructorBinder ann q1 q2 bs) = ConstructorBinder ann (renameQual q1) (renameQual q2) bs
    goBinder b = b
    renameQual :: Qualified a -> Qualified a
    renameQual (Qualified (Just mn') a) =
      let (_,mnSafe) = fromMaybe (internalError "Missing value in mnLookup") $ M.lookup mn' mnLookup
      in Qualified (Just mnSafe) a
    renameQual q = q

  -- |
  -- Find the set of ModuleNames referenced by an AST.
  --
  findModules :: M.Map Text ModuleName -> AST -> S.Set ModuleName
  findModules mnReverseLookup = AST.everything mappend go
    where
    go (AST.Var _ name) = foldMap S.singleton $ M.lookup name mnReverseLookup
    go _                = mempty
>>>>>>> 272bbe4e

  -- Check that all integers fall within the valid int range for JavaScript.
  checkIntegers :: AST -> m ()
  checkIntegers = void . everywhereTopDownM go
    where
    go :: AST -> m AST
    go (AST.Unary _ AST.Negate (AST.NumericLiteral ss (Left i))) =
      -- Move the negation inside the literal; since this is a top-down
      -- traversal doing this replacement will stop the next case from raising
      -- the error when attempting to use -2147483648, as if left unrewritten
      -- the value is `Unary Negate (NumericLiteral (Left 2147483648))`, and
      -- 2147483648 is larger than the maximum allowed int.
      return $ AST.NumericLiteral ss (Left (-i))
    go js@(AST.NumericLiteral ss (Left i)) =
      let minInt = -2147483648
          maxInt = 2147483647
      in if i < minInt || i > maxInt
         then throwError . maybe errorMessage errorMessage' ss $ IntOutOfRange i "JavaScript" minInt maxInt
         else return js
    go other = return other

  runtimeLazy :: AST
  runtimeLazy =
    AST.VariableIntroduction Nothing "$runtime_lazy" . Just . (UnknownEffects, ) . AST.Function Nothing Nothing ["name", "moduleName", "init"] . AST.Block Nothing $
      [ AST.VariableIntroduction Nothing "state" . Just . (UnknownEffects, ) . AST.NumericLiteral Nothing $ Left 0
      , AST.VariableIntroduction Nothing "val" Nothing
      , AST.Return Nothing . AST.Function Nothing Nothing ["lineNumber"] . AST.Block Nothing $
        [ AST.IfElse Nothing (AST.Binary Nothing AST.EqualTo (AST.Var Nothing "state") (AST.NumericLiteral Nothing (Left 2))) (AST.Return Nothing $ AST.Var Nothing "val") Nothing
        , AST.IfElse Nothing (AST.Binary Nothing AST.EqualTo (AST.Var Nothing "state") (AST.NumericLiteral Nothing (Left 1))) (AST.Throw Nothing $ AST.Unary Nothing AST.New (AST.App Nothing (AST.Var Nothing "ReferenceError") [foldl1 (AST.Binary Nothing AST.Add)
          [ AST.Var Nothing "name"
          , AST.StringLiteral Nothing " was needed before it finished initializing (module "
          , AST.Var Nothing "moduleName"
          , AST.StringLiteral Nothing ", line "
          , AST.Var Nothing "lineNumber"
          , AST.StringLiteral Nothing ")"
          ], AST.Var Nothing "moduleName", AST.Var Nothing "lineNumber"])) Nothing
        , AST.Assignment Nothing (AST.Var Nothing "state") . AST.NumericLiteral Nothing $ Left 1
        , AST.Assignment Nothing (AST.Var Nothing "val") $ AST.App Nothing (AST.Var Nothing "init") []
        , AST.Assignment Nothing (AST.Var Nothing "state") . AST.NumericLiteral Nothing $ Left 2
        , AST.Return Nothing $ AST.Var Nothing "val"
        ]
      ]


moduleBindToJs
  :: forall m
   . (MonadReader Options m, MonadSupply m, MonadWriter Any m, MonadError MultipleErrors m)
  => ModuleName
  -> Bind Ann
  -> m [AST]
moduleBindToJs mn = bindToJs
  where
  -- Generate code in the simplified JavaScript intermediate representation for a declaration
  bindToJs :: Bind Ann -> m [AST]
  bindToJs (NonRec (_, _, Just IsTypeClassConstructor) _ _) = pure []
    -- Unlike other newtype constructors, type class constructors are only
    -- ever applied; it's not possible to use them as values. So it's safe to
    -- erase them.
  bindToJs (NonRec ann ident val) = return <$> nonRecToJS ann ident val
  bindToJs (Rec vals) = writer (applyLazinessTransform mn vals) >>= traverse (uncurry . uncurry $ nonRecToJS)

  -- Generate code in the simplified JavaScript intermediate representation for a single non-recursive
  -- declaration.
  --
  -- The main purpose of this function is to handle code generation for comments.
  nonRecToJS :: Ann -> Ident -> Expr Ann -> m AST
  nonRecToJS a i e@(extractAnn -> (_, com, _)) | not (null com) = do
    withoutComment <- asks optionsNoComments
    if withoutComment
       then nonRecToJS a i (modifyAnn removeComments e)
       else AST.Comment (AST.SourceComments com) <$> nonRecToJS a i (modifyAnn removeComments e)
  nonRecToJS (ss, _, _) ident val = do
    js <- valueToJs val
    withPos ss $ AST.VariableIntroduction Nothing (identToJs ident) (Just (guessEffects val, js))

  guessEffects :: Expr Ann -> AST.InitializerEffects
  guessEffects = \case
    Var _ (Qualified (BySourcePos _) _) -> NoEffects
    App (_, _, Just IsSyntheticApp) _ _ -> NoEffects
    _                                   -> UnknownEffects

  withPos :: SourceSpan -> AST -> m AST
  withPos ss js = do
    withSM <- asks (elem JSSourceMap . optionsCodegenTargets)
    return $ if withSM
      then withSourceSpan ss js
      else js

  -- Generate code in the simplified JavaScript intermediate representation for a variable based on a
  -- PureScript identifier.
  var :: Ident -> AST
  var = AST.Var Nothing . identToJs

  -- Generate code in the simplified JavaScript intermediate representation for a value or expression.
  valueToJs :: Expr Ann -> m AST
  valueToJs e =
    let (ss, _, _) = extractAnn e in
    withPos ss =<< valueToJs' e

  valueToJs' :: Expr Ann -> m AST
  valueToJs' (Literal (pos, _, _) l) =
    rethrowWithPosition pos $ literalToValueJS pos l
  valueToJs' (Var (_, _, Just (IsConstructor _ [])) name) =
    return $ accessorString "value" $ qualifiedToJS id name
  valueToJs' (Var (_, _, Just (IsConstructor _ _)) name) =
    return $ accessorString "create" $ qualifiedToJS id name
  valueToJs' (Accessor _ prop val) =
    accessorString prop <$> valueToJs val
  valueToJs' (ObjectUpdate (pos, _, _) o copy ps) = do
    obj <- valueToJs o
    sts <- mapM (sndM valueToJs) ps
    case copy of
      Nothing -> extendObj obj sts
      Just names -> pure $ AST.ObjectLiteral (Just pos) (map f names ++ sts)
        where f name = (name, accessorString name obj)
  valueToJs' (Abs _ arg val) = do
    ret <- valueToJs val
    let jsArg = case arg of
                  UnusedIdent -> []
                  _           -> [identToJs arg]
    return $ AST.Function Nothing Nothing jsArg (AST.Block Nothing [AST.Return Nothing ret])
  valueToJs' e@App{} = do
    let (f, args) = unApp e []
    args' <- mapM valueToJs args
    case f of
      Var (_, _, Just IsNewtype) _ -> return (head args')
      Var (_, _, Just (IsConstructor _ fields)) name | length args == length fields ->
        return $ AST.Unary Nothing AST.New $ AST.App Nothing (qualifiedToJS id name) args'
      _ -> flip (foldl (\fn a -> AST.App Nothing fn [a])) args' <$> valueToJs f
    where
    unApp :: Expr Ann -> [Expr Ann] -> (Expr Ann, [Expr Ann])
    unApp (App _ val arg) args = unApp val (arg : args)
<<<<<<< HEAD
    unApp other args = (other, args)
  valueToJs' (Var (_, _, Just IsForeign) qi@(Qualified (ByModuleName mn') ident)) =
=======
    unApp other args           = (other, args)
  valueToJs' (Var (_, _, _, Just IsForeign) qi@(Qualified (Just mn') ident)) =
>>>>>>> 272bbe4e
    return $ if mn' == mn
             then foreignIdent ident
             else varToJs qi
  valueToJs' (Var (_, _, Just IsForeign) ident) =
    internalError $ "Encountered an unqualified reference to a foreign ident " ++ T.unpack (showQualified showIdent ident)
  valueToJs' (Var _ ident) = return $ varToJs ident
  valueToJs' (Case (ss, _, _) values binders) = do
    vals <- mapM valueToJs values
    bindersToJs ss binders vals
  valueToJs' (Let _ ds val) = do
    ds' <- concat <$> mapM bindToJs ds
    ret <- valueToJs val
    return $ AST.App Nothing (AST.Function Nothing Nothing [] (AST.Block Nothing (ds' ++ [AST.Return Nothing ret]))) []
  valueToJs' (Constructor (_, _, Just IsNewtype) _ ctor _) =
    return $ AST.VariableIntroduction Nothing (properToJs ctor) (Just . (UnknownEffects, ) $
                AST.ObjectLiteral Nothing [("create",
                  AST.Function Nothing Nothing ["value"]
                    (AST.Block Nothing [AST.Return Nothing $ AST.Var Nothing "value"]))])
  valueToJs' (Constructor _ _ ctor []) =
    return $ iife (properToJs ctor) [ AST.Function Nothing (Just (properToJs ctor)) [] (AST.Block Nothing [])
           , AST.Assignment Nothing (accessorString "value" (AST.Var Nothing (properToJs ctor)))
                (AST.Unary Nothing AST.New $ AST.App Nothing (AST.Var Nothing (properToJs ctor)) []) ]
  valueToJs' (Constructor _ _ ctor fields) =
    let constructor =
          let body = [ AST.Assignment Nothing ((accessorString $ mkString $ identToJs f) (AST.Var Nothing "this")) (var f) | f <- fields ]
          in AST.Function Nothing (Just (properToJs ctor)) (identToJs `map` fields) (AST.Block Nothing body)
        createFn =
          let body = AST.Unary Nothing AST.New $ AST.App Nothing (AST.Var Nothing (properToJs ctor)) (var `map` fields)
          in foldr (\f inner -> AST.Function Nothing Nothing [identToJs f] (AST.Block Nothing [AST.Return Nothing inner])) body fields
    in return $ iife (properToJs ctor) [ constructor
                          , AST.Assignment Nothing (accessorString "create" (AST.Var Nothing (properToJs ctor))) createFn
                          ]

  iife :: Text -> [AST] -> AST
  iife v exprs = AST.App Nothing (AST.Function Nothing Nothing [] (AST.Block Nothing $ exprs ++ [AST.Return Nothing $ AST.Var Nothing v])) []

  literalToValueJS :: SourceSpan -> Literal (Expr Ann) -> m AST
  literalToValueJS ss (NumericLiteral (Left i)) = return $ AST.NumericLiteral (Just ss) (Left i)
  literalToValueJS ss (NumericLiteral (Right n)) = return $ AST.NumericLiteral (Just ss) (Right n)
  literalToValueJS ss (StringLiteral s) = return $ AST.StringLiteral (Just ss) s
  literalToValueJS ss (CharLiteral c) = return $ AST.StringLiteral (Just ss) (fromString [c])
  literalToValueJS ss (BooleanLiteral b) = return $ AST.BooleanLiteral (Just ss) b
  literalToValueJS ss (ArrayLiteral xs) = AST.ArrayLiteral (Just ss) <$> mapM valueToJs xs
  literalToValueJS ss (ObjectLiteral ps) = AST.ObjectLiteral (Just ss) <$> mapM (sndM valueToJs) ps

  -- Shallow copy an object.
  extendObj :: AST -> [(PSString, AST)] -> m AST
  extendObj obj sts = do
    newObj <- freshName
    key <- freshName
    evaluatedObj <- freshName
    let
      jsKey = AST.Var Nothing key
      jsNewObj = AST.Var Nothing newObj
      jsEvaluatedObj = AST.Var Nothing evaluatedObj
      block = AST.Block Nothing (evaluate:objAssign:copy:extend ++ [AST.Return Nothing jsNewObj])
      evaluate = AST.VariableIntroduction Nothing evaluatedObj (Just (UnknownEffects, obj))
      objAssign = AST.VariableIntroduction Nothing newObj (Just (NoEffects, AST.ObjectLiteral Nothing []))
      copy = AST.ForIn Nothing key jsEvaluatedObj $ AST.Block Nothing [AST.IfElse Nothing cond assign Nothing]
      cond = AST.App Nothing (accessorString "call" (accessorString "hasOwnProperty" (AST.ObjectLiteral Nothing []))) [jsEvaluatedObj, jsKey]
      assign = AST.Block Nothing [AST.Assignment Nothing (AST.Indexer Nothing jsKey jsNewObj) (AST.Indexer Nothing jsKey jsEvaluatedObj)]
      stToAssign (s, js) = AST.Assignment Nothing (accessorString s jsNewObj) js
      extend = map stToAssign sts
    return $ AST.App Nothing (AST.Function Nothing Nothing [] block) []

  -- Generate code in the simplified JavaScript intermediate representation for a reference to a
  -- variable.
  varToJs :: Qualified Ident -> AST
<<<<<<< HEAD
  varToJs (Qualified (BySourcePos _) ident) = var ident
  varToJs qual = qualifiedToJS id qual
=======
  varToJs (Qualified Nothing ident) = var ident
  varToJs qual                      = qualifiedToJS id qual
>>>>>>> 272bbe4e

  -- Generate code in the simplified JavaScript intermediate representation for a reference to a
  -- variable that may have a qualified name.
  qualifiedToJS :: (a -> Ident) -> Qualified a -> AST
  qualifiedToJS f (Qualified (ByModuleName C.M_Prim) a) = AST.Var Nothing . runIdent $ f a
  qualifiedToJS f (Qualified (ByModuleName mn') a) | mn /= mn' = AST.ModuleAccessor Nothing mn' . mkString . T.concatMap identCharToText . runIdent $ f a
  qualifiedToJS f (Qualified _ a) = AST.Var Nothing $ identToJs (f a)

  foreignIdent :: Ident -> AST
  foreignIdent ident = accessorString (mkString $ runIdent ident) (AST.Var Nothing FFINamespace)

  -- Generate code in the simplified JavaScript intermediate representation for pattern match binders
  -- and guards.
  bindersToJs :: SourceSpan -> [CaseAlternative Ann] -> [AST] -> m AST
  bindersToJs ss binders vals = do
    valNames <- replicateM (length vals) freshName
    let assignments = zipWith (AST.VariableIntroduction Nothing) valNames (map (Just . (UnknownEffects, )) vals)
    jss <- forM binders $ \(CaseAlternative bs result) -> do
      ret <- guardsToJs result
      go valNames ret bs
    return $ AST.App Nothing (AST.Function Nothing Nothing [] (AST.Block Nothing (assignments ++ concat jss ++ [AST.Throw Nothing $ failedPatternError valNames])))
                   []
    where
      go :: [Text] -> [AST] -> [Binder Ann] -> m [AST]
      go _ done [] = return done
      go (v:vs) done' (b:bs) = do
        done'' <- go vs done' bs
        binderToJs v done'' b
      go _ _ _ = internalError "Invalid arguments to bindersToJs"

      failedPatternError :: [Text] -> AST
      failedPatternError names = AST.Unary Nothing AST.New $ AST.App Nothing (AST.Var Nothing "Error") [AST.Binary Nothing AST.Add (AST.StringLiteral Nothing $ mkString failedPatternMessage) (AST.ArrayLiteral Nothing $ zipWith valueError names vals)]

      failedPatternMessage :: Text
      failedPatternMessage = "Failed pattern match at " <> runModuleName mn <> " " <> displayStartEndPos ss <> ": "

      valueError :: Text -> AST -> AST
      valueError _ l@(AST.NumericLiteral _ _) = l
      valueError _ l@(AST.StringLiteral _ _)  = l
      valueError _ l@(AST.BooleanLiteral _ _) = l
      valueError s _                        = accessorString "name" . accessorString "constructor" $ AST.Var Nothing s

      guardsToJs :: Either [(Guard Ann, Expr Ann)] (Expr Ann) -> m [AST]
      guardsToJs (Left gs) = traverse genGuard gs where
        genGuard (cond, val) = do
          cond' <- valueToJs cond
          val'   <- valueToJs val
          return
            (AST.IfElse Nothing cond'
              (AST.Block Nothing [AST.Return Nothing val']) Nothing)

      guardsToJs (Right v) = return . AST.Return Nothing <$> valueToJs v

  binderToJs :: Text -> [AST] -> Binder Ann -> m [AST]
  binderToJs s done binder =
    let (ss, _, _) = extractBinderAnn binder in
    traverse (withPos ss) =<< binderToJs' s done binder

  -- Generate code in the simplified JavaScript intermediate representation for a pattern match
  -- binder.
  binderToJs' :: Text -> [AST] -> Binder Ann -> m [AST]
  binderToJs' _ done NullBinder{} = return done
  binderToJs' varName done (LiteralBinder _ l) =
    literalToBinderJS varName done l
  binderToJs' varName done (VarBinder _ ident) =
    return (AST.VariableIntroduction Nothing (identToJs ident) (Just (NoEffects, AST.Var Nothing varName)) : done)
  binderToJs' varName done (ConstructorBinder (_, _, Just IsNewtype) _ _ [b]) =
    binderToJs varName done b
  binderToJs' varName done (ConstructorBinder (_, _, Just (IsConstructor ctorType fields)) _ ctor bs) = do
    js <- go (zip fields bs) done
    return $ case ctorType of
      ProductType -> js
      SumType ->
        [AST.IfElse Nothing (AST.InstanceOf Nothing (AST.Var Nothing varName) (qualifiedToJS (Ident . runProperName) ctor))
                  (AST.Block Nothing js)
                  Nothing]
    where
    go :: [(Ident, Binder Ann)] -> [AST] -> m [AST]
    go [] done' = return done'
    go ((field, binder) : remain) done' = do
      argVar <- freshName
      done'' <- go remain done'
      js <- binderToJs argVar done'' binder
      return (AST.VariableIntroduction Nothing argVar (Just (UnknownEffects, accessorString (mkString $ identToJs field) $ AST.Var Nothing varName)) : js)
  binderToJs' _ _ ConstructorBinder{} =
    internalError "binderToJs: Invalid ConstructorBinder in binderToJs"
  binderToJs' varName done (NamedBinder _ ident binder) = do
    js <- binderToJs varName done binder
    return (AST.VariableIntroduction Nothing (identToJs ident) (Just (NoEffects, AST.Var Nothing varName)) : js)

  literalToBinderJS :: Text -> [AST] -> Literal (Binder Ann) -> m [AST]
  literalToBinderJS varName done (NumericLiteral num) =
    return [AST.IfElse Nothing (AST.Binary Nothing AST.EqualTo (AST.Var Nothing varName) (AST.NumericLiteral Nothing num)) (AST.Block Nothing done) Nothing]
  literalToBinderJS varName done (CharLiteral c) =
    return [AST.IfElse Nothing (AST.Binary Nothing AST.EqualTo (AST.Var Nothing varName) (AST.StringLiteral Nothing (fromString [c]))) (AST.Block Nothing done) Nothing]
  literalToBinderJS varName done (StringLiteral str) =
    return [AST.IfElse Nothing (AST.Binary Nothing AST.EqualTo (AST.Var Nothing varName) (AST.StringLiteral Nothing str)) (AST.Block Nothing done) Nothing]
  literalToBinderJS varName done (BooleanLiteral True) =
    return [AST.IfElse Nothing (AST.Var Nothing varName) (AST.Block Nothing done) Nothing]
  literalToBinderJS varName done (BooleanLiteral False) =
    return [AST.IfElse Nothing (AST.Unary Nothing AST.Not (AST.Var Nothing varName)) (AST.Block Nothing done) Nothing]
  literalToBinderJS varName done (ObjectLiteral bs) = go done bs
    where
    go :: [AST] -> [(PSString, Binder Ann)] -> m [AST]
    go done' [] = return done'
    go done' ((prop, binder):bs') = do
      propVar <- freshName
      done'' <- go done' bs'
      js <- binderToJs propVar done'' binder
      return (AST.VariableIntroduction Nothing propVar (Just (UnknownEffects, accessorString prop (AST.Var Nothing varName))) : js)
  literalToBinderJS varName done (ArrayLiteral bs) = do
    js <- go done 0 bs
    return [AST.IfElse Nothing (AST.Binary Nothing AST.EqualTo (accessorString "length" (AST.Var Nothing varName)) (AST.NumericLiteral Nothing (Left (fromIntegral $ length bs)))) (AST.Block Nothing js) Nothing]
    where
    go :: [AST] -> Integer -> [Binder Ann] -> m [AST]
    go done' _ [] = return done'
    go done' index (binder:bs') = do
      elVar <- freshName
      done'' <- go done' (index + 1) bs'
      js <- binderToJs elVar done'' binder
      return (AST.VariableIntroduction Nothing elVar (Just (UnknownEffects, AST.Indexer Nothing (AST.NumericLiteral Nothing (Left index)) (AST.Var Nothing varName))) : js)

accessorString :: PSString -> AST -> AST
accessorString prop = AST.Indexer Nothing (AST.StringLiteral Nothing prop)

pattern FFINamespace :: Text
pattern FFINamespace = "$foreign"<|MERGE_RESOLUTION|>--- conflicted
+++ resolved
@@ -6,7 +6,6 @@
   , moduleToJs
   ) where
 
-<<<<<<< HEAD
 import Prelude
 import Protolude (ordNub)
 
@@ -47,58 +46,7 @@
 import Language.PureScript.Traversals (sndM)
 import Language.PureScript.Constants.Prim qualified as C
 
-import System.FilePath.Posix ((</>))
-=======
-import           Prelude.Compat
-import           Protolude                             (ordNub)
-
-import           Control.Applicative                   (liftA2)
-import           Control.Monad                         (forM, replicateM, void)
-import           Control.Monad.Except                  (MonadError, throwError)
-import           Control.Monad.Reader                  (MonadReader, asks)
-import           Control.Monad.Supply.Class
-import           Control.Monad.Writer                  (MonadWriter, runWriterT,
-                                                        writer)
-
-import           Data.Bifunctor                        (first)
-import qualified Data.Foldable                         as F
-import           Data.List                             (intersect, (\\))
-import qualified Data.List.NonEmpty                    as NEL (nonEmpty)
-import qualified Data.Map                              as M
-import           Data.Maybe                            (fromMaybe, mapMaybe,
-                                                        maybeToList)
-import           Data.Monoid                           (Any (..))
-import qualified Data.Set                              as S
-import           Data.String                           (fromString)
-import           Data.Text                             (Text)
-import qualified Data.Text                             as T
-
-import           Language.PureScript.AST.SourcePos
-import           Language.PureScript.CodeGen.JS.Common as Common
-import qualified Language.PureScript.Constants.Prim    as C
-import           Language.PureScript.CoreFn
-import           Language.PureScript.CoreFn.Laziness   (applyLazinessTransform)
-import           Language.PureScript.CoreImp.AST       (AST, everywhere,
-                                                        everywhereTopDownM,
-                                                        withSourceSpan)
-import qualified Language.PureScript.CoreImp.AST       as AST
-import qualified Language.PureScript.CoreImp.Module    as AST
-import qualified Language.PureScript.CoreImp.Module    as Mod
-import           Language.PureScript.CoreImp.Optimizer
-import           Language.PureScript.Crash
-import           Language.PureScript.Errors            (ErrorMessageHint (..),
-                                                        MultipleErrors (..),
-                                                        SimpleErrorMessage (..),
-                                                        addHint, errorMessage,
-                                                        errorMessage', rethrow,
-                                                        rethrowWithPosition)
-import           Language.PureScript.Names
-import           Language.PureScript.Options
-import           Language.PureScript.PSString          (PSString, mkString)
-import           Language.PureScript.Traversals        (sndM)
-
 import           System.FilePath.Posix                 ((</>))
->>>>>>> 272bbe4e
 
 -- | Generate code in the simplified JavaScript intermediate representation for all declarations in a
 -- module.
@@ -118,11 +66,7 @@
     F.traverse_ (F.traverse_ checkIntegers) optimized
     comments <- not <$> asks optionsNoComments
     let header = if comments then coms else []
-<<<<<<< HEAD
     let foreign' = maybe [] (pure . AST.Import FFINamespace) $ if null foreigns then Nothing else foreignInclude
-=======
-    let foreign' = maybe [] (pure . Mod.Import "$foreign") $ if null foreigns then Nothing else foreignInclude
->>>>>>> 272bbe4e
     let moduleBody = concat optimized
     let (S.union (M.keysSet reExps) -> usedModuleNames, renamedModuleBody) = traverse (replaceModuleAccessors mnLookup) moduleBody
     let jsImports
@@ -215,17 +159,10 @@
 
   -- Generates JavaScript code for a module import, binding the required module
   -- to the alternative
-<<<<<<< HEAD
   importToJs :: M.Map ModuleName Text -> ModuleName -> AST.Import
   importToJs mnLookup mn' =
     let mnSafe = fromMaybe (internalError "Missing value in mnLookup") $ M.lookup mn' mnLookup
     in AST.Import mnSafe (moduleImportPath mn')
-=======
-  importToJs :: M.Map ModuleName (Ann, ModuleName) -> ModuleName -> Mod.Import
-  importToJs mnLookup mn' =
-    let (_, mnSafe) = fromMaybe (internalError "Missing value in mnLookup") $ M.lookup mn' mnLookup
-    in Mod.Import (moduleNameToJs mnSafe) (moduleImportPath mn')
->>>>>>> 272bbe4e
 
   -- Generates JavaScript code for exporting at least one identifier,
   -- eventually from another module.
@@ -240,7 +177,6 @@
   moduleImportPath :: ModuleName -> PSString
   moduleImportPath mn' = fromString (".." </> T.unpack (runModuleName mn') </> "index.js")
 
-<<<<<<< HEAD
   -- Replaces the `ModuleAccessor`s in the AST with `Indexer`s, ensuring that
   -- the generated code refers to the collision-avoiding renamed module
   -- imports. Also returns set of used module names.
@@ -250,35 +186,6 @@
       let mnSafe = fromMaybe (internalError "Missing value in mnLookup") $ M.lookup mn' mnLookup
       in (S.singleton mn', accessorString name $ AST.Var Nothing mnSafe)
     other -> pure other
-=======
-  -- | Replaces the `ModuleName`s in the AST so that the generated code refers to
-  -- the collision-avoiding renamed module imports.
-  renameModules :: M.Map ModuleName (Ann, ModuleName) -> [Bind Ann] -> [Bind Ann]
-  renameModules mnLookup binds =
-    let (f, _, _) = everywhereOnValues id goExpr goBinder
-    in map f binds
-    where
-    goExpr :: Expr a -> Expr a
-    goExpr (Var ann q) = Var ann (renameQual q)
-    goExpr e           = e
-    goBinder :: Binder a -> Binder a
-    goBinder (ConstructorBinder ann q1 q2 bs) = ConstructorBinder ann (renameQual q1) (renameQual q2) bs
-    goBinder b = b
-    renameQual :: Qualified a -> Qualified a
-    renameQual (Qualified (Just mn') a) =
-      let (_,mnSafe) = fromMaybe (internalError "Missing value in mnLookup") $ M.lookup mn' mnLookup
-      in Qualified (Just mnSafe) a
-    renameQual q = q
-
-  -- |
-  -- Find the set of ModuleNames referenced by an AST.
-  --
-  findModules :: M.Map Text ModuleName -> AST -> S.Set ModuleName
-  findModules mnReverseLookup = AST.everything mappend go
-    where
-    go (AST.Var _ name) = foldMap S.singleton $ M.lookup name mnReverseLookup
-    go _                = mempty
->>>>>>> 272bbe4e
 
   -- Check that all integers fall within the valid int range for JavaScript.
   checkIntegers :: AST -> m ()
@@ -411,13 +318,8 @@
     where
     unApp :: Expr Ann -> [Expr Ann] -> (Expr Ann, [Expr Ann])
     unApp (App _ val arg) args = unApp val (arg : args)
-<<<<<<< HEAD
     unApp other args = (other, args)
   valueToJs' (Var (_, _, Just IsForeign) qi@(Qualified (ByModuleName mn') ident)) =
-=======
-    unApp other args           = (other, args)
-  valueToJs' (Var (_, _, _, Just IsForeign) qi@(Qualified (Just mn') ident)) =
->>>>>>> 272bbe4e
     return $ if mn' == mn
              then foreignIdent ident
              else varToJs qi
@@ -486,13 +388,8 @@
   -- Generate code in the simplified JavaScript intermediate representation for a reference to a
   -- variable.
   varToJs :: Qualified Ident -> AST
-<<<<<<< HEAD
   varToJs (Qualified (BySourcePos _) ident) = var ident
   varToJs qual = qualifiedToJS id qual
-=======
-  varToJs (Qualified Nothing ident) = var ident
-  varToJs qual                      = qualifiedToJS id qual
->>>>>>> 272bbe4e
 
   -- Generate code in the simplified JavaScript intermediate representation for a reference to a
   -- variable that may have a qualified name.
