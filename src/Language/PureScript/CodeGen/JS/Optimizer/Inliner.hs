-- |
-- This module provides basic inlining capabilities
--
module Language.PureScript.CodeGen.JS.Optimizer.Inliner
  ( inlineVariables
  , inlineCommonValues
  , inlineCommonOperators
  , inlineFnComposition
  , etaConvert
  , unThunk
  , evaluateIifes
  ) where

import Prelude.Compat

import Control.Monad.Supply.Class (MonadSupply, freshName)

import Data.Maybe (fromMaybe)
import Data.Monoid ((<>))
import Data.String (IsString, fromString)
import Data.Text (Text)
import qualified Data.Text as T

import Language.PureScript.PSString (PSString)
import Language.PureScript.CodeGen.JS.AST
import Language.PureScript.CodeGen.JS.Optimizer.Common
import qualified Language.PureScript.Constants as C

-- TODO: Potential bug:
-- Shouldn't just inline this case: { var x = 0; x.toFixed(10); }
-- Needs to be: { 0..toFixed(10); }
-- Probably needs to be fixed in pretty-printer instead.
shouldInline :: JS -> Bool
shouldInline (JSVar _ _) = True
shouldInline (JSNumericLiteral _ _) = True
shouldInline (JSStringLiteral _ _) = True
shouldInline (JSBooleanLiteral _ _) = True
shouldInline (JSIndexer _ index val) = shouldInline index && shouldInline val
shouldInline _ = False

etaConvert :: JS -> JS
etaConvert = everywhereOnJS convert
  where
  convert :: JS -> JS
  convert (JSBlock ss [JSReturn _ (JSApp _ (JSFunction _ Nothing idents block@(JSBlock _ body)) args)])
    | all shouldInline args &&
      not (any (`isRebound` block) (map (JSVar Nothing) idents)) &&
      not (any (`isRebound` block) args)
      = JSBlock ss (map (replaceIdents (zip idents args)) body)
  convert (JSFunction _ Nothing [] (JSBlock _ [JSReturn _ (JSApp _ fn [])])) = fn
  convert js = js

unThunk :: JS -> JS
unThunk = everywhereOnJS convert
  where
  convert :: JS -> JS
  convert (JSBlock ss []) = JSBlock ss []
  convert (JSBlock ss jss) =
    case last jss of
      JSReturn _ (JSApp _ (JSFunction _ Nothing [] (JSBlock _ body)) []) -> JSBlock ss $ init jss ++ body
      _ -> JSBlock ss jss
  convert js = js

evaluateIifes :: JS -> JS
evaluateIifes = everywhereOnJS convert
  where
  convert :: JS -> JS
  convert (JSApp _ (JSFunction _ Nothing [] (JSBlock _ [JSReturn _ ret])) []) = ret
  convert js = js

inlineVariables :: JS -> JS
inlineVariables = everywhereOnJS $ removeFromBlock go
  where
  go :: [JS] -> [JS]
  go [] = []
  go (JSVariableIntroduction _ var (Just js) : sts)
    | shouldInline js && not (any (isReassigned var) sts) && not (any (isRebound js) sts) && not (any (isUpdated var) sts) =
      go (map (replaceIdent var js) sts)
  go (s:sts) = s : go sts

inlineCommonValues :: JS -> JS
inlineCommonValues = everywhereOnJS convert
  where
  convert :: JS -> JS
  convert (JSApp ss fn [dict])
<<<<<<< HEAD
    | isDict' [semiringNumber, semiringInt] dict && isDict fnZero fn = JSNumericLiteral ss (Left 0)
    | isDict' [semiringNumber, semiringInt] dict && isDict fnOne fn = JSNumericLiteral ss (Left 1)
    | isDict boundedBoolean dict && isDict fnBottom fn = JSBooleanLiteral ss False
    | isDict boundedBoolean dict && isDict fnTop fn = JSBooleanLiteral ss True
=======
    | isDict' [semiringNumber, semiringInt] dict && isFn fnZero fn = JSNumericLiteral ss (Left 0)
    | isDict' [semiringNumber, semiringInt] dict && isFn fnOne fn = JSNumericLiteral ss (Left 1)
    | isDict boundedBoolean dict && isFn fnBottom fn = JSBooleanLiteral ss False
    | isDict boundedBoolean dict && isFn fnTop fn = JSBooleanLiteral ss True
  convert (JSApp ss (JSApp _ fn [dict]) [x])
    | isDict ringInt dict && isFn fnNegate fn = JSBinary ss BitwiseOr (JSUnary ss Negate x) (JSNumericLiteral ss (Left 0))
>>>>>>> 1326949b
  convert (JSApp ss (JSApp _ (JSApp _ fn [dict]) [x]) [y])
    | isDict semiringInt dict && isDict fnAdd fn = intOp ss Add x y
    | isDict semiringInt dict && isDict fnMultiply fn = intOp ss Multiply x y
    | isDict euclideanRingInt dict && isDict fnDivide fn = intOp ss Divide x y
    | isDict ringInt dict && isDict fnSubtract fn = intOp ss Subtract x y
  convert other = other
  fnZero = (C.dataSemiring, C.zero)
  fnOne = (C.dataSemiring, C.one)
  fnBottom = (C.dataBounded, C.bottom)
  fnTop = (C.dataBounded, C.top)
  fnAdd = (C.dataSemiring, C.add)
  fnDivide = (C.dataEuclideanRing, C.div)
  fnMultiply = (C.dataSemiring, C.mul)
  fnSubtract = (C.dataRing, C.sub)
  fnNegate = (C.dataRing, C.negate)
  intOp ss op x y = JSBinary ss BitwiseOr (JSBinary ss op x y) (JSNumericLiteral ss (Left 0))

inlineCommonOperators :: JS -> JS
inlineCommonOperators = applyAll $
  [ binary semiringNumber opAdd Add
  , binary semiringNumber opMul Multiply

  , binary ringNumber opSub Subtract
  , unary  ringNumber opNegate Negate

  , binary euclideanRingNumber opDiv Divide
  , binary euclideanRingInt opMod Modulus

  , binary eqNumber opEq EqualTo
  , binary eqNumber opNotEq NotEqualTo
  , binary eqInt opEq EqualTo
  , binary eqInt opNotEq NotEqualTo
  , binary eqString opEq EqualTo
  , binary eqString opNotEq NotEqualTo
  , binary eqChar opEq EqualTo
  , binary eqChar opNotEq NotEqualTo
  , binary eqBoolean opEq EqualTo
  , binary eqBoolean opNotEq NotEqualTo

  , binary ordBoolean opLessThan LessThan
  , binary ordBoolean opLessThanOrEq LessThanOrEqualTo
  , binary ordBoolean opGreaterThan GreaterThan
  , binary ordBoolean opGreaterThanOrEq GreaterThanOrEqualTo
  , binary ordChar opLessThan LessThan
  , binary ordChar opLessThanOrEq LessThanOrEqualTo
  , binary ordChar opGreaterThan GreaterThan
  , binary ordChar opGreaterThanOrEq GreaterThanOrEqualTo
  , binary ordInt opLessThan LessThan
  , binary ordInt opLessThanOrEq LessThanOrEqualTo
  , binary ordInt opGreaterThan GreaterThan
  , binary ordInt opGreaterThanOrEq GreaterThanOrEqualTo
  , binary ordNumber opLessThan LessThan
  , binary ordNumber opLessThanOrEq LessThanOrEqualTo
  , binary ordNumber opGreaterThan GreaterThan
  , binary ordNumber opGreaterThanOrEq GreaterThanOrEqualTo
  , binary ordString opLessThan LessThan
  , binary ordString opLessThanOrEq LessThanOrEqualTo
  , binary ordString opGreaterThan GreaterThan
  , binary ordString opGreaterThanOrEq GreaterThanOrEqualTo

  , binary semigroupString opAppend Add

  , binary heytingAlgebraBoolean opConj And
  , binary heytingAlgebraBoolean opDisj Or
  , unary  heytingAlgebraBoolean opNot Not

  , binary' C.dataIntBits C.or BitwiseOr
  , binary' C.dataIntBits C.and BitwiseAnd
  , binary' C.dataIntBits C.xor BitwiseXor
  , binary' C.dataIntBits C.shl ShiftLeft
  , binary' C.dataIntBits C.shr ShiftRight
  , binary' C.dataIntBits C.zshr ZeroFillShiftRight
  , unary'  C.dataIntBits C.complement BitwiseNot

  , inlineNonClassFunction (isModFn (C.dataFunction, C.apply)) $ \f x -> JSApp Nothing f [x]
  , inlineNonClassFunction (isModFn (C.dataFunction, C.applyFlipped)) $ \x f -> JSApp Nothing f [x]
  , inlineNonClassFunction (isModFnWithDict (C.dataArray, C.unsafeIndex)) $ flip (JSIndexer Nothing)
  ] ++
  [ fn | i <- [0..10], fn <- [ mkFn i, runFn i ] ]
  where
  binary :: (Text, PSString) -> (Text, PSString) -> BinaryOperator -> JS -> JS
  binary dict fns op = everywhereOnJS convert
    where
    convert :: JS -> JS
    convert (JSApp ss (JSApp _ (JSApp _ fn [dict']) [x]) [y]) | isDict dict dict' && isDict fns fn = JSBinary ss op x y
    convert other = other
  binary' :: Text -> PSString -> BinaryOperator -> JS -> JS
  binary' moduleName opString op = everywhereOnJS convert
    where
    convert :: JS -> JS
    convert (JSApp ss (JSApp _ fn [x]) [y]) | isDict (moduleName, opString) fn = JSBinary ss op x y
    convert other = other
  unary :: (Text, PSString) -> (Text, PSString) -> UnaryOperator -> JS -> JS
  unary dicts fns op = everywhereOnJS convert
    where
    convert :: JS -> JS
    convert (JSApp ss (JSApp _ fn [dict']) [x]) | isDict dicts dict' && isDict fns fn = JSUnary ss op x
    convert other = other
  unary' :: Text -> PSString -> UnaryOperator -> JS -> JS
  unary' moduleName fnName op = everywhereOnJS convert
    where
    convert :: JS -> JS
    convert (JSApp ss fn [x]) | isDict (moduleName, fnName) fn = JSUnary ss op x
    convert other = other
  mkFn :: Int -> JS -> JS
  mkFn 0 = everywhereOnJS convert
    where
    convert :: JS -> JS
    convert (JSApp _ mkFnN [JSFunction s1 Nothing [_] (JSBlock s2 js)]) | isNFn C.mkFn 0 mkFnN =
      JSFunction s1 Nothing [] (JSBlock s2 js)
    convert other = other
  mkFn n = everywhereOnJS convert
    where
    convert :: JS -> JS
    convert orig@(JSApp ss mkFnN [fn]) | isNFn C.mkFn n mkFnN =
      case collectArgs n [] fn of
        Just (args, js) -> JSFunction ss Nothing args (JSBlock ss js)
        Nothing -> orig
    convert other = other
    collectArgs :: Int -> [Text] -> JS -> Maybe ([Text], [JS])
    collectArgs 1 acc (JSFunction _ Nothing [oneArg] (JSBlock _ js)) | length acc == n - 1 = Just (reverse (oneArg : acc), js)
    collectArgs m acc (JSFunction _ Nothing [oneArg] (JSBlock _ [JSReturn _ ret])) = collectArgs (m - 1) (oneArg : acc) ret
    collectArgs _ _   _ = Nothing

  isNFn :: Text -> Int -> JS -> Bool
  isNFn prefix n (JSVar _ name) = name == (prefix <> T.pack (show n))
  isNFn prefix n (JSIndexer _ (JSStringLiteral _ name) (JSVar _ dataFunctionUncurried)) | dataFunctionUncurried == C.dataFunctionUncurried =
    name == fromString (T.unpack prefix <> show n)
  isNFn _ _ _ = False

  runFn :: Int -> JS -> JS
  runFn n = everywhereOnJS convert
    where
    convert :: JS -> JS
    convert js = fromMaybe js $ go n [] js

    go :: Int -> [JS] -> JS -> Maybe JS
    go 0 acc (JSApp ss runFnN [fn]) | isNFn C.runFn n runFnN && length acc == n = Just (JSApp ss fn acc)
    go m acc (JSApp _ lhs [arg]) = go (m - 1) (arg : acc) lhs
    go _ _   _ = Nothing

  inlineNonClassFunction :: (JS -> Bool) -> (JS -> JS -> JS) -> JS -> JS
  inlineNonClassFunction p f = everywhereOnJS convert
    where
    convert :: JS -> JS
    convert (JSApp _ (JSApp _ op' [x]) [y]) | p op' = f x y
    convert other = other

  isModFn :: (Text, PSString) -> JS -> Bool
  isModFn (m, op) (JSIndexer _ (JSStringLiteral _ op') (JSVar _ m')) =
    m == m' && op == op'
  isModFn _ _ = False

  isModFnWithDict :: (Text, PSString) -> JS -> Bool
  isModFnWithDict (m, op) (JSApp _ (JSIndexer _ (JSStringLiteral _ op') (JSVar _ m')) [JSVar _ _]) =
    m == m' && op == op'
  isModFnWithDict _ _ = False

-- (f <<< g $ x) = f (g x)
-- (f <<< g)     = \x -> f (g x)
inlineFnComposition :: (MonadSupply m) => JS -> m JS
inlineFnComposition = everywhereOnJSTopDownM convert
  where
  convert :: (MonadSupply m) => JS -> m JS
  convert (JSApp s1 (JSApp s2 (JSApp _ (JSApp _ fn [dict']) [x]) [y]) [z])
    | isFnCompose dict' fn = return $ JSApp s1 x [JSApp s2 y [z]]
    | isFnComposeFlipped dict' fn = return $ JSApp s2 y [JSApp s1 x [z]]
  convert (JSApp ss (JSApp _ (JSApp _ fn [dict']) [x]) [y])
    | isFnCompose dict' fn = do
        arg <- freshName
        return $ JSFunction ss Nothing [arg] (JSBlock ss [JSReturn Nothing $ JSApp Nothing x [JSApp Nothing y [JSVar Nothing arg]]])
    | isFnComposeFlipped dict' fn = do
        arg <- freshName
        return $ JSFunction ss Nothing [arg] (JSBlock ss [JSReturn Nothing $ JSApp Nothing y [JSApp Nothing x [JSVar Nothing arg]]])
  convert other = return other
  isFnCompose :: JS -> JS -> Bool
  isFnCompose dict' fn = isDict semigroupoidFn dict' && isDict fnCompose fn
  isFnComposeFlipped :: JS -> JS -> Bool
  isFnComposeFlipped dict' fn = isDict semigroupoidFn dict' && isDict fnComposeFlipped fn
  fnCompose :: forall a b. (IsString a, IsString b) => (a, b)
  fnCompose = (C.controlSemigroupoid, C.compose)
  fnComposeFlipped :: forall a b. (IsString a, IsString b) => (a, b)
  fnComposeFlipped = (C.controlSemigroupoid, C.composeFlipped)

semiringNumber :: forall a b. (IsString a, IsString b) => (a, b)
semiringNumber = (C.dataSemiring, C.semiringNumber)

semiringInt :: forall a b. (IsString a, IsString b) => (a, b)
semiringInt = (C.dataSemiring, C.semiringInt)

ringNumber :: forall a b. (IsString a, IsString b) => (a, b)
ringNumber = (C.dataRing, C.ringNumber)

ringInt :: forall a b. (IsString a, IsString b) => (a, b)
ringInt = (C.dataRing, C.ringInt)

euclideanRingNumber :: forall a b. (IsString a, IsString b) => (a, b)
euclideanRingNumber = (C.dataEuclideanRing, C.euclideanRingNumber)

euclideanRingInt :: forall a b. (IsString a, IsString b) => (a, b)
euclideanRingInt = (C.dataEuclideanRing, C.euclideanRingInt)

eqNumber :: forall a b. (IsString a, IsString b) => (a, b)
eqNumber = (C.dataEq, C.eqNumber)

eqInt :: forall a b. (IsString a, IsString b) => (a, b)
eqInt = (C.dataEq, C.eqInt)

eqString :: forall a b. (IsString a, IsString b) => (a, b)
eqString = (C.dataEq, C.eqString)

eqChar :: forall a b. (IsString a, IsString b) => (a, b)
eqChar = (C.dataEq, C.eqChar)

eqBoolean :: forall a b. (IsString a, IsString b) => (a, b)
eqBoolean = (C.dataEq, C.eqBoolean)

ordBoolean :: forall a b. (IsString a, IsString b) => (a, b)
ordBoolean = (C.dataOrd, C.ordBoolean)

ordNumber :: forall a b. (IsString a, IsString b) => (a, b)
ordNumber = (C.dataOrd, C.ordNumber)

ordInt :: forall a b. (IsString a, IsString b) => (a, b)
ordInt = (C.dataOrd, C.ordInt)

ordString :: forall a b. (IsString a, IsString b) => (a, b)
ordString = (C.dataOrd, C.ordString)

ordChar :: forall a b. (IsString a, IsString b) => (a, b)
ordChar = (C.dataOrd, C.ordChar)

semigroupString :: forall a b. (IsString a, IsString b) => (a, b)
semigroupString = (C.dataSemigroup, C.semigroupString)

boundedBoolean :: forall a b. (IsString a, IsString b) => (a, b)
boundedBoolean = (C.dataBounded, C.boundedBoolean)

heytingAlgebraBoolean :: forall a b. (IsString a, IsString b) => (a, b)
heytingAlgebraBoolean = (C.dataHeytingAlgebra, C.heytingAlgebraBoolean)

semigroupoidFn :: forall a b. (IsString a, IsString b) => (a, b)
semigroupoidFn = (C.controlSemigroupoid, C.semigroupoidFn)

opAdd :: forall a b. (IsString a, IsString b) => (a, b)
opAdd = (C.dataSemiring, C.add)

opMul :: forall a b. (IsString a, IsString b) => (a, b)
opMul = (C.dataSemiring, C.mul)

opEq :: forall a b. (IsString a, IsString b) => (a, b)
opEq = (C.dataEq, C.eq)

opNotEq :: forall a b. (IsString a, IsString b) => (a, b)
opNotEq = (C.dataEq, C.notEq)

opLessThan :: forall a b. (IsString a, IsString b) => (a, b)
opLessThan = (C.dataOrd, C.lessThan)

opLessThanOrEq :: forall a b. (IsString a, IsString b) => (a, b)
opLessThanOrEq = (C.dataOrd, C.lessThanOrEq)

opGreaterThan :: forall a b. (IsString a, IsString b) => (a, b)
opGreaterThan = (C.dataOrd, C.greaterThan)

opGreaterThanOrEq :: forall a b. (IsString a, IsString b) => (a, b)
opGreaterThanOrEq = (C.dataOrd, C.greaterThanOrEq)

opAppend :: forall a b. (IsString a, IsString b) => (a, b)
opAppend = (C.dataSemigroup, C.append)

opSub :: forall a b. (IsString a, IsString b) => (a, b)
opSub = (C.dataRing, C.sub)

opNegate :: forall a b. (IsString a, IsString b) => (a, b)
opNegate = (C.dataRing, C.negate)

opDiv :: forall a b. (IsString a, IsString b) => (a, b)
opDiv = (C.dataEuclideanRing, C.div)

opMod :: forall a b. (IsString a, IsString b) => (a, b)
opMod = (C.dataEuclideanRing, C.mod)

opConj :: forall a b. (IsString a, IsString b) => (a, b)
opConj = (C.dataHeytingAlgebra, C.conj)

opDisj :: forall a b. (IsString a, IsString b) => (a, b)
opDisj = (C.dataHeytingAlgebra, C.disj)

opNot :: forall a b. (IsString a, IsString b) => (a, b)
opNot = (C.dataHeytingAlgebra, C.not)<|MERGE_RESOLUTION|>--- conflicted
+++ resolved
@@ -83,19 +83,12 @@
   where
   convert :: JS -> JS
   convert (JSApp ss fn [dict])
-<<<<<<< HEAD
     | isDict' [semiringNumber, semiringInt] dict && isDict fnZero fn = JSNumericLiteral ss (Left 0)
     | isDict' [semiringNumber, semiringInt] dict && isDict fnOne fn = JSNumericLiteral ss (Left 1)
     | isDict boundedBoolean dict && isDict fnBottom fn = JSBooleanLiteral ss False
     | isDict boundedBoolean dict && isDict fnTop fn = JSBooleanLiteral ss True
-=======
-    | isDict' [semiringNumber, semiringInt] dict && isFn fnZero fn = JSNumericLiteral ss (Left 0)
-    | isDict' [semiringNumber, semiringInt] dict && isFn fnOne fn = JSNumericLiteral ss (Left 1)
-    | isDict boundedBoolean dict && isFn fnBottom fn = JSBooleanLiteral ss False
-    | isDict boundedBoolean dict && isFn fnTop fn = JSBooleanLiteral ss True
   convert (JSApp ss (JSApp _ fn [dict]) [x])
-    | isDict ringInt dict && isFn fnNegate fn = JSBinary ss BitwiseOr (JSUnary ss Negate x) (JSNumericLiteral ss (Left 0))
->>>>>>> 1326949b
+    | isDict ringInt dict && isDict fnNegate fn = JSBinary ss BitwiseOr (JSUnary ss Negate x) (JSNumericLiteral ss (Left 0))
   convert (JSApp ss (JSApp _ (JSApp _ fn [dict]) [x]) [y])
     | isDict semiringInt dict && isDict fnAdd fn = intOp ss Add x y
     | isDict semiringInt dict && isDict fnMultiply fn = intOp ss Multiply x y
