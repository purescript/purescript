--- conflicted
+++ resolved
@@ -4,27 +4,29 @@
   , prettyPrintJSWithSourceMaps
   ) where
 
-import Prelude.Compat
-
-import Control.Arrow ((<+>))
-import Control.Monad (forM, mzero)
-import Control.Monad.State (StateT, evalStateT)
-import Control.PatternArrows
-import qualified Control.Arrow as A
-
-import Data.Maybe (fromMaybe)
-import Data.Text (Text)
-import qualified Data.Text as T
-import qualified Data.List.NonEmpty as NEL (toList)
-
-import Language.PureScript.AST (SourceSpan(..))
-import Language.PureScript.CodeGen.JS.Common
-import Language.PureScript.CoreImp.AST
-import Language.PureScript.CoreImp.Module
-import Language.PureScript.Comments
-import Language.PureScript.Crash
-import Language.PureScript.Pretty.Common
-import Language.PureScript.PSString (PSString, decodeString, prettyPrintStringJS)
+import           Prelude.Compat
+
+import           Control.Arrow                         ((<+>))
+import qualified Control.Arrow                         as A
+import           Control.Monad                         (forM, mzero)
+import           Control.Monad.State                   (StateT, evalStateT)
+import           Control.PatternArrows
+
+import qualified Data.List.NonEmpty                    as NEL (toList)
+import           Data.Maybe                            (fromMaybe)
+import           Data.Text                             (Text)
+import qualified Data.Text                             as T
+
+import           Language.PureScript.AST               (SourceSpan (..))
+import           Language.PureScript.CodeGen.JS.Common
+import           Language.PureScript.Comments
+import           Language.PureScript.CoreImp.AST
+import           Language.PureScript.CoreImp.Module    hiding (Export, Import)
+import qualified Language.PureScript.CoreImp.Module    as AST
+import           Language.PureScript.Crash
+import           Language.PureScript.PSString          (PSString, decodeString,
+                                                        prettyPrintStringJS)
+import           Language.PureScript.Pretty.Common
 
 -- TODO (Christoph): Get rid of T.unpack / pack
 
@@ -121,7 +123,6 @@
     , mconcat <$> forM com comment
     , prettyPrintJS' js
     ]
-<<<<<<< HEAD
   match (Import _ ident from) = return . emit $
     "import * as " <> ident <> " from " <> prettyPrintStringJS from
   match (Export _ idents from) = mconcat <$> sequence
@@ -142,12 +143,10 @@
       = T.concatMap identCharToText "$main" <> " as $main"
     exportedIdentToString _ ident
       = T.concatMap identCharToText ident
-=======
-  match (Comment PureAnnotation js) = mconcat <$> sequence 
+  match (Comment PureAnnotation js) = mconcat <$> sequence
     [ return $ emit "/* #__PURE__ */ "
-    , prettyPrintJS' js 
-    ]
->>>>>>> 32a92ed5
+    , prettyPrintJS' js
+    ]
   match _ = mzero
 
 comment :: (Emit gen) => Comment -> StateT PrinterState Maybe gen
@@ -176,15 +175,15 @@
       Just rest -> removeComments rest
       Nothing -> case T.uncons t of
         Just (x, xs) -> x `T.cons` removeComments xs
-        Nothing -> ""
-
-prettyImport :: (Emit gen) => Import -> StateT PrinterState Maybe gen
-prettyImport (Import ident from) =
+        Nothing      -> ""
+
+prettyImport :: (Emit gen) => AST.Import -> StateT PrinterState Maybe gen
+prettyImport (AST.Import ident from) =
   return . emit $
     "import * as " <> ident <> " from " <> prettyPrintStringJS from <> ";"
 
-prettyExport :: (Emit gen) => Export -> StateT PrinterState Maybe gen
-prettyExport (Export idents from) =
+prettyExport :: (Emit gen) => AST.Export -> StateT PrinterState Maybe gen
+prettyExport (AST.Export idents from) =
   mconcat <$> sequence
     [ return $ emit "export {\n"
     , withIndent $ do
@@ -210,20 +209,20 @@
   match (Indexer _ (StringLiteral _ prop) val) =
     case decodeString prop of
       Just s | isValidJsIdentifier s -> Just (s, val)
-      _ -> Nothing
+      _                              -> Nothing
   match _ = Nothing
 
 indexer :: (Emit gen) => Pattern PrinterState AST (gen, AST)
 indexer = mkPattern' match
   where
   match (Indexer _ index val) = (,) <$> prettyPrintJS' index <*> pure val
-  match _ = mzero
+  match _                     = mzero
 
 lam :: Pattern PrinterState AST ((Maybe Text, [Text], Maybe SourceSpan), AST)
 lam = mkPattern match
   where
   match (Function ss name args ret) = Just ((name, args, ss), ret)
-  match _ = Nothing
+  match _                           = Nothing
 
 app :: (Emit gen) => Pattern PrinterState AST (gen, AST)
 app = mkPattern' match
@@ -237,7 +236,7 @@
 instanceOf = mkPattern match
   where
   match (InstanceOf _ val ty) = Just (val, ty)
-  match _ = Nothing
+  match _                     = Nothing
 
 unary' :: (Emit gen) => UnaryOperator -> (AST -> Text) -> Operator PrinterState AST gen
 unary' op mkStr = Wrap match (<>)
@@ -255,7 +254,7 @@
 negateOperator = unary' Negate (\v -> if isNegate v then "- " else "-")
   where
   isNegate (Unary _ Negate _) = True
-  isNegate _ = False
+  isNegate _                  = False
 
 binary :: (Emit gen) => BinaryOperator -> Text -> Operator PrinterState AST gen
 binary op str = AssocL match (\v1 v2 -> v1 <> emit (" " <> str <> " ") <> v2)
