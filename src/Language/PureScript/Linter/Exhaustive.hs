--- conflicted
+++ resolved
@@ -295,25 +295,15 @@
         [ partial sa var tyVar ]
         $ App sa (Var sa (Qualified Nothing (Ident C.__unused))) e
     where
-<<<<<<< HEAD
       partial :: SourceAnn -> Text -> Text -> Declaration
       partial sa@(ss, _) var tyVar =
-        ValueDeclaration sa (Ident C.__unused) Private []
-        [MkUnguarded ss
-          (TypedValue sa True
-            (Abs sa (VarBinder ss (Ident var)) (Var sa (Qualified Nothing (Ident var))))
+        ValueDecl sa (Ident C.__unused) Private [] $
+          [MkUnguarded ss
+            (TypedValue
+            True
+            (Abs (VarBinder ss (Ident var)) (Var sa (Qualified Nothing (Ident var))))
             (ty tyVar))
-=======
-      partial :: Text -> Text -> Declaration
-      partial var tyVar =
-        ValueDecl (ss, []) (Ident C.__unused) Private [] $
-        [MkUnguarded
-          (TypedValue
-           True
-           (Abs (VarBinder (Ident var)) (Var (Qualified Nothing (Ident var))))
-           (ty tyVar))
->>>>>>> 3a6f3f6d
-        ]
+          ]
 
       ty :: Text -> Type
       ty tyVar =
@@ -341,17 +331,10 @@
 checkExhaustiveExpr env mn = onExpr
   where
   onDecl :: Declaration -> m Declaration
-<<<<<<< HEAD
   onDecl (BindingGroupDeclaration bs) =
     BindingGroupDeclaration <$> mapM (\(sai, nk, expr) -> (sai, nk,) <$> onExpr expr) bs
-  onDecl (ValueDeclaration sa name x y [MkUnguarded ss e]) =
-    ValueDeclaration sa name x y . mkUnguardedExpr ss
-      <$> censor (addHint (ErrorInValueDeclaration name)) (onExpr e)
-=======
-  onDecl (BindingGroupDeclaration bs) = BindingGroupDeclaration <$> mapM (\(sai@((ss, _), _), nk, expr) -> (sai, nk,) <$> onExpr ss expr) bs
   onDecl (ValueDecl sa@(ss, _) name x y [MkUnguarded e]) =
-     ValueDecl sa name x y . mkUnguardedExpr <$> censor (addHint (ErrorInValueDeclaration name)) (onExpr ss e)
->>>>>>> 3a6f3f6d
+     ValueDecl sa name x y . mkUnguardedExpr <$> censor (addHint (ErrorInValueDeclaration name)) (onExpr e)
   onDecl decl = return decl
 
   onExpr :: Expr -> m Expr
