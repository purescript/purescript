--- conflicted
+++ resolved
@@ -67,13 +67,8 @@
   go [DoNotationLet (sa, _) _] = throwError . errorMessage' sa $ InvalidDoLet
   go (DoNotationLet ss ds : rest) = do
     let checkBind :: Declaration -> m ()
-<<<<<<< HEAD
-        checkBind (ValueDeclaration (sa, _) i@(Ident name) _ _ _)
-          | name `elem` [ C.bind, C.discard ] = throwError . errorMessage' sa $ CannotUseBindWithDo i
-=======
         checkBind (ValueDecl (ss, _) i@(Ident name) _ _ _)
           | name `elem` [ C.bind, C.discard ] = throwError . errorMessage' ss $ CannotUseBindWithDo i
->>>>>>> 3a6f3f6d
         checkBind _ = pure ()
     mapM_ checkBind ds
     rest' <- go rest
