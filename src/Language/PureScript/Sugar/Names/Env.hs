--- conflicted
+++ resolved
@@ -492,13 +492,8 @@
         return (mnNew, mnOrig)
       _ -> throwError . errorMessage' ss $ ScopeConflict name conflictModules
     else
-<<<<<<< HEAD
-      let ImportRecord (Qualified (ByModuleName mnNew) _) mnOrig _ _ = head byOrig
-      in return (mnNew, mnOrig)
-=======
       case head byOrig of
-        ImportRecord (Qualified (Just mnNew) _) mnOrig _ _ ->
+        ImportRecord (Qualified (ByModuleName mnNew) _) mnOrig _ _ ->
           return (mnNew, mnOrig)
         _ ->
-          internalError "checkImportConflicts: ImportRecord should be qualified"
->>>>>>> e4c98bb3
+          internalError "checkImportConflicts: ImportRecord should be qualified"