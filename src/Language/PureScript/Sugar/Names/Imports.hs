--- conflicted
+++ resolved
@@ -12,15 +12,10 @@
 import Prelude ()
 import Prelude.Compat
 
-<<<<<<< HEAD
-import Data.List (find, delete, (\\))
-import Data.Maybe (fromMaybe, isJust, isNothing)
-=======
->>>>>>> 83896db8
 import Data.Foldable (traverse_, for_)
 import Data.Function (on)
 import Data.List (find, sortBy, groupBy, (\\))
-import Data.Maybe (fromMaybe, isNothing, fromJust)
+import Data.Maybe (fromMaybe, isNothing)
 import Data.Traversable (for)
 
 import Control.Arrow (first)
