-- |
-- This module implements the desugaring pass which reapplies binary operators based
-- on their fixity data and removes explicit parentheses.
--
-- The value parser ignores fixity data when parsing binary operator applications, so
-- it is necessary to reorder them here.
--
module Language.PureScript.Sugar.Operators
  ( desugarSignedLiterals
  , rebracket
  , rebracketFiltered
  , checkFixityExports
  ) where

import Prelude.Compat

import Language.PureScript.AST
import Language.PureScript.Crash
import Language.PureScript.Errors
import Language.PureScript.Externs
import Language.PureScript.Names
import Language.PureScript.Sugar.Operators.Binders
import Language.PureScript.Sugar.Operators.Expr
import Language.PureScript.Sugar.Operators.Types
import Language.PureScript.Traversals (sndM)
import Language.PureScript.Types

import Control.Monad (unless, (<=<))
import Control.Monad.Error.Class (MonadError(..))

import Data.Either (partitionEithers)
import Data.Foldable (for_, traverse_)
import Data.Function (on)
import Data.Functor.Identity (Identity(..), runIdentity)
import Data.List (groupBy, sortBy)
import Data.Maybe (mapMaybe, listToMaybe)
import Data.Traversable (for)
import qualified Data.Map as M

import qualified Language.PureScript.Constants as C

-- |
-- Removes unary negation operators and replaces them with calls to `negate`.
--
desugarSignedLiterals :: Module -> Module
desugarSignedLiterals (Module modSS coms mn ds exts) =
  Module modSS coms mn (fmap f' ds) exts
  where
  (f', _, _) = everywhereOnValues id go id
  go (UnaryMinus ss val) = App ss (Var ss (Qualified Nothing (Ident C.negate))) val
  go other = other

-- |
-- An operator associated with its declaration position, fixity, and the name
-- of the function or data constructor it is an alias for.
--
type FixityRecord op alias = (Qualified op, SourceSpan, Fixity, Qualified alias)
type ValueFixityRecord = FixityRecord (OpName 'ValueOpName) (Either Ident (ProperName 'ConstructorName))
type TypeFixityRecord = FixityRecord (OpName 'TypeOpName) (ProperName 'TypeName)

-- |
-- Remove explicit parentheses and reorder binary operator applications.
--
-- This pass requires name desugaring and export elaboration to have run first.
--
rebracket
  :: forall m
   . MonadError MultipleErrors m
  => [ExternsFile]
  -> [Module]
  -> m [Module]
rebracket =
  rebracketFiltered (const True)

-- |
-- A version of `rebracket` which allows you to choose which declarations
-- should be affected. This is used in docs generation, where we want to
-- desugar type operators in instance declarations to ensure that instances are
-- paired up with their types correctly, but we don't want to desugar type
-- operators in value declarations.
--
rebracketFiltered
  :: forall m
   . MonadError MultipleErrors m
  => (Declaration -> Bool)
  -> [ExternsFile]
  -> [Module]
  -> m [Module]
rebracketFiltered pred_ externs modules = do
  let (valueFixities, typeFixities) =
        partitionEithers
          $ concatMap externsFixities externs
          ++ concatMap collectFixities modules

  ensureNoDuplicates' MultipleValueOpFixities valueFixities
  ensureNoDuplicates' MultipleTypeOpFixities typeFixities

  let valueOpTable = customOperatorTable' valueFixities
  let valueAliased = M.fromList (fmap makeLookupEntry valueFixities)
  let typeOpTable = customOperatorTable' typeFixities
  let typeAliased = M.fromList (fmap makeLookupEntry typeFixities)

  for modules
    $ renameAliasedOperators valueAliased typeAliased
    <=< rebracketModule pred_ valueOpTable typeOpTable

  where

  ensureNoDuplicates'
    :: Ord op
    => (op -> SimpleErrorMessage)
    -> [FixityRecord op alias]
    -> m ()
  ensureNoDuplicates' toError =
    ensureNoDuplicates toError . fmap (\(i, pos, _, _) -> (i, pos))

  customOperatorTable'
    :: [FixityRecord op alias]
    -> [[(Qualified op, Associativity)]]
  customOperatorTable' = customOperatorTable . fmap (\(i, _, f, _) -> (i, f))

  makeLookupEntry :: FixityRecord op alias -> (Qualified op, Qualified alias)
  makeLookupEntry (qname, _, _, alias) = (qname, alias)

  renameAliasedOperators
    :: M.Map (Qualified (OpName 'ValueOpName)) (Qualified (Either Ident (ProperName 'ConstructorName)))
    -> M.Map (Qualified (OpName 'TypeOpName)) (Qualified (ProperName 'TypeName))
    -> Module
    -> m Module
  renameAliasedOperators valueAliased typeAliased (Module modSS coms mn ds exts) =
    Module modSS coms mn <$> mapM (usingPredicate pred_ f') ds <*> pure exts
    where
    (goDecl', goExpr', goBinder') = updateTypes goType
    (f', _, _) =
      everywhereOnValuesM
        goDecl'
        (goExpr <=< goExpr')
        (goBinder <=< goBinder')

    goExpr :: Expr -> m Expr
    goExpr (Op sa@(ss', _) op) =
      case op `M.lookup` valueAliased of
        Just (Qualified mn' (Left alias)) ->
          return $ Var sa (Qualified mn' alias)
        Just (Qualified mn' (Right alias)) ->
          return $ Constructor sa (Qualified mn' alias)
        Nothing ->
          throwError . errorMessage' ss' . UnknownName $ fmap ValOpName op
    goExpr other = return other

    goBinder :: Binder -> m Binder
    goBinder (BinaryNoParensBinder _ (OpBinder ss' op) lhs rhs) =
      case op `M.lookup` valueAliased of
        Just (Qualified mn' (Left alias)) ->
          throwError . errorMessage' ss' $ InvalidOperatorInBinder op (Qualified mn' alias)
        Just (Qualified mn' (Right alias)) ->
          return (ConstructorBinder ss' (Qualified mn' alias) [lhs, rhs])
        Nothing ->
          throwError . errorMessage' ss' . UnknownName $ fmap ValOpName op
    goBinder BinaryNoParensBinder{} =
      internalError "BinaryNoParensBinder has no OpBinder"
    goBinder other = return other

<<<<<<< HEAD
    goType :: SourceSpan -> Type -> m Type
    goType ss' = everywhereOnTypesM go
=======
    goType :: Maybe SourceSpan -> Type -> m Type
    goType pos = maybe id rethrowWithPosition pos . go
>>>>>>> 3a6f3f6d
      where
      go :: Type -> m Type
      go (BinaryNoParensType (TypeOp op) lhs rhs) =
        case op `M.lookup` typeAliased of
          Just alias ->
            return $ TypeApp (TypeApp (TypeConstructor alias) lhs) rhs
          Nothing ->
            throwError . errorMessage' ss' . UnknownName $ fmap TyOpName op
      go other = return other

rebracketModule
  :: forall m
   . (MonadError MultipleErrors m)
  => (Declaration -> Bool)
  -> [[(Qualified (OpName 'ValueOpName), Associativity)]]
  -> [[(Qualified (OpName 'TypeOpName), Associativity)]]
  -> Module
  -> m Module
rebracketModule pred_ valueOpTable typeOpTable (Module modSS coms mn ds exts) =
  Module modSS coms mn <$> f' ds <*> pure exts
  where
  f' :: [Declaration] -> m [Declaration]
  f' =
    fmap (fmap (\d -> if pred_ d then removeParens d else d)) .
    flip parU (usingPredicate pred_ f)

  (f, _, _) =
      everywhereOnValuesTopDownM
        goDecl
        (goExpr <=< goExpr')
        (goBinder <=< goBinder')

  (goDecl, goExpr', goBinder') = updateTypes (const goType)

  goExpr :: Expr -> m Expr
  goExpr = return . matchExprOperators valueOpTable

  goBinder :: Binder -> m Binder
  goBinder = return . matchBinderOperators valueOpTable

  goType :: Type -> m Type
  goType = return . matchTypeOperators typeOpTable

removeParens :: Declaration -> Declaration
removeParens = f
  where
  (f, _, _) =
      everywhereOnValues
        (runIdentity . goDecl)
        (goExpr . runIdentity . goExpr')
        (goBinder . runIdentity . goBinder')

  (goDecl, goExpr', goBinder') = updateTypes (\_ -> return . goType)

  goExpr :: Expr -> Expr
  goExpr (Parens _ val) = val
  goExpr val = val

  goBinder :: Binder -> Binder
  goBinder (ParensInBinder _ b) = b
  goBinder b = b

  goType :: Type -> Type
  goType (ParensInType t) = t
  goType t = t

externsFixities :: ExternsFile -> [Either ValueFixityRecord TypeFixityRecord]
externsFixities ExternsFile{..} =
  fmap fromFixity efFixities ++ fmap fromTypeFixity efTypeFixities
  where

  fromFixity
    :: ExternsFixity
    -> Either ValueFixityRecord TypeFixityRecord
  fromFixity (ExternsFixity assoc prec op name) =
    Left
      ( Qualified (Just efModuleName) op
      , internalModuleSourceSpan ""
      , Fixity assoc prec
      , name
      )

  fromTypeFixity
    :: ExternsTypeFixity
    -> Either ValueFixityRecord TypeFixityRecord
  fromTypeFixity (ExternsTypeFixity assoc prec op name) =
    Right
      ( Qualified (Just efModuleName) op
      , internalModuleSourceSpan ""
      , Fixity assoc prec
      , name
      )

collectFixities :: Module -> [Either ValueFixityRecord TypeFixityRecord]
collectFixities (Module _ _ moduleName ds _) = concatMap collect ds
  where
  collect :: Declaration -> [Either ValueFixityRecord TypeFixityRecord]
  collect (ValueFixityDeclaration (ss, _) fixity name op) =
    [Left (Qualified (Just moduleName) op, ss, fixity, name)]
  collect (TypeFixityDeclaration (ss, _) fixity name op) =
    [Right (Qualified (Just moduleName) op, ss, fixity, name)]
  collect _ = []

ensureNoDuplicates
  :: (Ord a, MonadError MultipleErrors m)
  => (a -> SimpleErrorMessage)
  -> [(Qualified a, SourceSpan)]
  -> m ()
ensureNoDuplicates toError m = go $ sortBy (compare `on` fst) m
  where
  go [] = return ()
  go [_] = return ()
  go ((x@(Qualified (Just mn) op), _) : (y, ss) : _) | x == y =
    rethrow (addHint (ErrorInModule mn)) .
      throwError . errorMessage' ss $ toError op
  go (_ : rest) = go rest

customOperatorTable
  :: [(Qualified op, Fixity)]
  -> [[(Qualified op, Associativity)]]
customOperatorTable fixities =
  let
    userOps = fmap (\(name, Fixity a p) -> (name, p, a)) fixities
    sorted = sortBy (flip compare `on` (\(_, p, _) -> p)) userOps
    groups = groupBy ((==) `on` (\(_, p, _) -> p)) sorted
  in
    fmap (fmap (\(name, _, a) -> (name, a))) groups

updateTypes
  :: forall m
   . Monad m
  => (SourceSpan -> Type -> m Type)
  -> ( Declaration -> m Declaration
     , Expr -> m Expr
     , Binder -> m Binder
     )
updateTypes goType = (goDecl, goExpr, goBinder)
  where

<<<<<<< HEAD
=======
  goType' :: Maybe SourceSpan -> Type -> m Type
  goType' = everywhereOnTypesTopDownM . goType

  goType'' :: SourceSpan -> Type -> m Type
  goType'' = goType' . Just

>>>>>>> 3a6f3f6d
  goDecl :: Declaration -> m Declaration
  goDecl (DataDeclaration sa@(ss, _) ddt name args dctors) =
    DataDeclaration sa ddt name args <$> traverse (sndM (traverse (goType ss))) dctors
  goDecl (ExternDeclaration sa@(ss, _) name ty) =
    ExternDeclaration sa name <$> goType ss ty
  goDecl (TypeClassDeclaration sa@(ss, _) name args implies deps decls) = do
    implies' <- traverse (overConstraintArgs (traverse (goType ss))) implies
    return $ TypeClassDeclaration sa name args implies' deps decls
  goDecl (TypeInstanceDeclaration sa@(ss, _) name cs className tys impls) = do
    cs' <- traverse (overConstraintArgs (traverse (goType ss))) cs
    tys' <- traverse (goType ss) tys
    return $ TypeInstanceDeclaration sa name cs' className tys' impls
  goDecl (TypeSynonymDeclaration sa@(ss, _) name args ty) =
<<<<<<< HEAD
    TypeSynonymDeclaration sa name args <$> goType ss ty
  goDecl (TypeDeclaration sa@(ss, _) expr ty) =
    TypeDeclaration sa expr <$> goType ss ty
=======
    TypeSynonymDeclaration sa name args <$> goType'' ss ty
  goDecl (TypeDeclaration (TypeDeclarationData sa@(ss, _) expr ty)) =
    TypeDeclaration . TypeDeclarationData sa expr <$> goType'' ss ty
>>>>>>> 3a6f3f6d
  goDecl other =
    return other

  goExpr :: Expr -> m Expr
  goExpr (TypeClassDictionary sa@(ss, _) (Constraint name tys info) dicts hints) = do
    tys' <- traverse (goType ss) tys
    return (TypeClassDictionary sa (Constraint name tys' info) dicts hints)
  goExpr (DeferredDictionary sa@(ss, _) cls tys) =
    DeferredDictionary sa cls <$> traverse (goType ss) tys
  goExpr (TypedValue sa@(ss, _) check v ty) =
    TypedValue sa check v <$> goType ss ty
  goExpr other =
    return other

  goBinder :: Binder -> m Binder
  goBinder (TypedBinder ss ty b) =
    TypedBinder ss <$> goType ss ty <*> pure b
  goBinder other =
    return other

-- |
-- Checks all the fixity exports within a module to ensure that members aliased
-- by the operators are also exported from the module.
--
-- This pass requires name desugaring and export elaboration to have run first.
--
checkFixityExports
  :: forall m
   . MonadError MultipleErrors m
  => Module
  -> m Module
checkFixityExports (Module _ _ _ _ Nothing) =
  internalError "exports should have been elaborated before checkFixityExports"
checkFixityExports m@(Module _ _ mn ds (Just exps)) =
  rethrow (addHint (ErrorInModule mn)) $ traverse_ checkRef exps *> return m
  where

  checkRef :: DeclarationRef -> m ()
  checkRef dr@(ValueOpRef ss op) =
    for_ (getValueOpAlias op) $ \case
      Left ident ->
        unless (ValueRef ss ident `elem` exps)
          . throwError . errorMessage' ss
          $ TransitiveExportError dr [ValueRef ss ident]
      Right ctor ->
        unless (anyTypeRef (maybe False (elem ctor) . snd))
          . throwError . errorMessage' ss
          $ TransitiveDctorExportError dr ctor
  checkRef dr@(TypeOpRef ss op) =
    for_ (getTypeOpAlias op) $ \ty ->
      unless (anyTypeRef ((== ty) . fst))
        . throwError . errorMessage' ss
        $ TransitiveExportError dr [TypeRef ss ty Nothing]
  checkRef _ = return ()

  -- Finds the name associated with a type operator when that type is also
  -- defined in the current module.
  getTypeOpAlias :: OpName 'TypeOpName -> Maybe (ProperName 'TypeName)
  getTypeOpAlias op =
    listToMaybe (mapMaybe (either (const Nothing) go <=< getFixityDecl) ds)
    where
    go (TypeFixity _ (Qualified (Just mn') ident) op')
      | mn == mn' && op == op' = Just ident
    go _ = Nothing

  -- Finds the value or data constructor associated with an operator when that
  -- declaration is also in the current module.
  getValueOpAlias
    :: OpName 'ValueOpName
    -> Maybe (Either Ident (ProperName 'ConstructorName))
  getValueOpAlias op =
    listToMaybe (mapMaybe (either go (const Nothing) <=< getFixityDecl) ds)
    where
    go (ValueFixity _ (Qualified (Just mn') ident) op')
      | mn == mn' && op == op' = Just ident
    go _ = Nothing

  -- Tests the exported `TypeRef` entries with a predicate.
  anyTypeRef
    :: ((ProperName 'TypeName, Maybe [ProperName 'ConstructorName]) -> Bool)
    -> Bool
  anyTypeRef f = any (maybe False f . getTypeRef) exps

usingPredicate
  :: forall f a
   . Applicative f
  => (a -> Bool)
  -> (a -> f a)
  -> (a -> f a)
usingPredicate p f x =
  if p x then f x else pure x<|MERGE_RESOLUTION|>--- conflicted
+++ resolved
@@ -161,13 +161,8 @@
       internalError "BinaryNoParensBinder has no OpBinder"
     goBinder other = return other
 
-<<<<<<< HEAD
     goType :: SourceSpan -> Type -> m Type
     goType ss' = everywhereOnTypesM go
-=======
-    goType :: Maybe SourceSpan -> Type -> m Type
-    goType pos = maybe id rethrowWithPosition pos . go
->>>>>>> 3a6f3f6d
       where
       go :: Type -> m Type
       go (BinaryNoParensType (TypeOp op) lhs rhs) =
@@ -307,15 +302,6 @@
 updateTypes goType = (goDecl, goExpr, goBinder)
   where
 
-<<<<<<< HEAD
-=======
-  goType' :: Maybe SourceSpan -> Type -> m Type
-  goType' = everywhereOnTypesTopDownM . goType
-
-  goType'' :: SourceSpan -> Type -> m Type
-  goType'' = goType' . Just
-
->>>>>>> 3a6f3f6d
   goDecl :: Declaration -> m Declaration
   goDecl (DataDeclaration sa@(ss, _) ddt name args dctors) =
     DataDeclaration sa ddt name args <$> traverse (sndM (traverse (goType ss))) dctors
@@ -329,15 +315,9 @@
     tys' <- traverse (goType ss) tys
     return $ TypeInstanceDeclaration sa name cs' className tys' impls
   goDecl (TypeSynonymDeclaration sa@(ss, _) name args ty) =
-<<<<<<< HEAD
     TypeSynonymDeclaration sa name args <$> goType ss ty
-  goDecl (TypeDeclaration sa@(ss, _) expr ty) =
-    TypeDeclaration sa expr <$> goType ss ty
-=======
-    TypeSynonymDeclaration sa name args <$> goType'' ss ty
   goDecl (TypeDeclaration (TypeDeclarationData sa@(ss, _) expr ty)) =
-    TypeDeclaration . TypeDeclarationData sa expr <$> goType'' ss ty
->>>>>>> 3a6f3f6d
+    TypeDeclaration . TypeDeclarationData sa expr <$> goType ss ty
   goDecl other =
     return other
 
