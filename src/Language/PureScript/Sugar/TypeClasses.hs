-----------------------------------------------------------------------------
--
-- Module      :  Language.PureScript.Sugar.TypeClasses
-- Copyright   :  (c) Phil Freeman 2013
-- License     :  MIT
--
-- Maintainer  :  Phil Freeman <paf31@cantab.net>
-- Stability   :  experimental
-- Portability :
--
-- |
-- This module implements the desugaring pass which creates type synonyms for type class dictionaries
-- and dictionary expressions for type class instances.
--
-----------------------------------------------------------------------------

module Language.PureScript.Sugar.TypeClasses (
  desugarTypeClasses,
  mkDictionaryEntryName
) where

import Language.PureScript.Declarations
import Language.PureScript.Names
import Language.PureScript.Types
import Language.PureScript.CodeGen.JS.AST
import Language.PureScript.Sugar.CaseDeclarations
import Language.PureScript.Environment
import Language.PureScript.Errors
import Language.PureScript.CodeGen.Common (identToJs)

import Control.Applicative
import Control.Monad.State
<<<<<<< HEAD
import Data.Maybe (fromMaybe)
import Data.List (find, nub)
import Data.Traversable (traverse)
import Data.Generics (mkQ, everything)
import Language.PureScript.CodeGen.Common (identToJs)

-- module name * proper name |- class name * implies * methods
type MemberMap = M.Map (ModuleName, ProperName) (String, [(Qualified ProperName, Type)], [(String, Type)])
=======
import Control.Arrow (second)
import Data.Maybe (catMaybes)

import qualified Data.Map as M

type MemberMap = M.Map (ModuleName, ProperName) ([String], [(String, Type)])
>>>>>>> fb962211

type Desugar = StateT MemberMap (Either ErrorStack)

-- |
-- Add type synonym declarations for type class dictionary types, and value declarations for type class
-- instance dictionary expressions.
--
desugarTypeClasses :: [Module] -> Either ErrorStack [Module]
desugarTypeClasses = flip evalStateT M.empty . mapM desugarModule

desugarModule :: Module -> Desugar Module
desugarModule (Module name decls (Just exps)) = do
  (newExpss, declss) <- unzip <$> mapM (desugarDecl name) decls
  return $ Module name (concat declss) $ Just (exps ++ catMaybes newExpss)
desugarModule _ = error "Exports should have been elaborated in name desugaring"

<<<<<<< HEAD
desugarDecl :: ModuleName -> Declaration -> Desugar [Declaration]
desugarDecl mn d@(TypeClassDeclaration name arg implies members) = do
  let tys = map memberToNameAndType members

  modify (M.insert (mn, name) (arg, implies, tys))
  return $ d : typeClassDictionaryDeclaration name arg tys : map (typeClassMemberToDictionaryAccessor name arg) members
desugarDecl mn d@(TypeInstanceDeclaration deps name ty members) = do
  desugared <- lift $ desugarCases members
  entries <- mapM (typeInstanceDictionaryEntryDeclaration mn deps name ty) desugared
  dictDecls <- typeInstanceDictionaryDeclarations mn deps name ty desugared
  return $ d : entries ++ dictDecls
desugarDecl _ other = return [other]
=======
-- |
-- Desugar type class and type class instance declarations
--
-- Type classes become type synonyms for their dictionaries, and type instances become dictionary declarations.
-- Additional values are generated to access individual members of a dictionary, with the appropriate type.
--
-- E.g. the following
--
--   module Test where
--
--   class Foo a where
--     foo :: a -> a
--
--   instance Foo String where
--     foo s = s ++ s
--
--   instance (Foo a) => Foo [a] where
--     foo = map foo
--
-- becomes
--
--   type Foo a = { foo :: a -> a }
--
--   foreign import foo "function foo(dict) {\
--                      \  return dict.foo;\
--                      \}" :: forall a. (Foo a) => a -> a
--
--   __Test_Foo_string_foo = (\s -> s ++ s) :: String -> String
--
--   __Test_Foo_string :: {} -> Foo String
--   __Test_Foo_string = { foo: __Test_Foo_string_foo :: String -> String (unchecked) }
--
--   __Test_Foo_array_foo :: forall a. (Foo a) => [a] -> [a]
--   __Test_Foo_array_foo _1 = map (foo _1)
--
--   __Test_Foo_array :: forall a. Foo a -> Foo [a]
--   __Test_Foo_array _1 = { foo: __Test_Foo_array_foo _1 :: [a] -> [a] (unchecked) }
--
desugarDecl :: ModuleName -> Declaration -> Desugar (Maybe DeclarationRef, [Declaration])
desugarDecl mn d@(TypeClassDeclaration name args members) = do
  let tys = map memberToNameAndType members
  modify (M.insert (mn, name) (args, tys))
  return $ (Nothing, d : typeClassDictionaryDeclaration name args members : map (typeClassMemberToDictionaryAccessor mn name args) members)
desugarDecl mn d@(TypeInstanceDeclaration name deps className ty members) = do
  desugared <- lift $ desugarCases members
  entries <- mapM (typeInstanceDictionaryEntryDeclaration name mn deps className ty) desugared
  dictDecl <- typeInstanceDictionaryDeclaration name mn deps className ty desugared
  return $ (Just $ TypeInstanceRef name, d : entries ++ [dictDecl])
desugarDecl mn (PositionedDeclaration pos d) = do
  (dr, ds) <- desugarDecl mn d
  return (dr, map (PositionedDeclaration pos) ds)
desugarDecl _ other = return (Nothing, [other])
>>>>>>> fb962211

memberToNameAndType :: Declaration -> (String, Type)
memberToNameAndType (TypeDeclaration ident ty) = (identToJs ident, ty)
memberToNameAndType (PositionedDeclaration _ d) = memberToNameAndType d
memberToNameAndType _ = error "Invalid declaration in type class definition"

<<<<<<< HEAD
typeClassDictionaryDeclaration :: ProperName -> String -> [(String, Type)] -> Declaration
typeClassDictionaryDeclaration name arg tys =
  TypeSynonymDeclaration name [arg] (Object $ rowFromList (tys, REmpty))
=======
typeClassDictionaryDeclaration :: ProperName -> [String] -> [Declaration] -> Declaration
typeClassDictionaryDeclaration name args members =
  TypeSynonymDeclaration name args (TypeApp tyObject $ rowFromList (map memberToNameAndType members, REmpty))
>>>>>>> fb962211

typeClassMemberToDictionaryAccessor :: ModuleName -> ProperName -> [String] -> Declaration -> Declaration
typeClassMemberToDictionaryAccessor mn name args (TypeDeclaration ident ty) =
  ExternDeclaration TypeClassAccessorImport ident
    (Just (JSFunction (Just $ identToJs ident) ["dict"] (JSBlock [JSReturn (JSAccessor (identToJs ident) (JSVar "dict"))])))
    (quantify (ConstrainedType [(Qualified (Just mn) name, map TypeVar args)] ty))
typeClassMemberToDictionaryAccessor mn name args (PositionedDeclaration pos d) =
  PositionedDeclaration pos $ typeClassMemberToDictionaryAccessor mn name args d
typeClassMemberToDictionaryAccessor _ _ _ _ = error "Invalid declaration in type class definition"

<<<<<<< HEAD
typeInstanceDictionaryDeclarations :: ModuleName -> [(Qualified ProperName, Type)] -> Qualified ProperName -> Type -> [Declaration] -> Desugar [Declaration]
typeInstanceDictionaryDeclarations mn deps qn@(Qualified mn' pn) ty decls = do
  m <- get
  (tv, implies, classMethods) <- lift $ maybe (Left $ "Can't find type class " ++ show qn) Right $ M.lookup (fromMaybe mn mn', pn) m
  let declarationJsNames = map (identToJs . declarationIdent) decls
  lift $ mapM_ (\(methodName, _) -> if methodName `elem` declarationJsNames
                                    then Right ()
                                    else Left $ "Type class member type not found: " ++ methodName) classMethods
  foundMethods <- traverse (findMethod m) decls
  dicts <- mapM classDeclaration $ groupKeys foundMethods
  return $ map (instanceDecl tv) implies ++ dicts
  where
  findMethod m (ValueDeclaration ident _ _ _) = do
    maybeMethod <- findImpliedMethod mn qn ident' m
    lift $ maybe (Left $ "Could not find method " ++ show ident) (Right . assoc) maybeMethod
    where
    assoc (qn, arg, valTy) = ((qn, arg), [(ident', valTy)])
    ident' = identToJs ident
  groupKeys = M.toList . M.fromListWith (++)
  instanceDecl tv (name, ty') = TypeInstanceDeclaration deps name (replaceTypeVars tv ty ty') []
  classDeclaration :: ((Qualified ProperName, String), [(String, Type)]) -> Desugar Declaration
  classDeclaration ((name, arg), instanceTys) = do
    let memberTypes = map (replaceTypeVars arg ty) instanceTys
    entryName <- lift $ mkDictionaryValueName mn name ty
    memberNames <- mapM (memberToNameAndValue name decls) memberTypes
    return $ ValueDeclaration entryName [] Nothing
      (TypedValue True
        (foldr Abs (ObjectLiteral memberNames) (map (\n -> Ident ('_' : show n)) [1..length deps]))
        (quantify (foldr function (TypeApp (TypeConstructor name) ty) (map (\(pn, ty') -> TypeApp (TypeConstructor pn) ty') deps)))
      )
  declarationIdent (ValueDeclaration ident _ _ _) = ident
  declarationIdent _ = error "Type class instance contained invalid declaration"
  memberToNameAndValue :: Qualified ProperName -> [Declaration] -> (String, Type) -> Desugar (String, Value)
  memberToNameAndValue className decls (mangled, memberType) = do
    memberIdent <- lift . maybe (Left $ "Could not find method " ++ mangled) Right . find ((== mangled) . identToJs) $ map declarationIdent decls
    memberName <- mkDictionaryEntryName mn className ty memberIdent
    return (mangled, TypedValue False
                       (if null deps then Var (Qualified Nothing memberName)
                        else foldl App (Var (Qualified Nothing memberName)) (map (\n -> Var (Qualified Nothing (Ident ('_' : show n)))) [1..length deps]))
                       (quantify memberType))
=======
typeInstanceDictionaryDeclaration :: Ident -> ModuleName -> [(Qualified ProperName, [Type])] -> Qualified ProperName -> [Type] -> [Declaration] -> Desugar Declaration
typeInstanceDictionaryDeclaration name mn deps className tys decls = do
  m <- get
  (args, instanceTys) <- lift $ maybe (Left $ mkErrorStack ("Type class " ++ show className ++ " is undefined") Nothing) Right
                        $ M.lookup (qualify mn className) m
  let memberTypes = map (second (replaceAllTypeVars (zip args tys))) instanceTys
  let entryName = Escaped (show name)
  memberNames <- mapM (memberToNameAndValue memberTypes) decls
  return $ ValueDeclaration entryName TypeInstanceDictionaryValue [] Nothing
    (TypedValue True
      (foldr (Abs . (\n -> Left . Ident $ '_' : show n)) (ObjectLiteral memberNames) [1..max 1 (length deps)])
      (quantify (if null deps then
                   function unit (foldl TypeApp (TypeConstructor className) tys)
                 else
                   foldr (function . (\(pn, tys') -> foldl TypeApp (TypeConstructor pn) tys')) (foldl TypeApp (TypeConstructor className) tys) deps))
    )
  where
  unit :: Type
  unit = TypeApp tyObject REmpty

  memberToNameAndValue :: [(String, Type)] -> Declaration -> Desugar (String, Value)
  memberToNameAndValue tys' (ValueDeclaration ident _ _ _ _) = do
    memberType <- lift . maybe (Left $ mkErrorStack "Type class member type not found" Nothing) Right $ lookup (identToJs ident) tys'
    memberName <- mkDictionaryEntryName name ident
    return (identToJs ident, TypedValue False
                               (foldl App (Var (Qualified Nothing memberName)) (map (\n -> Var (Qualified Nothing (Ident ('_' : show n)))) [1..length deps]))
                               (quantify memberType))
  memberToNameAndValue tys' (PositionedDeclaration pos d) = do
    (ident, val) <- memberToNameAndValue tys' d
    return (ident, PositionedValue pos val)
  memberToNameAndValue _ _ = error "Invalid declaration in type instance definition"
>>>>>>> fb962211

typeInstanceDictionaryEntryDeclaration :: Ident -> ModuleName -> [(Qualified ProperName, [Type])] -> Qualified ProperName -> [Type] -> Declaration -> Desugar Declaration
typeInstanceDictionaryEntryDeclaration name mn deps className tys (ValueDeclaration ident _ [] _ val) = do
  m <- get
<<<<<<< HEAD
  maybeMethod <- findImpliedMethod mn name (identToJs ident) m
  (name, arg, valTy') <- lift $ maybe (Left $ "Type class " ++ show name ++ " does not have method " ++ show ident) Right maybeMethod
  let valTy = replaceTypeVars arg ty valTy'
  entryName <- mkDictionaryEntryName mn name ty ident
  return $ ValueDeclaration entryName [] Nothing
    (TypedValue True val (quantify (if null deps then valTy else ConstrainedType deps valTy)))
typeInstanceDictionaryEntryDeclaration _ _ _ _ _ = error "Invalid declaration in type instance definition"

findImpliedMethod :: ModuleName -> Qualified ProperName -> String -> MemberMap -> Desugar (Maybe (Qualified ProperName, String, Type))
findImpliedMethod mn className name m = fmap (fmap discardName) maybeClassMethod
  where
  discardName (mn', arg, (_, valTy)) = (mn', arg, valTy)
  maybeClassMethod = fmap (msum . map checkClass) $ allImpliedClasses mn className m
  checkClass (qn, arg, methods) = find sameName $ map (\method -> (qn, arg, method)) methods
  sameName (_, _, (name', _)) = name' == name

allImpliedClasses :: ModuleName -> Qualified ProperName -> MemberMap -> Desugar [(Qualified ProperName, String, [(String, Type)])]
allImpliedClasses mn qn@(Qualified mn' pn) m = do
  (name, implies, methods) <- lift $ maybe (Left $ "Type class " ++ show qn ++ " is undefined. Type class names must be qualified.") Right $ M.lookup (fromMaybe mn mn', pn) m
  rest <- mapM (\(superName, _) -> allImpliedClasses mn superName m) implies
  return $ (qn, name, methods) : concat rest

qualifiedToString :: ModuleName -> Qualified ProperName -> String
qualifiedToString mn (Qualified Nothing pn) = qualifiedToString mn (Qualified (Just mn) pn)
qualifiedToString _ (Qualified (Just (ModuleName mn)) pn) = runProperName mn ++ "_" ++ runProperName pn

quantify :: Type -> Type
quantify ty' = foldr (\arg t -> ForAll arg t Nothing) ty' tyVars
  where
  tyVars = nub $ everything (++) (mkQ [] collect) ty'
  collect (TypeVar v) = [v]
  collect _ = []

-- |
-- Generate a name for a type class dictionary, based on the module name, class name and type name
--
mkDictionaryValueName :: ModuleName -> Qualified ProperName -> Type -> Either String Ident
mkDictionaryValueName mn cl ty = do
  tyStr <- typeToString mn ty
  return $ Ident $ "__" ++ qualifiedToString mn cl ++ "_" ++ tyStr

typeToString :: ModuleName -> Type -> Either String String
typeToString _ (TypeVar _) = return "var"
typeToString mn (TypeConstructor ty') = return $ qualifiedToString mn ty'
typeToString mn (TypeApp ty' (TypeVar _)) = typeToString mn ty'
typeToString _ _ = Left "Type class instance must be of the form T a1 ... an"
=======
  valTy <- lift $ do (args, members) <- lookupTypeClass m
                     ty' <- lookupIdent members
                     return $ replaceAllTypeVars (zip args tys) ty'
  entryName <- mkDictionaryEntryName name ident
  return $ ValueDeclaration entryName TypeInstanceMember [] Nothing
    (TypedValue True val (quantify (if null deps then valTy else ConstrainedType deps valTy)))
  where
  lookupTypeClass m = maybe (Left $ mkErrorStack ("Type class " ++ show className ++ " is undefined") Nothing) Right $ M.lookup (qualify mn className) m
  lookupIdent members = maybe (Left $ mkErrorStack ("Type class " ++ show className ++ " does not have method " ++ show ident) Nothing) Right $ lookup (identToJs ident) members
typeInstanceDictionaryEntryDeclaration name mn deps className tys (PositionedDeclaration pos d) =
  PositionedDeclaration pos <$> typeInstanceDictionaryEntryDeclaration name mn deps className tys d
typeInstanceDictionaryEntryDeclaration _ _ _ _ _ _ = error "Invalid declaration in type instance definition"
>>>>>>> fb962211

-- |
-- Generate a name for a type class dictionary member, based on the module name, class name, type name and
-- member name
--
mkDictionaryEntryName :: Ident -> Ident -> Desugar Ident
mkDictionaryEntryName dictName ident = return $ Escaped $ show dictName ++ "_" ++ identToJs ident<|MERGE_RESOLUTION|>--- conflicted
+++ resolved
@@ -29,24 +29,16 @@
 import Language.PureScript.CodeGen.Common (identToJs)
 
 import Control.Applicative
+import Control.Arrow (second)
 import Control.Monad.State
-<<<<<<< HEAD
-import Data.Maybe (fromMaybe)
-import Data.List (find, nub)
+import Data.Maybe (fromMaybe, catMaybes)
+import Data.List (find)
 import Data.Traversable (traverse)
-import Data.Generics (mkQ, everything)
-import Language.PureScript.CodeGen.Common (identToJs)
-
--- module name * proper name |- class name * implies * methods
-type MemberMap = M.Map (ModuleName, ProperName) (String, [(Qualified ProperName, Type)], [(String, Type)])
-=======
-import Control.Arrow (second)
-import Data.Maybe (catMaybes)
 
 import qualified Data.Map as M
 
-type MemberMap = M.Map (ModuleName, ProperName) ([String], [(String, Type)])
->>>>>>> fb962211
+-- module name * proper name |- class names * implies * methods
+type MemberMap = M.Map (ModuleName, ProperName) ([String], [(Qualified ProperName, Type)], [(String, Type)])
 
 type Desugar = StateT MemberMap (Either ErrorStack)
 
@@ -63,20 +55,6 @@
   return $ Module name (concat declss) $ Just (exps ++ catMaybes newExpss)
 desugarModule _ = error "Exports should have been elaborated in name desugaring"
 
-<<<<<<< HEAD
-desugarDecl :: ModuleName -> Declaration -> Desugar [Declaration]
-desugarDecl mn d@(TypeClassDeclaration name arg implies members) = do
-  let tys = map memberToNameAndType members
-
-  modify (M.insert (mn, name) (arg, implies, tys))
-  return $ d : typeClassDictionaryDeclaration name arg tys : map (typeClassMemberToDictionaryAccessor name arg) members
-desugarDecl mn d@(TypeInstanceDeclaration deps name ty members) = do
-  desugared <- lift $ desugarCases members
-  entries <- mapM (typeInstanceDictionaryEntryDeclaration mn deps name ty) desugared
-  dictDecls <- typeInstanceDictionaryDeclarations mn deps name ty desugared
-  return $ d : entries ++ dictDecls
-desugarDecl _ other = return [other]
-=======
 -- |
 -- Desugar type class and type class instance declarations
 --
@@ -116,35 +94,28 @@
 --   __Test_Foo_array _1 = { foo: __Test_Foo_array_foo _1 :: [a] -> [a] (unchecked) }
 --
 desugarDecl :: ModuleName -> Declaration -> Desugar (Maybe DeclarationRef, [Declaration])
-desugarDecl mn d@(TypeClassDeclaration name args members) = do
+desugarDecl mn d@(TypeClassDeclaration name args implies members) = do
   let tys = map memberToNameAndType members
-  modify (M.insert (mn, name) (args, tys))
+  modify (M.insert (mn, name) (args, implies, tys))
   return $ (Nothing, d : typeClassDictionaryDeclaration name args members : map (typeClassMemberToDictionaryAccessor mn name args) members)
 desugarDecl mn d@(TypeInstanceDeclaration name deps className ty members) = do
   desugared <- lift $ desugarCases members
   entries <- mapM (typeInstanceDictionaryEntryDeclaration name mn deps className ty) desugared
-  dictDecl <- typeInstanceDictionaryDeclaration name mn deps className ty desugared
-  return $ (Just $ TypeInstanceRef name, d : entries ++ [dictDecl])
+  dictDecls <- typeInstanceDictionaryDeclaration name mn deps className ty desugared
+  return $ (Just $ TypeInstanceRef name, d : entries ++ dictDecls)
 desugarDecl mn (PositionedDeclaration pos d) = do
   (dr, ds) <- desugarDecl mn d
   return (dr, map (PositionedDeclaration pos) ds)
 desugarDecl _ other = return (Nothing, [other])
->>>>>>> fb962211
 
 memberToNameAndType :: Declaration -> (String, Type)
 memberToNameAndType (TypeDeclaration ident ty) = (identToJs ident, ty)
 memberToNameAndType (PositionedDeclaration _ d) = memberToNameAndType d
 memberToNameAndType _ = error "Invalid declaration in type class definition"
 
-<<<<<<< HEAD
-typeClassDictionaryDeclaration :: ProperName -> String -> [(String, Type)] -> Declaration
-typeClassDictionaryDeclaration name arg tys =
-  TypeSynonymDeclaration name [arg] (Object $ rowFromList (tys, REmpty))
-=======
 typeClassDictionaryDeclaration :: ProperName -> [String] -> [Declaration] -> Declaration
 typeClassDictionaryDeclaration name args members =
   TypeSynonymDeclaration name args (TypeApp tyObject $ rowFromList (map memberToNameAndType members, REmpty))
->>>>>>> fb962211
 
 typeClassMemberToDictionaryAccessor :: ModuleName -> ProperName -> [String] -> Declaration -> Declaration
 typeClassMemberToDictionaryAccessor mn name args (TypeDeclaration ident ty) =
@@ -155,94 +126,76 @@
   PositionedDeclaration pos $ typeClassMemberToDictionaryAccessor mn name args d
 typeClassMemberToDictionaryAccessor _ _ _ _ = error "Invalid declaration in type class definition"
 
-<<<<<<< HEAD
-typeInstanceDictionaryDeclarations :: ModuleName -> [(Qualified ProperName, Type)] -> Qualified ProperName -> Type -> [Declaration] -> Desugar [Declaration]
-typeInstanceDictionaryDeclarations mn deps qn@(Qualified mn' pn) ty decls = do
+typeInstanceDictionaryDeclaration :: Ident -> ModuleName -> [(Qualified ProperName, [Type])] -> Qualified ProperName -> [Type] -> [Declaration] -> Desugar [Declaration]
+typeInstanceDictionaryDeclaration name mn deps className tys decls = do
   m <- get
-  (tv, implies, classMethods) <- lift $ maybe (Left $ "Can't find type class " ++ show qn) Right $ M.lookup (fromMaybe mn mn', pn) m
+  (_, _, instanceTys) <- lift $ maybe (Left $ mkErrorStack ("Type class " ++ show className ++ " is undefined") Nothing) Right
+                        $ M.lookup (qualify mn className) m
   let declarationJsNames = map (identToJs . declarationIdent) decls
   lift $ mapM_ (\(methodName, _) -> if methodName `elem` declarationJsNames
                                     then Right ()
-                                    else Left $ "Type class member type not found: " ++ methodName) classMethods
-  foundMethods <- traverse (findMethod m) decls
-  dicts <- mapM classDeclaration $ groupKeys foundMethods
-  return $ map (instanceDecl tv) implies ++ dicts
+                                    else Left $ mkErrorStack ("Type class member type not found: " ++ methodName) Nothing) instanceTys
+  foundMethods <- fmap groupKeys $ traverse (findMethod m) decls
+  dicts <- mapM classDeclaration foundMethods
+  return $ join dicts
   where
-  findMethod m (ValueDeclaration ident _ _ _) = do
-    maybeMethod <- findImpliedMethod mn qn ident' m
-    lift $ maybe (Left $ "Could not find method " ++ show ident) (Right . assoc) maybeMethod
+  unit :: Type
+  unit = TypeApp tyObject REmpty
+  groupKeys :: Ord k => [(k, [a])] -> [(k, [a])]
+  groupKeys = M.toList . M.fromListWith (++)
+
+  findMethod :: MemberMap -> Declaration -> Desugar ((Qualified ProperName, [String]), [(String, Type)])
+  findMethod m (ValueDeclaration ident _ _ _ _) = do
+    maybeMethod <- findImpliedMethod mn className ident' m
+    lift $ maybe (Left $ mkErrorStack ("Could not find method " ++ show ident) Nothing) (Right . assoc) maybeMethod
     where
     assoc (qn, arg, valTy) = ((qn, arg), [(ident', valTy)])
     ident' = identToJs ident
-  groupKeys = M.toList . M.fromListWith (++)
-  instanceDecl tv (name, ty') = TypeInstanceDeclaration deps name (replaceTypeVars tv ty ty') []
-  classDeclaration :: ((Qualified ProperName, String), [(String, Type)]) -> Desugar Declaration
-  classDeclaration ((name, arg), instanceTys) = do
-    let memberTypes = map (replaceTypeVars arg ty) instanceTys
-    entryName <- lift $ mkDictionaryValueName mn name ty
-    memberNames <- mapM (memberToNameAndValue name decls) memberTypes
-    return $ ValueDeclaration entryName [] Nothing
-      (TypedValue True
-        (foldr Abs (ObjectLiteral memberNames) (map (\n -> Ident ('_' : show n)) [1..length deps]))
-        (quantify (foldr function (TypeApp (TypeConstructor name) ty) (map (\(pn, ty') -> TypeApp (TypeConstructor pn) ty') deps)))
-      )
-  declarationIdent (ValueDeclaration ident _ _ _) = ident
-  declarationIdent _ = error "Type class instance contained invalid declaration"
-  memberToNameAndValue :: Qualified ProperName -> [Declaration] -> (String, Type) -> Desugar (String, Value)
-  memberToNameAndValue className decls (mangled, memberType) = do
-    memberIdent <- lift . maybe (Left $ "Could not find method " ++ mangled) Right . find ((== mangled) . identToJs) $ map declarationIdent decls
-    memberName <- mkDictionaryEntryName mn className ty memberIdent
+  findMethod m (PositionedDeclaration _ val) = findMethod m val
+  findMethod _ _ = error "Invalid declaration in type instance definition"
+  classDeclaration :: ((Qualified ProperName, [String]), [(String, Type)]) -> Desugar [Declaration]
+  classDeclaration ((className', args), instanceTys) = do
+    let memberTypes = map (second (replaceAllTypeVars (zip args tys))) instanceTys
+    let entryName = if className' == className then name else mkDictionaryEntryName (Escaped $ show name) (Ident $ show className')
+    memberNames <- mapM (memberToNameAndValue decls) memberTypes
+    return [
+      TypeInstanceDeclaration entryName deps className' (map (replaceAllTypeVars (zip args tys) . TypeVar) args) [],
+      ValueDeclaration entryName TypeInstanceDictionaryValue [] Nothing
+        (TypedValue True
+          (foldr (Abs . (\n -> Left . Ident $ '_' : show n)) (ObjectLiteral memberNames) [1..max 1 (length deps)])
+          (quantify (if null deps then
+                       function unit (foldl TypeApp (TypeConstructor className') tys)
+                     else
+                       foldr (function . (\(pn, tys') -> foldl TypeApp (TypeConstructor pn) tys')) (foldl TypeApp (TypeConstructor className') tys) deps))
+        )
+      ]
+  memberToNameAndValue :: [Declaration] -> (String, Type) -> Desugar (String, Value)
+  memberToNameAndValue decls' (mangled, memberType) = do
+    memberIdent <- lift . maybe (Left $ mkErrorStack ("Type class member not found") Nothing) Right . find ((== mangled) . identToJs) $ map declarationIdent decls'
+    let memberName = mkDictionaryEntryName name memberIdent
     return (mangled, TypedValue False
-                       (if null deps then Var (Qualified Nothing memberName)
-                        else foldl App (Var (Qualified Nothing memberName)) (map (\n -> Var (Qualified Nothing (Ident ('_' : show n)))) [1..length deps]))
+                       (foldl App (Var (Qualified Nothing memberName)) (map (\n -> Var (Qualified Nothing (Ident ('_' : show n)))) [1..length deps]))
                        (quantify memberType))
-=======
-typeInstanceDictionaryDeclaration :: Ident -> ModuleName -> [(Qualified ProperName, [Type])] -> Qualified ProperName -> [Type] -> [Declaration] -> Desugar Declaration
-typeInstanceDictionaryDeclaration name mn deps className tys decls = do
-  m <- get
-  (args, instanceTys) <- lift $ maybe (Left $ mkErrorStack ("Type class " ++ show className ++ " is undefined") Nothing) Right
-                        $ M.lookup (qualify mn className) m
-  let memberTypes = map (second (replaceAllTypeVars (zip args tys))) instanceTys
-  let entryName = Escaped (show name)
-  memberNames <- mapM (memberToNameAndValue memberTypes) decls
-  return $ ValueDeclaration entryName TypeInstanceDictionaryValue [] Nothing
-    (TypedValue True
-      (foldr (Abs . (\n -> Left . Ident $ '_' : show n)) (ObjectLiteral memberNames) [1..max 1 (length deps)])
-      (quantify (if null deps then
-                   function unit (foldl TypeApp (TypeConstructor className) tys)
-                 else
-                   foldr (function . (\(pn, tys') -> foldl TypeApp (TypeConstructor pn) tys')) (foldl TypeApp (TypeConstructor className) tys) deps))
-    )
-  where
-  unit :: Type
-  unit = TypeApp tyObject REmpty
-
-  memberToNameAndValue :: [(String, Type)] -> Declaration -> Desugar (String, Value)
-  memberToNameAndValue tys' (ValueDeclaration ident _ _ _ _) = do
-    memberType <- lift . maybe (Left $ mkErrorStack "Type class member type not found" Nothing) Right $ lookup (identToJs ident) tys'
-    memberName <- mkDictionaryEntryName name ident
-    return (identToJs ident, TypedValue False
-                               (foldl App (Var (Qualified Nothing memberName)) (map (\n -> Var (Qualified Nothing (Ident ('_' : show n)))) [1..length deps]))
-                               (quantify memberType))
-  memberToNameAndValue tys' (PositionedDeclaration pos d) = do
-    (ident, val) <- memberToNameAndValue tys' d
-    return (ident, PositionedValue pos val)
-  memberToNameAndValue _ _ = error "Invalid declaration in type instance definition"
->>>>>>> fb962211
+  declarationIdent :: Declaration -> Ident
+  declarationIdent (ValueDeclaration ident _ _ _ _) = ident
+  declarationIdent (PositionedDeclaration _ val) = declarationIdent val
+  declarationIdent _ = error "Invalid declaration in type instance definition"
 
 typeInstanceDictionaryEntryDeclaration :: Ident -> ModuleName -> [(Qualified ProperName, [Type])] -> Qualified ProperName -> [Type] -> Declaration -> Desugar Declaration
 typeInstanceDictionaryEntryDeclaration name mn deps className tys (ValueDeclaration ident _ [] _ val) = do
   m <- get
-<<<<<<< HEAD
-  maybeMethod <- findImpliedMethod mn name (identToJs ident) m
-  (name, arg, valTy') <- lift $ maybe (Left $ "Type class " ++ show name ++ " does not have method " ++ show ident) Right maybeMethod
-  let valTy = replaceTypeVars arg ty valTy'
-  entryName <- mkDictionaryEntryName mn name ty ident
-  return $ ValueDeclaration entryName [] Nothing
+  valTy <- do (_, args, ty') <- lookupIdent m
+              return $ replaceAllTypeVars (zip args tys) ty'
+  let entryName = mkDictionaryEntryName name ident
+  return $ ValueDeclaration entryName TypeInstanceMember [] Nothing
     (TypedValue True val (quantify (if null deps then valTy else ConstrainedType deps valTy)))
-typeInstanceDictionaryEntryDeclaration _ _ _ _ _ = error "Invalid declaration in type instance definition"
-
-findImpliedMethod :: ModuleName -> Qualified ProperName -> String -> MemberMap -> Desugar (Maybe (Qualified ProperName, String, Type))
+  where
+  lookupIdent m = findImpliedMethod mn className (identToJs ident) m >>= lift . maybe (Left $ mkErrorStack ("Type class " ++ show className ++ " does not have method " ++ show ident) Nothing) Right
+typeInstanceDictionaryEntryDeclaration name mn deps className tys (PositionedDeclaration pos d) =
+  PositionedDeclaration pos <$> typeInstanceDictionaryEntryDeclaration name mn deps className tys d
+typeInstanceDictionaryEntryDeclaration _ _ _ _ _ _ = error "Invalid declaration in type instance definition"
+
+findImpliedMethod :: ModuleName -> Qualified ProperName -> String -> MemberMap -> Desugar (Maybe (Qualified ProperName, [String], Type))
 findImpliedMethod mn className name m = fmap (fmap discardName) maybeClassMethod
   where
   discardName (mn', arg, (_, valTy)) = (mn', arg, valTy)
@@ -250,54 +203,15 @@
   checkClass (qn, arg, methods) = find sameName $ map (\method -> (qn, arg, method)) methods
   sameName (_, _, (name', _)) = name' == name
 
-allImpliedClasses :: ModuleName -> Qualified ProperName -> MemberMap -> Desugar [(Qualified ProperName, String, [(String, Type)])]
+allImpliedClasses :: ModuleName -> Qualified ProperName -> MemberMap -> Desugar [(Qualified ProperName, [String], [(String, Type)])]
 allImpliedClasses mn qn@(Qualified mn' pn) m = do
-  (name, implies, methods) <- lift $ maybe (Left $ "Type class " ++ show qn ++ " is undefined. Type class names must be qualified.") Right $ M.lookup (fromMaybe mn mn', pn) m
+  (name, implies, methods) <- lift $ maybe (Left $ mkErrorStack ("Type class " ++ show qn ++ " is undefined") Nothing) Right $ M.lookup (fromMaybe mn mn', pn) m
   rest <- mapM (\(superName, _) -> allImpliedClasses mn superName m) implies
   return $ (qn, name, methods) : concat rest
 
-qualifiedToString :: ModuleName -> Qualified ProperName -> String
-qualifiedToString mn (Qualified Nothing pn) = qualifiedToString mn (Qualified (Just mn) pn)
-qualifiedToString _ (Qualified (Just (ModuleName mn)) pn) = runProperName mn ++ "_" ++ runProperName pn
-
-quantify :: Type -> Type
-quantify ty' = foldr (\arg t -> ForAll arg t Nothing) ty' tyVars
-  where
-  tyVars = nub $ everything (++) (mkQ [] collect) ty'
-  collect (TypeVar v) = [v]
-  collect _ = []
-
--- |
--- Generate a name for a type class dictionary, based on the module name, class name and type name
---
-mkDictionaryValueName :: ModuleName -> Qualified ProperName -> Type -> Either String Ident
-mkDictionaryValueName mn cl ty = do
-  tyStr <- typeToString mn ty
-  return $ Ident $ "__" ++ qualifiedToString mn cl ++ "_" ++ tyStr
-
-typeToString :: ModuleName -> Type -> Either String String
-typeToString _ (TypeVar _) = return "var"
-typeToString mn (TypeConstructor ty') = return $ qualifiedToString mn ty'
-typeToString mn (TypeApp ty' (TypeVar _)) = typeToString mn ty'
-typeToString _ _ = Left "Type class instance must be of the form T a1 ... an"
-=======
-  valTy <- lift $ do (args, members) <- lookupTypeClass m
-                     ty' <- lookupIdent members
-                     return $ replaceAllTypeVars (zip args tys) ty'
-  entryName <- mkDictionaryEntryName name ident
-  return $ ValueDeclaration entryName TypeInstanceMember [] Nothing
-    (TypedValue True val (quantify (if null deps then valTy else ConstrainedType deps valTy)))
-  where
-  lookupTypeClass m = maybe (Left $ mkErrorStack ("Type class " ++ show className ++ " is undefined") Nothing) Right $ M.lookup (qualify mn className) m
-  lookupIdent members = maybe (Left $ mkErrorStack ("Type class " ++ show className ++ " does not have method " ++ show ident) Nothing) Right $ lookup (identToJs ident) members
-typeInstanceDictionaryEntryDeclaration name mn deps className tys (PositionedDeclaration pos d) =
-  PositionedDeclaration pos <$> typeInstanceDictionaryEntryDeclaration name mn deps className tys d
-typeInstanceDictionaryEntryDeclaration _ _ _ _ _ _ = error "Invalid declaration in type instance definition"
->>>>>>> fb962211
-
 -- |
 -- Generate a name for a type class dictionary member, based on the module name, class name, type name and
 -- member name
 --
-mkDictionaryEntryName :: Ident -> Ident -> Desugar Ident
-mkDictionaryEntryName dictName ident = return $ Escaped $ show dictName ++ "_" ++ identToJs ident+mkDictionaryEntryName :: Ident -> Ident -> Ident
+mkDictionaryEntryName dictName ident = Escaped $ show dictName ++ "_" ++ identToJs ident