--- conflicted
+++ resolved
@@ -293,17 +293,10 @@
       -- Create the type of the dictionary
       -- The type is a record type, but depending on type instance dependencies, may be constrained.
       -- The dictionary itself is a record literal.
-<<<<<<< HEAD
       let superclasses = superClassDictionaryNames typeClassSuperclasses `zip`
-            [ Abs (Left (Ident C.__unused)) (SuperClassDictionary superclass tyArgs)
+            [ Abs (Left (Ident C.__unused)) (DeferredDictionary superclass tyArgs)
             | (Constraint superclass suTyArgs _) <- typeClassSuperclasses
             , let tyArgs = map (replaceAllTypeVars (zip (map fst typeClassArguments) tys)) suTyArgs
-=======
-      let superclasses = superClassDictionaryNames implies `zip`
-            [ Abs (Left (Ident C.__unused)) (DeferredDictionary superclass tyArgs)
-            | (Constraint superclass suTyArgs _) <- implies
-            , let tyArgs = map (replaceAllTypeVars (zip (map fst args) tys)) suTyArgs
->>>>>>> e647963d
             ]
 
       let props = Literal $ ObjectLiteral (members ++ superclasses)
