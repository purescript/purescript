-- |
-- This module implements the desugaring pass which creates type synonyms for type class dictionaries
-- and dictionary expressions for type class instances.
--
module Language.PureScript.Sugar.TypeClasses
  ( desugarTypeClasses
  , typeClassMemberName
  , superClassDictionaryNames
  ) where

import Prelude.Compat

import           Control.Arrow (first, second)
import           Control.Monad.Error.Class (MonadError(..))
import           Control.Monad.State
import           Control.Monad.Supply.Class
<<<<<<< HEAD
import           Data.Graph
import           Data.List ((\\), find, partition)
=======
import           Data.List (find, sortBy)
>>>>>>> b4f24ab1
import qualified Data.Map as M
import           Data.Maybe (catMaybes, mapMaybe, isJust, fromMaybe)
import qualified Data.List.NonEmpty as NEL
import qualified Data.Set as S
import           Data.Text (Text)
import qualified Language.PureScript.Constants as C
import           Language.PureScript.Crash
import           Language.PureScript.Environment
import           Language.PureScript.Errors hiding (isExported)
import           Language.PureScript.Externs
import           Language.PureScript.Kinds
import           Language.PureScript.Label (Label(..))
import           Language.PureScript.Names
import           Language.PureScript.PSString (mkString)
import           Language.PureScript.Sugar.CaseDeclarations
import           Language.PureScript.Types
import           Language.PureScript.TypeClassDictionaries (superclassName)

type MemberMap = M.Map (ModuleName, ProperName 'ClassName) TypeClassData

type Desugar = StateT MemberMap

-- |
-- Add type synonym declarations for type class dictionary types, and value declarations for type class
-- instance dictionary expressions.
--
desugarTypeClasses
  :: (MonadSupply m, MonadError MultipleErrors m)
  => [ExternsFile]
  -> [Module]
  -> m [Module]
desugarTypeClasses externs = flip evalStateT initialState . traverse desugarModule
  where
  initialState :: MemberMap
  initialState =
    mconcat
      [ M.mapKeys (qualify (ModuleName [ProperName C.prim])) primClasses
      , M.mapKeys (qualify C.PrimRow) primRowClasses
      , M.mapKeys (qualify C.PrimRowList) primRowListClasses
      , M.mapKeys (qualify C.PrimSymbol) primSymbolClasses
      , M.mapKeys (qualify C.PrimTypeError) primTypeErrorClasses
      , M.fromList (externs >>= \ExternsFile{..} -> mapMaybe (fromExternsDecl efModuleName) efDeclarations)
      ]

  fromExternsDecl
    :: ModuleName
    -> ExternsDeclaration
    -> Maybe ((ModuleName, ProperName 'ClassName), TypeClassData)
  fromExternsDecl mn (EDClass name args members implies deps) = Just ((mn, name), typeClass) where
    typeClass = makeTypeClassData args members implies deps
  fromExternsDecl _ _ = Nothing

desugarModule
  :: (MonadSupply m, MonadError MultipleErrors m)
  => Module
  -> Desugar m Module
desugarModule (Module ss coms name decls (Just exps)) = do
  let (classDecls, restDecls) = partition isTypeClassDeclaration decls
      classVerts = fmap (\d -> (d, classDeclName d, superClassesNames d)) classDecls
  (classNewExpss, classDeclss) <- unzip <$> parU (stronglyConnComp classVerts) (desugarClassDecl name exps)
  (restNewExpss, restDeclss) <- unzip <$> parU restDecls (desugarDecl name exps)
  return $ Module ss coms name (concat restDeclss ++ concat classDeclss) $ Just (exps ++ catMaybes restNewExpss ++ catMaybes classNewExpss)
  where
  desugarClassDecl :: (MonadSupply m, MonadError MultipleErrors m)
    => ModuleName
    -> [DeclarationRef]
    -> SCC Declaration
    -> Desugar m (Maybe DeclarationRef, [Declaration])
  desugarClassDecl name' exps' (AcyclicSCC d) = desugarDecl name' exps' d
  desugarClassDecl _ _ (CyclicSCC [d]) = throwError . errorMessage' (declSourceSpan d) $ CycleInTypeClassDeclaration [(classDeclName d)]
  desugarClassDecl _ _ (CyclicSCC ds') = throwError . errorMessage' (declSourceSpan (head ds')) $ CycleInTypeClassDeclaration (map classDeclName ds')

  superClassesNames :: Declaration -> [ProperName 'ClassName]
  superClassesNames (TypeClassDeclaration _ _ _ implies _ _) = fmap superClassName implies
  superClassesNames _ = []

  superClassName :: Constraint -> ProperName 'ClassName
  superClassName (Constraint (Qualified _ cName) _ _) = cName

  classDeclName :: Declaration -> ProperName 'ClassName
  classDeclName (TypeClassDeclaration _ pn _ _ _ _) = pn
  classDeclName _ = internalError "Expected TypeClassDeclaration"

desugarModule _ = internalError "Exports should have been elaborated in name desugaring"

{- Desugar type class and type class instance declarations
--
-- Type classes become type synonyms for their dictionaries, and type instances become dictionary declarations.
-- Additional values are generated to access individual members of a dictionary, with the appropriate type.
--
-- E.g. the following
--
--   module Test where
--
--   class Foo a where
--     foo :: a -> a
--
--   instance fooString :: Foo String where
--     foo s = s ++ s
--
--   instance fooArray :: (Foo a) => Foo [a] where
--     foo = map foo
--
--   {- Superclasses -}
--
--   class (Foo a) <= Sub a where
--     sub :: a
--
--   instance subString :: Sub String where
--     sub = ""
--
-- becomes:
--
--   <TypeClassDeclaration Foo ...>
--
--   type Foo a = { foo :: a -> a }
--
--   -- this following type is marked as not needing to be checked so a new Abs
--   -- is not introduced around the definition in type checking, but when
--   -- called the dictionary value is still passed in for the `dict` argument
--   foo :: forall a. (Foo a) => a -> a
--   foo dict = dict.foo
--
--   fooString :: {} -> Foo String
--   fooString _ = <TypeClassDictionaryConstructorApp Foo { foo: \s -> s ++ s }>
--
--   fooArray :: forall a. (Foo a) => Foo [a]
--   fooArray = <TypeClassDictionaryConstructorApp Foo { foo: map foo }>
--
--   {- Superclasses -}
--
--   <TypeClassDeclaration Sub ...>
--
--   type Sub a = { sub :: a
--                , "Foo0" :: {} -> Foo a
--                }
--
--   -- As with `foo` above, this type is unchecked at the declaration
--   sub :: forall a. (Sub a) => a
--   sub dict = dict.sub
--
--   subString :: {} -> Sub String
--   subString _ = { sub: "",
--                 , "Foo0": \_ -> <DeferredDictionary Foo String>
--                 }
--
-- and finally as the generated javascript:
--
--   function Foo(foo) {
--       this.foo = foo;
--   };
--
--   var foo = function (dict) {
--       return dict.foo;
--   };
--
--   var fooString = function (_) {
--       return new Foo(function (s) {
--           return s + s;
--       });
--   };
--
--   var fooArray = function (__dict_Foo_15) {
--       return new Foo(map(foo(__dict_Foo_15)));
--   };
--
--   function Sub(Foo0, sub) {
--       this["Foo0"] = Foo0;
--       this.sub = sub;
--   };
--
--   var sub = function (dict) {
--       return dict.sub;
--   };
--
--   var subString = function (_) {
--       return new Sub(fooString, "");
--   };
-}
desugarDecl
  :: (MonadSupply m, MonadError MultipleErrors m)
  => ModuleName
  -> [DeclarationRef]
  -> Declaration
  -> Desugar m (Maybe DeclarationRef, [Declaration])
desugarDecl mn exps = go
  where
  go d@(TypeClassDeclaration sa name args implies deps members) = do
    modify (M.insert (mn, name) (makeTypeClassData args (map memberToNameAndType members) implies deps))
    return (Nothing, d : typeClassDictionaryDeclaration sa name args implies members : map (typeClassMemberToDictionaryAccessor mn name args) members)
  go (TypeInstanceDeclaration _ _ _ _ _ _ _ DerivedInstance) = internalError "Derived instanced should have been desugared"
  go d@(TypeInstanceDeclaration sa _ _ name deps className tys (ExplicitInstance members)) = do
    desugared <- desugarCases members
    dictDecl <- typeInstanceDictionaryDeclaration sa name mn deps className tys desugared
    return (expRef name className tys, [d, dictDecl])
  go d@(TypeInstanceDeclaration sa _ _ name deps className tys (NewtypeInstanceWithDictionary dict)) = do
    let dictTy = foldl srcTypeApp (srcTypeConstructor (fmap coerceProperName className)) tys
        constrainedTy = quantify (foldr (srcConstrainedType) dictTy deps)
    return (expRef name className tys, [d, ValueDecl sa name Private [] [MkUnguarded (TypedValue True dict constrainedTy)]])
  go other = return (Nothing, [other])

  expRef :: Ident -> Qualified (ProperName 'ClassName) -> [SourceType] -> Maybe DeclarationRef
  expRef name className tys
    | isExportedClass className && all isExportedType (getConstructors `concatMap` tys) = Just $ TypeInstanceRef genSpan name
    | otherwise = Nothing

  isExportedClass :: Qualified (ProperName 'ClassName) -> Bool
  isExportedClass = isExported (elem . TypeClassRef genSpan)

  isExportedType :: Qualified (ProperName 'TypeName) -> Bool
  isExportedType = isExported $ \pn -> isJust . find (matchesTypeRef pn)

  isExported
    :: (ProperName a -> [DeclarationRef] -> Bool)
    -> Qualified (ProperName a)
    -> Bool
  isExported test (Qualified (Just mn') pn) = mn /= mn' || test pn exps
  isExported _ _ = internalError "Names should have been qualified in name desugaring"

  matchesTypeRef :: ProperName 'TypeName -> DeclarationRef -> Bool
  matchesTypeRef pn (TypeRef _ pn' _) = pn == pn'
  matchesTypeRef _ _ = False

  getConstructors :: SourceType -> [Qualified (ProperName 'TypeName)]
  getConstructors = everythingOnTypes (++) getConstructor
    where
    getConstructor (TypeConstructor _ tcname) = [tcname]
    getConstructor _ = []

  genSpan :: SourceSpan
  genSpan = internalModuleSourceSpan "<generated>"

memberToNameAndType :: Declaration -> (Ident, SourceType)
memberToNameAndType (TypeDeclaration td) = unwrapTypeDeclaration td
memberToNameAndType _ = internalError "Invalid declaration in type class definition"

typeClassDictionaryDeclaration
  :: SourceAnn
  -> ProperName 'ClassName
  -> [(Text, Maybe SourceKind)]
  -> [SourceConstraint]
  -> [Declaration]
  -> Declaration
typeClassDictionaryDeclaration sa name args implies members =
  let superclassTypes = superClassDictionaryNames implies `zip`
        [ function unit (foldl srcTypeApp (srcTypeConstructor (fmap coerceProperName superclass)) tyArgs)
        | (Constraint _ superclass tyArgs _) <- implies
        ]
      members' = map (first runIdent . memberToNameAndType) members
      mtys = members' ++ superclassTypes
      toRowListItem (l, t) = srcRowListItem (Label $ mkString l) t
  in TypeSynonymDeclaration sa (coerceProperName name) args (srcTypeApp tyRecord $ rowFromList (map toRowListItem mtys, srcREmpty))

typeClassMemberToDictionaryAccessor
  :: ModuleName
  -> ProperName 'ClassName
  -> [(Text, Maybe SourceKind)]
  -> Declaration
  -> Declaration
typeClassMemberToDictionaryAccessor mn name args (TypeDeclaration (TypeDeclarationData sa ident ty)) =
  let className = Qualified (Just mn) name
  in ValueDecl sa ident Private [] $
    [MkUnguarded (
     TypedValue False (TypeClassDictionaryAccessor className ident) $
       moveQuantifiersToFront (quantify (srcConstrainedType (srcConstraint className (map (srcTypeVar . fst) args) Nothing) ty))
    )]
typeClassMemberToDictionaryAccessor _ _ _ _ = internalError "Invalid declaration in type class definition"

unit :: SourceType
unit = srcTypeApp tyRecord srcREmpty

typeInstanceDictionaryDeclaration
  :: forall m
   . (MonadSupply m, MonadError MultipleErrors m)
  => SourceAnn
  -> Ident
  -> ModuleName
  -> [SourceConstraint]
  -> Qualified (ProperName 'ClassName)
  -> [SourceType]
  -> [Declaration]
  -> Desugar m Declaration
typeInstanceDictionaryDeclaration sa@(ss, _) name mn deps className tys decls =
  rethrow (addHint (ErrorInInstance className tys)) $ do
  m <- get

  -- Lookup the type arguments and member types for the type class
  TypeClassData{..} <-
    maybe (throwError . errorMessage' ss . UnknownName $ fmap TyClassName className) return $
      M.lookup (qualify mn className) m

  -- Replace the type arguments with the appropriate types in the member types
  let memberTypes = map (second (replaceAllTypeVars (zip (map fst typeClassArguments) tys))) typeClassMembers

  let declaredMembers = S.fromList $ mapMaybe declIdent decls

  case filter (\(ident, _) -> not $ S.member ident declaredMembers) memberTypes of
    hd : tl -> throwError . errorMessage' ss $ MissingClassMember (hd NEL.:| tl)
    [] -> do
      -- Create values for the type instance members
      members <- zip (map typeClassMemberName decls) <$> traverse (memberToValue memberTypes) decls

      -- Create the type of the dictionary
      -- The type is a record type, but depending on type instance dependencies, may be constrained.
      -- The dictionary itself is a record literal.
      let superclasses = superClassDictionaryNames typeClassSuperclasses `zip`
            [ Abs (VarBinder ss UnusedIdent) (DeferredDictionary superclass tyArgs)
            | (Constraint _ superclass suTyArgs _) <- typeClassSuperclasses
            , let tyArgs = map (replaceAllTypeVars (zip (map fst typeClassArguments) tys)) suTyArgs
            ]

      let props = Literal ss $ ObjectLiteral $ map (first mkString) (members ++ superclasses)
          dictTy = foldl srcTypeApp (srcTypeConstructor (fmap coerceProperName className)) tys
          constrainedTy = quantify (foldr srcConstrainedType dictTy deps)
          dict = TypeClassDictionaryConstructorApp className props
          result = ValueDecl sa name Private [] [MkUnguarded (TypedValue True dict constrainedTy)]
      return result

  where

  memberToValue :: [(Ident, SourceType)] -> Declaration -> Desugar m Expr
  memberToValue tys' (ValueDecl (ss', _) ident _ [] [MkUnguarded val]) = do
    _ <- maybe (throwError . errorMessage' ss' $ ExtraneousClassMember ident className) return $ lookup ident tys'
    return val
  memberToValue _ _ = internalError "Invalid declaration in type instance definition"

declIdent :: Declaration -> Maybe Ident
declIdent (ValueDeclaration vd) = Just (valdeclIdent vd)
declIdent (TypeDeclaration td) = Just (tydeclIdent td)
declIdent _ = Nothing

typeClassMemberName :: Declaration -> Text
typeClassMemberName = fromMaybe (internalError "typeClassMemberName: Invalid declaration in type class definition") . fmap runIdent . declIdent

superClassDictionaryNames :: [Constraint a] -> [Text]
superClassDictionaryNames supers =
  [ superclassName pn index
  | (index, Constraint _ pn _ _) <- zip [0..] supers
  ]<|MERGE_RESOLUTION|>--- conflicted
+++ resolved
@@ -14,12 +14,8 @@
 import           Control.Monad.Error.Class (MonadError(..))
 import           Control.Monad.State
 import           Control.Monad.Supply.Class
-<<<<<<< HEAD
 import           Data.Graph
-import           Data.List ((\\), find, partition)
-=======
-import           Data.List (find, sortBy)
->>>>>>> b4f24ab1
+import           Data.List (find, partition)
 import qualified Data.Map as M
 import           Data.Maybe (catMaybes, mapMaybe, isJust, fromMaybe)
 import qualified Data.List.NonEmpty as NEL
@@ -96,8 +92,8 @@
   superClassesNames (TypeClassDeclaration _ _ _ implies _ _) = fmap superClassName implies
   superClassesNames _ = []
 
-  superClassName :: Constraint -> ProperName 'ClassName
-  superClassName (Constraint (Qualified _ cName) _ _) = cName
+  superClassName :: SourceConstraint -> ProperName 'ClassName
+  superClassName (Constraint _ (Qualified _ cName) _ _) = cName
 
   classDeclName :: Declaration -> ProperName 'ClassName
   classDeclName (TypeClassDeclaration _ pn _ _ _ _) = pn
