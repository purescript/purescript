module Language.PureScript.Sugar.Names
  ( desugarImports
  , Env
  , externsEnv
  , primEnv
  , ImportRecord(..)
  , ImportProvenance(..)
  , Imports(..)
  , Exports(..)
  ) where

import Prelude
import Protolude (ordNub, sortOn, swap, foldl')

import Control.Arrow (first, second)
import Control.Monad
import Control.Monad.Error.Class (MonadError(..))
import Control.Monad.State.Lazy
import Control.Monad.Writer (MonadWriter(..))

import Data.Maybe (fromMaybe, mapMaybe)
import qualified Data.Map as M
import qualified Data.Set as S

import Language.PureScript.AST
import Language.PureScript.Crash
import Language.PureScript.Errors
import Language.PureScript.Externs
import Language.PureScript.Linter.Imports
import Language.PureScript.Names
import Language.PureScript.Sugar.Names.Env
import Language.PureScript.Sugar.Names.Exports
import Language.PureScript.Sugar.Names.Imports
import Language.PureScript.Traversals
import Language.PureScript.Types

-- |
-- Replaces all local names with qualified names.
--
desugarImports
  :: forall m
   . (MonadError MultipleErrors m, MonadWriter MultipleErrors m, MonadState (Env, UsedImports) m)
  => Module
  -> m Module
desugarImports = updateEnv >=> renameInModule'
  where
  updateEnv :: Module -> m Module
  updateEnv m@(Module ss _ mn _ refs) = do
    members <- findExportable m
    env' <- gets $ M.insert mn (ss, nullImports, members) . fst
    (m', imps) <- resolveImports env' m
    exps <- maybe (return members) (resolveExports env' ss mn imps members) refs
    modify . first $ M.insert mn (ss, imps, exps)
    return m'

  renameInModule' :: Module -> m Module
  renameInModule' m@(Module _ _ mn _ _) =
    warnAndRethrow (addHint (ErrorInModule mn)) $ do
      env <- gets fst
      let (_, imps, exps) = fromMaybe (internalError "Module is missing in renameInModule'") $ M.lookup mn env
      (m', used) <- flip runStateT M.empty $ renameInModule imps m
      modify . second $ M.unionWith (<>) used
      return $ elaborateExports exps m'

-- | Create an environment from a collection of externs files
externsEnv
  :: forall m
   . (MonadError MultipleErrors m, MonadWriter MultipleErrors m)
  => Env
  -> ExternsFile
  -> m Env
externsEnv env ExternsFile{..} = do
  let members = Exports{..}
      env' = M.insert efModuleName (efSourceSpan, nullImports, members) env
      fromEFImport (ExternsImport mn mt qmn) = (mn, [(efSourceSpan, Just mt, qmn)])
  imps <- foldM (resolveModuleImport env') nullImports (map fromEFImport efImports)
  exps <- resolveExports env' efSourceSpan efModuleName imps members efExports
  return $ M.insert efModuleName (efSourceSpan, imps, exps) env
  where

  -- An ExportSource for declarations local to the module which the given
  -- ExternsFile corresponds to.
  localExportSource =
    ExportSource { exportSourceDefinedIn = efModuleName
                  , exportSourceImportedFrom = Nothing
                  }

  exportedTypes :: M.Map (ProperName 'TypeName) ([ProperName 'ConstructorName], ExportSource)
  exportedTypes = M.fromList $ mapMaybe toExportedType efExports
    where
    toExportedType (TypeRef _ tyCon dctors) = Just (tyCon, (fromMaybe (mapMaybe forTyCon efDeclarations) dctors, localExportSource))
      where
      forTyCon :: ExternsDeclaration -> Maybe (ProperName 'ConstructorName)
      forTyCon (EDDataConstructor pn _ tNm _ _) | tNm == tyCon = Just pn
      forTyCon _ = Nothing
    toExportedType _ = Nothing

  exportedTypeOps :: M.Map (OpName 'TypeOpName) ExportSource
  exportedTypeOps = exportedRefs getTypeOpRef

  exportedTypeClasses :: M.Map (ProperName 'ClassName) ExportSource
  exportedTypeClasses = exportedRefs getTypeClassRef

  exportedValues :: M.Map Ident ExportSource
  exportedValues = exportedRefs getValueRef

  exportedValueOps :: M.Map (OpName 'ValueOpName) ExportSource
  exportedValueOps = exportedRefs getValueOpRef

  exportedRefs :: Ord a => (DeclarationRef -> Maybe a) -> M.Map a ExportSource
  exportedRefs f =
    M.fromList $ (, localExportSource) <$> mapMaybe f efExports

-- |
-- Make all exports for a module explicit. This may still affect modules that
-- have an exports list, as it will also make all data constructor exports
-- explicit.
--
-- The exports will appear in the same order as they do in the existing exports
-- list, or if there is no export list, declarations are order based on their
-- order of appearance in the module.
--
elaborateExports :: Exports -> Module -> Module
elaborateExports exps (Module ss coms mn decls refs) =
  Module ss coms mn decls $ Just $ reorderExports decls refs
    $ elaboratedTypeRefs
    ++ go (TypeOpRef ss) exportedTypeOps
    ++ go (TypeClassRef ss) exportedTypeClasses
    ++ go (ValueRef ss) exportedValues
    ++ go (ValueOpRef ss) exportedValueOps
    ++ maybe [] (filter isModuleRef) refs
  where

  elaboratedTypeRefs :: [DeclarationRef]
  elaboratedTypeRefs =
    flip map (M.toList (exportedTypes exps)) $ \(tctor, (dctors, src)) ->
      let ref = TypeRef ss tctor (Just dctors)
      in if mn == exportSourceDefinedIn src then ref else ReExportRef ss src ref

  go :: (a -> DeclarationRef) -> (Exports -> M.Map a ExportSource) -> [DeclarationRef]
  go toRef select =
    flip map (M.toList (select exps)) $ \(export, src) ->
      if mn == exportSourceDefinedIn src then toRef export else ReExportRef ss src (toRef export)

-- |
-- Given a list of declarations, an original exports list, and an elaborated
-- exports list, reorder the elaborated list so that it matches the original
-- order. If there is no original exports list, reorder declarations based on
-- their order in the source file.
reorderExports :: [Declaration] -> Maybe [DeclarationRef] -> [DeclarationRef] -> [DeclarationRef]
reorderExports decls originalRefs =
  sortOn originalIndex
  where
  names =
    maybe (mapMaybe declName decls) (map declRefName) originalRefs
  namesMap =
    M.fromList $ zip names [(0::Int)..]
  originalIndex ref =
    M.lookup (declRefName ref) namesMap

-- |
-- Replaces all local names with qualified names within a module and checks that all existing
-- qualified names are valid.
--
renameInModule
  :: forall m
   . (MonadError MultipleErrors m, MonadWriter MultipleErrors m, MonadState UsedImports m)
  => Imports
  -> Module
  -> m Module
renameInModule imports (Module modSS coms mn decls exps) =
  Module modSS coms mn <$> parU decls go <*> pure exps
  where

  (go, _, _, _, _, _) =
    everywhereWithContextOnValuesM
      (modSS, M.empty)
      (\(_, bound) d -> (\(bound', d') -> ((declSourceSpan d', bound'), d')) <$> updateDecl bound d)
      updateValue
      updateBinder
      updateCase
      defS
      updateGuard

  updateDecl
    :: M.Map Ident SourcePos
    -> Declaration
    -> m (M.Map Ident SourcePos, Declaration)
  updateDecl bound (DataDeclaration sa dtype name args dctors) =
    fmap (bound,) $
      DataDeclaration sa dtype name
        <$> updateTypeArguments args
        <*> traverse (traverseDataCtorFields (traverse (sndM updateTypesEverywhere))) dctors
  updateDecl bound (TypeSynonymDeclaration sa name ps ty) =
    fmap (bound,) $
      TypeSynonymDeclaration sa name
        <$> updateTypeArguments ps
        <*> updateTypesEverywhere ty
  updateDecl bound (TypeClassDeclaration sa className args implies deps ds) =
    fmap (bound,) $
      TypeClassDeclaration sa className
<<<<<<< HEAD
        <$> updateTypeArguments' args
        <*> updateConstraints ss implies
=======
        <$> updateTypeArguments args
        <*> updateConstraints implies
>>>>>>> b7e05967
        <*> pure deps
        <*> pure ds
  updateDecl bound (TypeInstanceDeclaration sa na@(ss, _) ch idx name cs cn ts ds) =
    fmap (bound,) $
      TypeInstanceDeclaration sa na ch idx name
        <$> updateConstraints cs
        <*> updateClassName cn ss
        <*> traverse updateTypesEverywhere ts
        <*> pure ds
  updateDecl bound (KindDeclaration sa kindFor name ty) =
    fmap (bound,) $
      KindDeclaration sa kindFor name
        <$> updateTypesEverywhere ty
  updateDecl bound (TypeDeclaration (TypeDeclarationData sa name ty)) =
    fmap (bound,) $
      TypeDeclaration . TypeDeclarationData sa name
        <$> updateTypesEverywhere ty
  updateDecl bound (ExternDeclaration sa name ty) =
    fmap (M.insert name (spanStart $ fst sa) bound,) $
      ExternDeclaration sa name
        <$> updateTypesEverywhere ty
  updateDecl bound (ExternDataDeclaration sa name ki) =
    fmap (bound,) $
      ExternDataDeclaration sa name
        <$> updateTypesEverywhere ki
  updateDecl bound (TypeFixityDeclaration sa@(ss, _) fixity alias op) =
    fmap (bound,) $
      TypeFixityDeclaration sa fixity
        <$> updateTypeName alias ss
        <*> pure op
  updateDecl bound (ValueFixityDeclaration sa@(ss, _) fixity (Qualified mn' (Left alias)) op) =
    fmap (bound,) $
      ValueFixityDeclaration sa fixity . fmap Left
        <$> updateValueName (Qualified mn' alias) ss
        <*> pure op
  updateDecl bound (ValueFixityDeclaration sa@(ss, _) fixity (Qualified mn' (Right alias)) op) =
    fmap (bound,) $
      ValueFixityDeclaration sa fixity . fmap Right
        <$> updateDataConstructorName (Qualified mn' alias) ss
        <*> pure op
  updateDecl b d =
    return (b, d)

  updateValue
    :: (SourceSpan, M.Map Ident SourcePos)
    -> Expr
    -> m ((SourceSpan, M.Map Ident SourcePos), Expr)
  updateValue (_, bound) v@(PositionedValue pos' _ _) =
    return ((pos', bound), v)
  updateValue (pos, bound) (Abs (VarBinder ss arg) val') =
    return ((pos, M.insert arg (spanStart ss) bound), Abs (VarBinder ss arg) val')
  updateValue (pos, bound) (Let w ds val') = do
    let args = mapMaybe letBoundVariable ds
    unless (length (ordNub args) == length args) .
      throwError . errorMessage' pos $ OverlappingNamesInLet
    return ((pos, declarationsToMap ds `M.union` bound), Let w ds val')
  updateValue (_, bound) (Var ss name'@(Qualified qualifiedBy ident)) =
    ((ss, bound), ) <$> case (M.lookup ident bound, qualifiedBy) of
      -- bound idents that have yet to be locally qualified.
      (Just sourcePos, ByNullSourcePos) ->
        pure $ Var ss (Qualified (BySourcePos sourcePos) ident)
      -- unbound idents are likely import unqualified imports, so we
      -- handle them through updateValueName if they don't exist as a
      -- local binding.
      (Nothing, ByNullSourcePos) ->
        Var ss <$> updateValueName name' ss
      -- bound/unbound idents with explicit qualification is still
      -- handled through updateValueName, as it fully resolves the
      -- ModuleName.
      (_, ByModuleName _) ->
        Var ss <$> updateValueName name' ss
      -- encountering non-null source spans may be a bug in previous
      -- desugaring steps or with the AST traversals.
      (_, BySourcePos _) ->
        internalError "updateValue: ident is locally-qualified by a non-null source position"
  updateValue (_, bound) (Op ss op) =
    ((ss, bound), ) <$> (Op ss <$> updateValueOpName op ss)
  updateValue (_, bound) (Constructor ss name) =
    ((ss, bound), ) <$> (Constructor ss <$> updateDataConstructorName name ss)
  updateValue s (TypedValue check val ty) =
    (s, ) <$> (TypedValue check val <$> updateTypesEverywhere ty)
  updateValue s (VisibleTypeApp val ty) =
    (s, ) <$> (VisibleTypeApp val <$> updateTypesEverywhere ty)
  updateValue s v = return (s, v)

  updateBinder
    :: (SourceSpan, M.Map Ident SourcePos)
    -> Binder
    -> m ((SourceSpan, M.Map Ident SourcePos), Binder)
  updateBinder (_, bound) v@(PositionedBinder pos _ _) =
    return ((pos, bound), v)
  updateBinder (_, bound) (ConstructorBinder ss name b) =
    ((ss, bound), ) <$> (ConstructorBinder ss <$> updateDataConstructorName name ss <*> pure b)
  updateBinder (_, bound) (OpBinder ss op) =
    ((ss, bound), ) <$> (OpBinder ss <$> updateValueOpName op ss)
  updateBinder s (TypedBinder t b) = do
    t' <- updateTypesEverywhere t
    return (s, TypedBinder t' b)
  updateBinder s v =
    return (s, v)

  updateCase
    :: (SourceSpan, M.Map Ident SourcePos)
    -> CaseAlternative
    -> m ((SourceSpan, M.Map Ident SourcePos), CaseAlternative)
  updateCase (pos, bound) c@(CaseAlternative bs _) =
    return ((pos, rUnionMap binderNamesWithSpans' bs `M.union` bound), c)
    where
    rUnionMap f = foldl' (flip (M.union . f)) M.empty

  updateGuard
    :: (SourceSpan, M.Map Ident SourcePos)
    -> Guard
    -> m ((SourceSpan, M.Map Ident SourcePos), Guard)
  updateGuard (pos, bound) g@(ConditionGuard _) =
    return ((pos, bound), g)
  updateGuard (pos, bound) g@(PatternGuard b _) =
    return ((pos, binderNamesWithSpans' b `M.union` bound), g)

  binderNamesWithSpans' :: Binder -> M.Map Ident SourcePos
  binderNamesWithSpans'
    = M.fromList
    . fmap (second spanStart . swap)
    . binderNamesWithSpans

  letBoundVariable :: Declaration -> Maybe Ident
  letBoundVariable = fmap valdeclIdent . getValueDeclaration

  declarationsToMap :: [Declaration] -> M.Map Ident SourcePos
  declarationsToMap = foldl goDTM M.empty
    where
      goDTM a (ValueDeclaration ValueDeclarationData {..}) =
        M.insert valdeclIdent (spanStart $ fst valdeclSourceAnn) a
      goDTM a _ =
        a

  updateTypeArguments
    :: (Traversable f, Traversable g)
    => f (a, g SourceType) -> m (f (a, g SourceType))
  updateTypeArguments = traverse (sndM (traverse updateTypesEverywhere))

  updateTypeArguments'
    :: (Traversable f, Traversable g)
    => f (a, g SourceType, TypeVarVisibility) -> m (f (a, g SourceType, TypeVarVisibility))
  updateTypeArguments' = traverse $ \(a, b, c) -> do
    b' <- traverse updateTypesEverywhere b
    pure (a, b', c)

  updateTypesEverywhere :: SourceType -> m SourceType
  updateTypesEverywhere = everywhereOnTypesM updateType
    where
    updateType :: SourceType -> m SourceType
    updateType (TypeOp ann@(ss, _) name) = TypeOp ann <$> updateTypeOpName name ss
    updateType (TypeConstructor ann@(ss, _) name) = TypeConstructor ann <$> updateTypeName name ss
    updateType (ConstrainedType ann c t) = ConstrainedType ann <$> updateInConstraint c <*> pure t
    updateType t = return t
    updateInConstraint :: SourceConstraint -> m SourceConstraint
    updateInConstraint (Constraint ann@(ss, _) name ks ts info) =
      Constraint ann <$> updateClassName name ss <*> pure ks <*> pure ts <*> pure info

  updateConstraints :: [SourceConstraint] -> m [SourceConstraint]
  updateConstraints = traverse $ \(Constraint ann@(pos, _) name ks ts info) ->
    Constraint ann
      <$> updateClassName name pos
      <*> traverse updateTypesEverywhere ks
      <*> traverse updateTypesEverywhere ts
      <*> pure info

  updateTypeName
    :: Qualified (ProperName 'TypeName)
    -> SourceSpan
    -> m (Qualified (ProperName 'TypeName))
  updateTypeName = update (importedTypes imports) TyName

  updateTypeOpName
    :: Qualified (OpName 'TypeOpName)
    -> SourceSpan
    -> m (Qualified (OpName 'TypeOpName))
  updateTypeOpName = update (importedTypeOps imports) TyOpName

  updateDataConstructorName
    :: Qualified (ProperName 'ConstructorName)
    -> SourceSpan
    -> m (Qualified (ProperName 'ConstructorName))
  updateDataConstructorName = update (importedDataConstructors imports) DctorName

  updateClassName
    :: Qualified (ProperName 'ClassName)
    -> SourceSpan
    -> m (Qualified (ProperName 'ClassName))
  updateClassName = update (importedTypeClasses imports) TyClassName

  updateValueName :: Qualified Ident -> SourceSpan -> m (Qualified Ident)
  updateValueName = update (importedValues imports) IdentName

  updateValueOpName
    :: Qualified (OpName 'ValueOpName)
    -> SourceSpan
    -> m (Qualified (OpName 'ValueOpName))
  updateValueOpName = update (importedValueOps imports) ValOpName

  -- Update names so unqualified references become qualified, and locally
  -- qualified references are replaced with their canonical qualified names
  -- (e.g. M.Map -> Data.Map.Map).
  update
    :: (Ord a)
    => M.Map (Qualified a) [ImportRecord a]
    -> (a -> Name)
    -> Qualified a
    -> SourceSpan
    -> m (Qualified a)
  update imps toName qname@(Qualified mn' name) pos = warnAndRethrowWithPosition pos $
    case (M.lookup qname imps, mn') of

      -- We found the name in our imports, so we return the name for it,
      -- qualifying with the name of the module it was originally defined in
      -- rather than the module we're importing from, to handle the case of
      -- re-exports. If there are multiple options for the name to resolve to
      -- in scope, we throw an error.
      (Just options, _) -> do
        (mnNew, mnOrig) <- checkImportConflicts pos mn toName options
        modify $ \usedImports ->
          M.insertWith (++) mnNew [fmap toName qname] usedImports
        return $ Qualified (ByModuleName mnOrig) name

      -- If the name wasn't found in our imports but was qualified then we need
      -- to check whether it's a failed import from a "pseudo" module (created
      -- by qualified importing). If that's not the case, then we just need to
      -- check it refers to a symbol in another module.
      (Nothing, ByModuleName mn'') ->
        if mn'' `S.member` importedQualModules imports || mn'' `S.member` importedModules imports
        then throwUnknown
        else throwError . errorMessage . UnknownName . Qualified ByNullSourcePos $ ModName mn''

      -- If neither of the above cases are true then it's an undefined or
      -- unimported symbol.
      _ -> throwUnknown

    where
    throwUnknown = throwError . errorMessage . UnknownName . fmap toName $ qname<|MERGE_RESOLUTION|>--- conflicted
+++ resolved
@@ -199,13 +199,8 @@
   updateDecl bound (TypeClassDeclaration sa className args implies deps ds) =
     fmap (bound,) $
       TypeClassDeclaration sa className
-<<<<<<< HEAD
         <$> updateTypeArguments' args
-        <*> updateConstraints ss implies
-=======
-        <$> updateTypeArguments args
         <*> updateConstraints implies
->>>>>>> b7e05967
         <*> pure deps
         <*> pure ds
   updateDecl bound (TypeInstanceDeclaration sa na@(ss, _) ch idx name cs cn ts ds) =
