-- | This module implements the generic deriving elaboration that takes place during desugaring.
module Language.PureScript.Sugar.TypeClasses.Deriving (deriveInstances) where

import           Prelude.Compat
import           Protolude (note)

import           Control.Monad.Error.Class (MonadError(..))
import           Control.Monad.Supply.Class (MonadSupply)
<<<<<<< HEAD
import           Data.Foldable (for_)
import           Data.List (foldl', find, sortOn, unzip5)
import qualified Data.Map as M
import qualified Data.Set as S
import           Data.Text (Text)
=======
import           Data.List (foldl', find, unzip5)
>>>>>>> e4c98bb3
import           Language.PureScript.AST
import           Language.PureScript.AST.Utils
import qualified Language.PureScript.Constants.Data.Generic.Rep as DataGenericRep
import qualified Language.PureScript.Constants.Data.Newtype as DataNewtype
import           Language.PureScript.Crash
import           Language.PureScript.Environment
import           Language.PureScript.Errors
import           Language.PureScript.Names
import           Language.PureScript.PSString (mkString)
import           Language.PureScript.Types
import           Language.PureScript.TypeChecker (checkNewtype)

-- | Elaborates deriving instance declarations by code generation.
deriveInstances
  :: forall m
   . (MonadError MultipleErrors m, MonadSupply m)
  => Module
  -> m Module
deriveInstances (Module ss coms mn ds exts) =
    Module ss coms mn <$> mapM (deriveInstance mn ds) ds <*> pure exts

-- | Takes a declaration, and if the declaration is a deriving TypeInstanceDeclaration,
-- elaborates that into an instance declaration via code generation.
--
-- More instance deriving happens during type checking. The instances
-- derived here are special for two reasons:
-- * they depend only on the structure of the data, not types; and
-- * they expect wildcard types from the user and generate type expressions
--   to replace them.
--
deriveInstance
  :: forall m
   . (MonadError MultipleErrors m, MonadSupply m)
  => ModuleName
  -> [Declaration]
  -> Declaration
  -> m Declaration
<<<<<<< HEAD
deriveInstance mn syns kinds _ ds (TypeInstanceDeclaration sa@(ss, _) ch idx nm deps className tys DerivedInstance)
  | className == Qualified (ByModuleName dataEq) (ProperName "Eq")
  = case tys of
      [ty] | Just (Qualified qb tyCon, _) <- unwrapTypeConstructor ty
           , ByModuleName mn == qb || isBySourceSpan qb
           -> TypeInstanceDeclaration sa ch idx nm deps className tys . ExplicitInstance <$> deriveEq ss mn syns kinds ds tyCon
           | otherwise -> throwError . errorMessage' ss $ ExpectedTypeConstructor className tys ty
      _ -> throwError . errorMessage' ss $ InvalidDerivedInstance className tys 1
  | className == Qualified (ByModuleName dataEq) (ProperName "Eq1")
  = case tys of
      [ty] | Just (Qualified qb _, _) <- unwrapTypeConstructor ty
           , ByModuleName mn == qb || isBySourceSpan qb
           -> pure . TypeInstanceDeclaration sa ch idx nm deps className tys . ExplicitInstance $ deriveEq1 ss
           | otherwise -> throwError . errorMessage' ss $ ExpectedTypeConstructor className tys ty
      _ -> throwError . errorMessage' ss $ InvalidDerivedInstance className tys 1
  | className == Qualified (ByModuleName dataOrd) (ProperName "Ord")
  = case tys of
      [ty] | Just (Qualified qb tyCon, _) <- unwrapTypeConstructor ty
           , ByModuleName mn == qb || isBySourceSpan qb
           -> TypeInstanceDeclaration sa ch idx nm deps className tys . ExplicitInstance <$> deriveOrd ss mn syns kinds ds tyCon
           | otherwise -> throwError . errorMessage' ss $ ExpectedTypeConstructor className tys ty
      _ -> throwError . errorMessage' ss $ InvalidDerivedInstance className tys 1
  | className == Qualified (ByModuleName dataOrd) (ProperName "Ord1")
  = case tys of
      [ty] | Just (Qualified qb _, _) <- unwrapTypeConstructor ty
           , ByModuleName mn == qb || isBySourceSpan qb
           -> pure . TypeInstanceDeclaration sa ch idx nm deps className tys . ExplicitInstance $ deriveOrd1 ss
           | otherwise -> throwError . errorMessage' ss $ ExpectedTypeConstructor className tys ty
      _ -> throwError . errorMessage' ss $ InvalidDerivedInstance className tys 1
  | className == Qualified (ByModuleName dataFunctor) (ProperName "Functor")
  = case tys of
      [ty] | Just (Qualified qb tyCon, _) <- unwrapTypeConstructor ty
           , ByModuleName mn == qb || isBySourceSpan qb
           -> TypeInstanceDeclaration sa ch idx nm deps className tys . ExplicitInstance <$> deriveFunctor ss mn syns kinds ds tyCon
           | otherwise -> throwError . errorMessage' ss $ ExpectedTypeConstructor className tys ty
      _ -> throwError . errorMessage' ss $ InvalidDerivedInstance className tys 1
  | className == DataNewtype.Newtype
  = case tys of
      [wrappedTy, unwrappedTy]
        | Just (Qualified qb tyCon, args) <- unwrapTypeConstructor wrappedTy
        , ByModuleName mn == qb || isBySourceSpan qb
        -> do actualUnwrappedTy <- deriveNewtype ss syns kinds ds tyCon args unwrappedTy
              return $ TypeInstanceDeclaration sa ch idx nm deps className [wrappedTy, actualUnwrappedTy] (ExplicitInstance [])
        | otherwise -> throwError . errorMessage' ss $ ExpectedTypeConstructor className tys wrappedTy
      _ -> throwError . errorMessage' ss $ InvalidDerivedInstance className tys 2
  | className == DataGenericRep.Generic
  = case tys of
      [actualTy, repTy]
        | Just (Qualified qb tyCon, args) <- unwrapTypeConstructor actualTy
        , ByModuleName mn == qb || isBySourceSpan qb
        -> do (inst, inferredRepTy) <- deriveGenericRep ss mn syns kinds ds tyCon args repTy
              return $ TypeInstanceDeclaration sa ch idx nm deps className [actualTy, inferredRepTy] (ExplicitInstance inst)
        | otherwise -> throwError . errorMessage' ss $ ExpectedTypeConstructor className tys actualTy
      _ -> throwError . errorMessage' ss $ InvalidDerivedInstance className tys 2
  | otherwise = throwError . errorMessage' ss $ CannotDerive className tys
deriveInstance mn syns kinds ndis ds (TypeInstanceDeclaration sa@(ss, _) ch idx nm deps className tys NewtypeInstance) =
  case tys of
    _ : _ | Just (Qualified qb tyCon, args) <- unwrapTypeConstructor (last tys)
          , ByModuleName mn == qb || isBySourceSpan qb
          -> TypeInstanceDeclaration sa ch idx nm deps className tys . NewtypeInstanceWithDictionary <$> deriveNewtypeInstance ss mn syns kinds ndis className ds tys tyCon args
          | otherwise -> throwError . errorMessage' ss $ ExpectedTypeConstructor className tys (last tys)
    _ -> throwError . errorMessage' ss $ InvalidNewtypeInstance className tys
deriveInstance _ _ _ _ _ e = return e

unwrapTypeConstructor :: SourceType -> Maybe (Qualified (ProperName 'TypeName), [SourceType])
unwrapTypeConstructor = fmap (second reverse) . go
  where
  go (TypeConstructor _ tyCon) = Just (tyCon, [])
  go (TypeApp _ ty arg) = do
    (tyCon, args) <- go ty
    return (tyCon, arg : args)
  go _ = Nothing

deriveNewtypeInstance
  :: forall m
   . (MonadError MultipleErrors m, MonadWriter MultipleErrors m)
  => SourceSpan
  -> ModuleName
  -> SynonymMap
  -> KindMap
  -> NewtypeDerivedInstances
  -> Qualified (ProperName 'ClassName)
  -> [Declaration]
  -> [SourceType]
  -> ProperName 'TypeName
  -> [SourceType]
  -> m Expr
deriveNewtypeInstance ss mn syns kinds ndis className ds tys tyConNm dargs = do
    verifySuperclasses
    tyCon <- findTypeDecl ss tyConNm ds
    go tyCon
  where
    go (DataDeclaration _ Newtype _ tyArgNames [DataConstructorDeclaration _ _ [(_, wrapped)]]) = do
      -- The newtype might not be applied to all type arguments.
      -- This is okay as long as the newtype wraps something which ends with
      -- sufficiently many type applications to variables.
      -- For example, we can derive Functor for
      --
      -- newtype MyArray a = MyArray (Array a)
      --
      -- since Array a is a type application which uses the last
      -- type argument
      wrapped' <- replaceAllTypeSynonymsM syns kinds wrapped
      case stripRight (takeReverse (length tyArgNames - length dargs) tyArgNames) wrapped' of
        Just wrapped'' -> do
          let subst = zipWith (\(name, _) t -> (name, t)) tyArgNames dargs
          wrapped''' <- replaceAllTypeSynonymsM syns kinds $ replaceAllTypeVars subst wrapped''
          tys' <- mapM (replaceAllTypeSynonymsM syns kinds) tys
          return (DeferredDictionary className (init tys' ++ [wrapped''']))
        Nothing -> throwError . errorMessage' ss $ InvalidNewtypeInstance className tys
    go _ = throwError . errorMessage' ss $ InvalidNewtypeInstance className tys

    takeReverse :: Int -> [a] -> [a]
    takeReverse n = take n . reverse

    stripRight :: [(Text, Maybe kind)] -> SourceType -> Maybe SourceType
    stripRight [] ty = Just ty
    stripRight ((arg, _) : args) (TypeApp _ t (TypeVar _ arg'))
      | arg == arg' = stripRight args t
    stripRight _ _ = Nothing

    verifySuperclasses :: m ()
    verifySuperclasses =
      for_ (M.lookup (qualify mn className) (ndiClasses ndis)) $ \(args, superclasses, _) ->
        for_ superclasses $ \Constraint{..} -> do
          let constraintClass' = qualify (error "verifySuperclasses: unknown class module") constraintClass
          for_ (M.lookup constraintClass' (ndiClasses ndis)) $ \(_, _, deps) ->
            -- We need to check whether the newtype is mentioned, because of classes like MonadWriter
            -- with its Monoid superclass constraint.
            when (not (null args) && any ((last args `elem`) . usedTypeVariables) constraintArgs) $ do
              -- For now, we only verify superclasses where the newtype is the only argument,
              -- or for which all other arguments are determined by functional dependencies.
              -- Everything else raises a UnverifiableSuperclassInstance warning.
              -- This covers pretty much all cases we're interested in, but later we might want to do
              -- more work to extend this to other superclass relationships.
              let determined = map (srcTypeVar . (args !!)) . ordNub . concatMap fdDetermined . filter ((== [length args - 1]) . fdDeterminers) $ deps
              if eqType (last constraintArgs) (srcTypeVar (last args)) && all (`elem` determined) (init constraintArgs)
                then do
                  -- Now make sure that a superclass instance was derived. Again, this is not a complete
                  -- check, since the superclass might have multiple type arguments, so overlaps might still
                  -- be possible, so we warn again.
                  for_ (extractNewtypeName mn tys) $ \nm ->
                    unless ((constraintClass', nm) `S.member` ndiDerivedInstances ndis) $
                      tell . errorMessage' ss $ MissingNewtypeSuperclassInstance constraintClass className tys
                else tell . errorMessage' ss $ UnverifiableSuperclassInstance constraintClass className tys

dataEq :: ModuleName
dataEq = ModuleName "Data.Eq"

dataOrd :: ModuleName
dataOrd = ModuleName "Data.Ord"

dataFunctor :: ModuleName
dataFunctor = ModuleName "Data.Functor"

unguarded :: Expr -> [GuardedExpr]
unguarded e = [MkUnguarded e]
=======
deriveInstance mn ds decl =
  case decl of
    TypeInstanceDeclaration sa@(ss, _) ch idx nm deps className tys DerivedInstance -> let
      binaryWildcardClass :: (Declaration -> [SourceType] -> m ([Declaration], SourceType)) -> m Declaration
      binaryWildcardClass f = case tys of
        [ty1, ty2] -> case unwrapTypeConstructor ty1 of
          Just (Qualified (Just mn') tyCon, _, args) | mn == mn' -> do
            checkIsWildcard ss tyCon ty2
            tyConDecl <- findTypeDecl ss tyCon ds
            (members, ty2') <- f tyConDecl args
            pure $ TypeInstanceDeclaration sa ch idx nm deps className [ty1, ty2'] (ExplicitInstance members)
          _ -> throwError . errorMessage' ss $ ExpectedTypeConstructor className tys ty1
        _ -> throwError . errorMessage' ss $ InvalidDerivedInstance className tys 2

      in case className of
        DataNewtype.Newtype -> binaryWildcardClass deriveNewtype
        DataGenericRep.Generic -> binaryWildcardClass (deriveGenericRep ss mn)
        _ -> pure decl
    _ -> pure decl
>>>>>>> e4c98bb3

deriveGenericRep
  :: forall m
   . (MonadError MultipleErrors m, MonadSupply m)
  => SourceSpan
  -> ModuleName
  -> Declaration
  -> [SourceType]
  -> m ([Declaration], SourceType)
deriveGenericRep ss mn tyCon tyConArgs =
  case tyCon of
    DataDeclaration (ss', _) _ _ args dctors -> do
      x <- freshIdent "x"
      (reps, to, from) <- unzip3 <$> traverse makeInst dctors
      let rep = toRepTy reps
          inst | null reps =
                   -- If there are no cases, spin
                   [ ValueDecl (ss', []) (Ident "to") Public [] $ unguarded $
                      lamCase x
                        [ CaseAlternative
                            [NullBinder]
                            (unguarded (App (Var ss DataGenericRep.to) (Var ss' (Qualified ByNullSourceSpan x))))
                        ]
                   , ValueDecl (ss', []) (Ident "from") Public [] $ unguarded $
                      lamCase x
                        [ CaseAlternative
                            [NullBinder]
                            (unguarded (App (Var ss DataGenericRep.from) (Var ss' (Qualified ByNullSourceSpan x))))
                        ]
                   ]
               | otherwise =
                   [ ValueDecl (ss', []) (Ident "to") Public [] $ unguarded $
                       lamCase x (zipWith ($) (map underBinder (sumBinders (length dctors))) to)
                   , ValueDecl (ss', []) (Ident "from") Public [] $ unguarded $
                       lamCase x (zipWith ($) (map underExpr (sumExprs (length dctors))) from)
                   ]

          subst = zipWith ((,) . fst) args tyConArgs
      return (inst, replaceAllTypeVars subst rep)
    _ -> internalError "deriveGenericRep: expected DataDeclaration"

    where

    select :: (a -> a) -> (a -> a) -> Int -> [a -> a]
    select _ _ 0 = []
    select _ _ 1 = [id]
    select l r n = take (n - 1) (iterate (r .) l) ++ [compN (n - 1) r]

    sumBinders :: Int -> [Binder -> Binder]
    sumBinders = select (ConstructorBinder ss DataGenericRep.Inl . pure)
                        (ConstructorBinder ss DataGenericRep.Inr . pure)

    sumExprs :: Int -> [Expr -> Expr]
    sumExprs = select (App (Constructor ss DataGenericRep.Inl))
                      (App (Constructor ss DataGenericRep.Inr))

    compN :: Int -> (a -> a) -> a -> a
    compN 0 _ = id
    compN n f = f . compN (n - 1) f

    makeInst
      :: DataConstructorDeclaration
      -> m (SourceType, CaseAlternative, CaseAlternative)
    makeInst (DataConstructorDeclaration _ ctorName args) = do
        let args' = map snd args
        (ctorTy, matchProduct, ctorArgs, matchCtor, mkProduct) <- makeProduct args'
        return ( srcTypeApp (srcTypeApp (srcTypeConstructor DataGenericRep.Constructor)
                                  (srcTypeLevelString $ mkString (runProperName ctorName)))
                         ctorTy
               , CaseAlternative [ ConstructorBinder ss DataGenericRep.Constructor [matchProduct] ]
                                 (unguarded (foldl' App (Constructor ss (Qualified (ByModuleName mn) ctorName)) ctorArgs))
               , CaseAlternative [ ConstructorBinder ss (Qualified (ByModuleName mn) ctorName) matchCtor ]
                                 (unguarded (App (Constructor ss DataGenericRep.Constructor) mkProduct))
               )

    makeProduct
      :: [SourceType]
      -> m (SourceType, Binder, [Expr], [Binder], Expr)
    makeProduct [] =
      pure (srcTypeConstructor DataGenericRep.NoArguments, NullBinder, [], [], Constructor ss DataGenericRep.NoArguments)
    makeProduct args = do
      (tys, bs1, es1, bs2, es2) <- unzip5 <$> traverse makeArg args
      pure ( foldr1 (\f -> srcTypeApp (srcTypeApp (srcTypeConstructor DataGenericRep.Product) f)) tys
           , foldr1 (\b1 b2 -> ConstructorBinder ss DataGenericRep.Product [b1, b2]) bs1
           , es1
           , bs2
           , foldr1 (\e1 -> App (App (Constructor ss DataGenericRep.Product) e1)) es2
           )

    makeArg :: SourceType -> m (SourceType, Binder, Expr, Binder, Expr)
    makeArg arg = do
      argName <- freshIdent "arg"
      pure ( srcTypeApp (srcTypeConstructor DataGenericRep.Argument) arg
           , ConstructorBinder ss DataGenericRep.Argument [ VarBinder ss argName ]
           , Var ss (Qualified ByNullSourceSpan argName)
           , VarBinder ss argName
           , App (Constructor ss DataGenericRep.Argument) (Var ss (Qualified ByNullSourceSpan argName))
           )

    underBinder :: (Binder -> Binder) -> CaseAlternative -> CaseAlternative
    underBinder f (CaseAlternative bs e) = CaseAlternative (map f bs) e

    underExpr :: (Expr -> Expr) -> CaseAlternative -> CaseAlternative
    underExpr f (CaseAlternative b [MkUnguarded e]) = CaseAlternative b (unguarded (f e))
    underExpr _ _ = internalError "underExpr: expected unguarded alternative"

    toRepTy :: [SourceType] -> SourceType
    toRepTy [] = srcTypeConstructor DataGenericRep.NoConstructors
    toRepTy [only] = only
    toRepTy ctors = foldr1 (\f -> srcTypeApp (srcTypeApp (srcTypeConstructor DataGenericRep.Sum) f)) ctors

checkIsWildcard :: MonadError MultipleErrors m => SourceSpan -> ProperName 'TypeName -> SourceType -> m ()
checkIsWildcard _ _ (TypeWildcard _ UnnamedWildcard) = return ()
checkIsWildcard ss tyConNm _ =
  throwError . errorMessage' ss $ ExpectedWildcard tyConNm

<<<<<<< HEAD
deriveEq
  :: forall m
   . (MonadError MultipleErrors m, MonadSupply m)
  => SourceSpan
  -> ModuleName
  -> SynonymMap
  -> KindMap
  -> [Declaration]
  -> ProperName 'TypeName
  -> m [Declaration]
deriveEq ss mn syns kinds ds tyConNm = do
  tyCon <- findTypeDecl ss tyConNm ds
  eqFun <- mkEqFunction tyCon
  return [ ValueDecl (ss, []) (Ident Prelude.eq) Public [] (unguarded eqFun) ]
  where
    mkEqFunction :: Declaration -> m Expr
    mkEqFunction (DataDeclaration (ss', _) _ _ _ args) = do
      x <- freshIdent "x"
      y <- freshIdent "y"
      lamCase2 ss' x y <$> (addCatch <$> mapM mkCtorClause args)
    mkEqFunction _ = internalError "mkEqFunction: expected DataDeclaration"

    preludeConj :: Expr -> Expr -> Expr
    preludeConj = App . App (Var ss (Qualified (ByModuleName (ModuleName "Data.HeytingAlgebra")) (Ident Prelude.conj)))

    preludeEq :: Expr -> Expr -> Expr
    preludeEq = App . App (Var ss (Qualified (ByModuleName dataEq) (Ident Prelude.eq)))

    preludeEq1 :: Expr -> Expr -> Expr
    preludeEq1 = App . App (Var ss (Qualified (ByModuleName dataEq) (Ident Prelude.eq1)))

    addCatch :: [CaseAlternative] -> [CaseAlternative]
    addCatch xs
      | length xs /= 1 = xs ++ [catchAll]
      | otherwise = xs -- Avoid redundant case
      where
      catchAll = CaseAlternative [NullBinder, NullBinder] (unguarded (Literal ss (BooleanLiteral False)))

    mkCtorClause :: DataConstructorDeclaration -> m CaseAlternative
    mkCtorClause (DataConstructorDeclaration _ ctorName tys) = do
      identsL <- replicateM (length tys) (freshIdent "l")
      identsR <- replicateM (length tys) (freshIdent "r")
      tys' <- mapM (replaceAllTypeSynonymsM syns kinds . snd) tys
      let tests = zipWith3 toEqTest (map (Var ss . Qualified ByNullSourceSpan) identsL) (map (Var ss . Qualified ByNullSourceSpan) identsR) tys'
      return $ CaseAlternative [caseBinder identsL, caseBinder identsR] (unguarded (conjAll tests))
      where
      caseBinder idents = ConstructorBinder ss (Qualified (ByModuleName mn) ctorName) (map (VarBinder ss) idents)

    conjAll :: [Expr] -> Expr
    conjAll [] = Literal ss (BooleanLiteral True)
    conjAll xs = foldl1 preludeConj xs

    toEqTest :: Expr -> Expr -> SourceType -> Expr
    toEqTest l r ty
      | Just rec <- objectType ty
      , Just fields <- decomposeRec rec =
          conjAll
          . map (\(Label str, typ) -> toEqTest (Accessor str l) (Accessor str r) typ)
          $ fields
      | isAppliedVar ty = preludeEq1 l r
      | otherwise = preludeEq l r

deriveEq1 :: SourceSpan -> [Declaration]
deriveEq1 ss =
  [ ValueDecl (ss, []) (Ident Prelude.eq1) Public [] (unguarded preludeEq)]
  where
    preludeEq :: Expr
    preludeEq = Var ss (Qualified (ByModuleName dataEq) (Ident Prelude.eq))

deriveOrd
  :: forall m
   . (MonadError MultipleErrors m, MonadSupply m)
  => SourceSpan
  -> ModuleName
  -> SynonymMap
  -> KindMap
  -> [Declaration]
  -> ProperName 'TypeName
  -> m [Declaration]
deriveOrd ss mn syns kinds ds tyConNm = do
  tyCon <- findTypeDecl ss tyConNm ds
  compareFun <- mkCompareFunction tyCon
  return [ ValueDecl (ss, []) (Ident Prelude.compare) Public [] (unguarded compareFun) ]
  where
    mkCompareFunction :: Declaration -> m Expr
    mkCompareFunction (DataDeclaration (ss', _) _ _ _ args) = do
      x <- freshIdent "x"
      y <- freshIdent "y"
      lamCase2 ss' x y <$> (addCatch . concat <$> mapM mkCtorClauses (splitLast args))
    mkCompareFunction _ = internalError "mkCompareFunction: expected DataDeclaration"

    splitLast :: [a] -> [(a, Bool)]
    splitLast [] = []
    splitLast [x] = [(x, True)]
    splitLast (x : xs) = (x, False) : splitLast xs

    addCatch :: [CaseAlternative] -> [CaseAlternative]
    addCatch xs
      | null xs = [catchAll] -- No type constructors
      | otherwise = xs
      where
      catchAll = CaseAlternative [NullBinder, NullBinder] (unguarded (orderingCtor "EQ"))

    orderingName :: Text -> Qualified (ProperName a)
    orderingName = Qualified (ByModuleName (ModuleName "Data.Ordering")) . ProperName

    orderingCtor :: Text -> Expr
    orderingCtor = Constructor ss . orderingName

    orderingBinder :: Text -> Binder
    orderingBinder name = ConstructorBinder ss (orderingName name) []

    ordCompare :: Expr -> Expr -> Expr
    ordCompare = App . App (Var ss (Qualified (ByModuleName dataOrd) (Ident Prelude.compare)))

    ordCompare1 :: Expr -> Expr -> Expr
    ordCompare1 = App . App (Var ss (Qualified (ByModuleName dataOrd) (Ident Prelude.compare1)))

    mkCtorClauses :: (DataConstructorDeclaration, Bool) -> m [CaseAlternative]
    mkCtorClauses (DataConstructorDeclaration _ ctorName tys, isLast) = do
      identsL <- replicateM (length tys) (freshIdent "l")
      identsR <- replicateM (length tys) (freshIdent "r")
      tys' <- mapM (replaceAllTypeSynonymsM syns kinds . snd) tys
      let tests = zipWith3 toOrdering (map (Var ss . Qualified ByNullSourceSpan) identsL) (map (Var ss . Qualified ByNullSourceSpan) identsR) tys'
          extras | not isLast = [ CaseAlternative [ ConstructorBinder ss (Qualified (ByModuleName mn) ctorName) (replicate (length tys) NullBinder)
                                                  , NullBinder
                                                  ]
                                                  (unguarded (orderingCtor "LT"))
                                , CaseAlternative [ NullBinder
                                                  , ConstructorBinder ss (Qualified (ByModuleName mn) ctorName) (replicate (length tys) NullBinder)
                                                  ]
                                                  (unguarded (orderingCtor "GT"))
                                ]
                 | otherwise = []
      return $ CaseAlternative [ caseBinder identsL
                               , caseBinder identsR
                               ]
                               (unguarded (appendAll tests))
             : extras

      where
      caseBinder idents = ConstructorBinder ss (Qualified (ByModuleName mn) ctorName) (map (VarBinder ss) idents)

    appendAll :: [Expr] -> Expr
    appendAll [] = orderingCtor "EQ"
    appendAll [x] = x
    appendAll (x : xs) = Case [x] [ CaseAlternative [orderingBinder "LT"]
                                                    (unguarded (orderingCtor "LT"))
                                  , CaseAlternative [orderingBinder "GT"]
                                                    (unguarded (orderingCtor "GT"))
                                  , CaseAlternative [ NullBinder ]
                                                    (unguarded (appendAll xs))
                                  ]

    toOrdering :: Expr -> Expr -> SourceType -> Expr
    toOrdering l r ty
      | Just rec <- objectType ty
      , Just fields <- decomposeRec rec =
          appendAll
          . map (\(Label str, typ) -> toOrdering (Accessor str l) (Accessor str r) typ)
          $ fields
      | isAppliedVar ty = ordCompare1 l r
      | otherwise = ordCompare l r

deriveOrd1 :: SourceSpan -> [Declaration]
deriveOrd1 ss =
  [ ValueDecl (ss, []) (Ident Prelude.compare1) Public [] (unguarded dataOrdCompare)]
  where
    dataOrdCompare :: Expr
    dataOrdCompare = Var ss (Qualified (ByModuleName dataOrd) (Ident Prelude.compare))

=======
>>>>>>> e4c98bb3
deriveNewtype
  :: forall m
   . MonadError MultipleErrors m
  => Declaration
  -> [SourceType]
  -> m ([Declaration], SourceType)
deriveNewtype tyCon tyConArgs =
  case tyCon of
    DataDeclaration (ss', _) Data name _ _ ->
      throwError . errorMessage' ss' $ CannotDeriveNewtypeForData name
    DataDeclaration _ Newtype name args dctors -> do
      (_, (_, ty)) <- checkNewtype name dctors
      let subst = zipWith ((,) . fst) args tyConArgs
      return ([], replaceAllTypeVars subst ty)
    _ -> internalError "deriveNewtype: expected DataDeclaration"

findTypeDecl
  :: (MonadError MultipleErrors m)
  => SourceSpan
  -> ProperName 'TypeName
  -> [Declaration]
  -> m Declaration
findTypeDecl ss tyConNm = note (errorMessage' ss $ CannotFindDerivingType tyConNm) . find isTypeDecl
  where
  isTypeDecl :: Declaration -> Bool
<<<<<<< HEAD
  isTypeDecl (DataDeclaration _ _ nm _ _) | nm == tyConNm = True
  isTypeDecl _ = False

lam :: SourceSpan -> Ident -> Expr -> Expr
lam ss = Abs . VarBinder ss

lamCase :: SourceSpan -> Ident -> [CaseAlternative] -> Expr
lamCase ss s = lam ss s . Case [mkVar ss s]

lamCase2 :: SourceSpan -> Ident -> Ident -> [CaseAlternative] -> Expr
lamCase2 ss s t = lam ss s . lam ss t . Case [mkVar ss s, mkVar ss t]

mkVarMn :: SourceSpan -> Maybe ModuleName -> Ident -> Expr
mkVarMn ss mn = Var ss . Qualified (byMaybeModuleName mn)

mkVar :: SourceSpan -> Ident -> Expr
mkVar ss = mkVarMn ss Nothing

isAppliedVar :: Type a -> Bool
isAppliedVar (TypeApp _ (TypeVar _ _) _) = True
isAppliedVar _ = False

objectType :: Type a -> Maybe (Type a)
objectType (TypeApp _ (TypeConstructor _ Prim.Record) rec) = Just rec
objectType _ = Nothing

decomposeRec :: SourceType -> Maybe [(Label, SourceType)]
decomposeRec = fmap (sortOn fst) . go
  where go (RCons _ str typ typs) = fmap ((str, typ) :) (go typs)
        go (REmptyKinded _ _) = Just []
        go _ = Nothing

decomposeRec' :: SourceType -> [(Label, SourceType)]
decomposeRec' = sortOn fst . go
  where go (RCons _ str typ typs) = (str, typ) : go typs
        go _ = []

deriveFunctor
  :: forall m
   . (MonadError MultipleErrors m, MonadSupply m)
  => SourceSpan
  -> ModuleName
  -> SynonymMap
  -> KindMap
  -> [Declaration]
  -> ProperName 'TypeName
  -> m [Declaration]
deriveFunctor ss mn syns kinds ds tyConNm = do
  tyCon <- findTypeDecl ss tyConNm ds
  mapFun <- mkMapFunction tyCon
  return [ ValueDecl (ss, []) (Ident Prelude.map) Public [] (unguarded mapFun) ]
  where
    mkMapFunction :: Declaration -> m Expr
    mkMapFunction (DataDeclaration (ss', _) _ _ tys ctors) = case reverse tys of
      [] -> throwError . errorMessage' ss' $ KindsDoNotUnify (kindType -:> kindType) kindType
      ((iTy, _) : _) -> do
        f <- freshIdent "f"
        m <- freshIdent "m"
        lam ss' f . lamCase ss' m <$> mapM (mkCtorClause iTy f) ctors
    mkMapFunction _ = internalError "mkMapFunction: expected DataDeclaration"

    mkCtorClause :: Text -> Ident -> DataConstructorDeclaration -> m CaseAlternative
    mkCtorClause iTyName f (DataConstructorDeclaration _ ctorName ctorTys) = do
      idents <- replicateM (length ctorTys) (freshIdent "v")
      ctorTys' <- mapM (replaceAllTypeSynonymsM syns kinds . snd) ctorTys
      args <- zipWithM transformArg idents ctorTys'
      let ctor = Constructor ss (Qualified (ByModuleName mn) ctorName)
          rebuilt = foldl' App ctor args
          caseBinder = ConstructorBinder ss (Qualified (ByModuleName mn) ctorName) (VarBinder ss <$> idents)
      return $ CaseAlternative [caseBinder] (unguarded rebuilt)
      where
        fVar = mkVar ss f
        mapVar = mkVarMn ss (Just dataFunctor) (Ident Prelude.map)

        -- TODO: deal with type synonyms, ala https://github.com/purescript/purescript/pull/2516
        transformArg :: Ident -> SourceType -> m Expr
        transformArg ident = fmap (foldr App (mkVar ss ident)) . goType where

          goType :: SourceType -> m (Maybe Expr)
          -- argument matches the index type
          goType (TypeVar _ t) | t == iTyName = return (Just fVar)

          -- records
          goType recTy | Just row <- objectType recTy =
              traverse buildUpdate (decomposeRec' row) >>= (traverse buildRecord . justUpdates)
            where
              justUpdates :: [Maybe (Label, Expr)] -> Maybe [(Label, Expr)]
              justUpdates = foldMap (fmap return)

              buildUpdate :: (Label, SourceType) -> m (Maybe (Label, Expr))
              buildUpdate (lbl, ty) = do upd <- goType ty
                                         return ((lbl,) <$> upd)

              buildRecord :: [(Label, Expr)] -> m Expr
              buildRecord updates = do
                arg <- freshIdent "o"
                let argVar = mkVar ss arg
                    mkAssignment (Label l, x) = (l, App x (Accessor l argVar))
                return (lam ss arg (ObjectUpdate argVar (mkAssignment <$> updates)))

          -- quantifiers
          goType (ForAll _ scopedVar _ t _) | scopedVar /= iTyName = goType t

          -- constraints
          goType (ConstrainedType _ _ t) = goType t

          -- under a `* -> *`, just assume functor for now
          goType (TypeApp _ _ t) = fmap (App mapVar) <$> goType t

          -- otherwise do nothing - will fail type checking if type does actually contain index
          goType _ = return Nothing
=======
  isTypeDecl (DataDeclaration _ _ nm _ _) = nm == tyConNm
  isTypeDecl _ = False
>>>>>>> e4c98bb3
<|MERGE_RESOLUTION|>--- conflicted
+++ resolved
@@ -6,15 +6,7 @@
 
 import           Control.Monad.Error.Class (MonadError(..))
 import           Control.Monad.Supply.Class (MonadSupply)
-<<<<<<< HEAD
-import           Data.Foldable (for_)
-import           Data.List (foldl', find, sortOn, unzip5)
-import qualified Data.Map as M
-import qualified Data.Set as S
-import           Data.Text (Text)
-=======
 import           Data.List (foldl', find, unzip5)
->>>>>>> e4c98bb3
 import           Language.PureScript.AST
 import           Language.PureScript.AST.Utils
 import qualified Language.PureScript.Constants.Data.Generic.Rep as DataGenericRep
@@ -52,172 +44,13 @@
   -> [Declaration]
   -> Declaration
   -> m Declaration
-<<<<<<< HEAD
-deriveInstance mn syns kinds _ ds (TypeInstanceDeclaration sa@(ss, _) ch idx nm deps className tys DerivedInstance)
-  | className == Qualified (ByModuleName dataEq) (ProperName "Eq")
-  = case tys of
-      [ty] | Just (Qualified qb tyCon, _) <- unwrapTypeConstructor ty
-           , ByModuleName mn == qb || isBySourceSpan qb
-           -> TypeInstanceDeclaration sa ch idx nm deps className tys . ExplicitInstance <$> deriveEq ss mn syns kinds ds tyCon
-           | otherwise -> throwError . errorMessage' ss $ ExpectedTypeConstructor className tys ty
-      _ -> throwError . errorMessage' ss $ InvalidDerivedInstance className tys 1
-  | className == Qualified (ByModuleName dataEq) (ProperName "Eq1")
-  = case tys of
-      [ty] | Just (Qualified qb _, _) <- unwrapTypeConstructor ty
-           , ByModuleName mn == qb || isBySourceSpan qb
-           -> pure . TypeInstanceDeclaration sa ch idx nm deps className tys . ExplicitInstance $ deriveEq1 ss
-           | otherwise -> throwError . errorMessage' ss $ ExpectedTypeConstructor className tys ty
-      _ -> throwError . errorMessage' ss $ InvalidDerivedInstance className tys 1
-  | className == Qualified (ByModuleName dataOrd) (ProperName "Ord")
-  = case tys of
-      [ty] | Just (Qualified qb tyCon, _) <- unwrapTypeConstructor ty
-           , ByModuleName mn == qb || isBySourceSpan qb
-           -> TypeInstanceDeclaration sa ch idx nm deps className tys . ExplicitInstance <$> deriveOrd ss mn syns kinds ds tyCon
-           | otherwise -> throwError . errorMessage' ss $ ExpectedTypeConstructor className tys ty
-      _ -> throwError . errorMessage' ss $ InvalidDerivedInstance className tys 1
-  | className == Qualified (ByModuleName dataOrd) (ProperName "Ord1")
-  = case tys of
-      [ty] | Just (Qualified qb _, _) <- unwrapTypeConstructor ty
-           , ByModuleName mn == qb || isBySourceSpan qb
-           -> pure . TypeInstanceDeclaration sa ch idx nm deps className tys . ExplicitInstance $ deriveOrd1 ss
-           | otherwise -> throwError . errorMessage' ss $ ExpectedTypeConstructor className tys ty
-      _ -> throwError . errorMessage' ss $ InvalidDerivedInstance className tys 1
-  | className == Qualified (ByModuleName dataFunctor) (ProperName "Functor")
-  = case tys of
-      [ty] | Just (Qualified qb tyCon, _) <- unwrapTypeConstructor ty
-           , ByModuleName mn == qb || isBySourceSpan qb
-           -> TypeInstanceDeclaration sa ch idx nm deps className tys . ExplicitInstance <$> deriveFunctor ss mn syns kinds ds tyCon
-           | otherwise -> throwError . errorMessage' ss $ ExpectedTypeConstructor className tys ty
-      _ -> throwError . errorMessage' ss $ InvalidDerivedInstance className tys 1
-  | className == DataNewtype.Newtype
-  = case tys of
-      [wrappedTy, unwrappedTy]
-        | Just (Qualified qb tyCon, args) <- unwrapTypeConstructor wrappedTy
-        , ByModuleName mn == qb || isBySourceSpan qb
-        -> do actualUnwrappedTy <- deriveNewtype ss syns kinds ds tyCon args unwrappedTy
-              return $ TypeInstanceDeclaration sa ch idx nm deps className [wrappedTy, actualUnwrappedTy] (ExplicitInstance [])
-        | otherwise -> throwError . errorMessage' ss $ ExpectedTypeConstructor className tys wrappedTy
-      _ -> throwError . errorMessage' ss $ InvalidDerivedInstance className tys 2
-  | className == DataGenericRep.Generic
-  = case tys of
-      [actualTy, repTy]
-        | Just (Qualified qb tyCon, args) <- unwrapTypeConstructor actualTy
-        , ByModuleName mn == qb || isBySourceSpan qb
-        -> do (inst, inferredRepTy) <- deriveGenericRep ss mn syns kinds ds tyCon args repTy
-              return $ TypeInstanceDeclaration sa ch idx nm deps className [actualTy, inferredRepTy] (ExplicitInstance inst)
-        | otherwise -> throwError . errorMessage' ss $ ExpectedTypeConstructor className tys actualTy
-      _ -> throwError . errorMessage' ss $ InvalidDerivedInstance className tys 2
-  | otherwise = throwError . errorMessage' ss $ CannotDerive className tys
-deriveInstance mn syns kinds ndis ds (TypeInstanceDeclaration sa@(ss, _) ch idx nm deps className tys NewtypeInstance) =
-  case tys of
-    _ : _ | Just (Qualified qb tyCon, args) <- unwrapTypeConstructor (last tys)
-          , ByModuleName mn == qb || isBySourceSpan qb
-          -> TypeInstanceDeclaration sa ch idx nm deps className tys . NewtypeInstanceWithDictionary <$> deriveNewtypeInstance ss mn syns kinds ndis className ds tys tyCon args
-          | otherwise -> throwError . errorMessage' ss $ ExpectedTypeConstructor className tys (last tys)
-    _ -> throwError . errorMessage' ss $ InvalidNewtypeInstance className tys
-deriveInstance _ _ _ _ _ e = return e
-
-unwrapTypeConstructor :: SourceType -> Maybe (Qualified (ProperName 'TypeName), [SourceType])
-unwrapTypeConstructor = fmap (second reverse) . go
-  where
-  go (TypeConstructor _ tyCon) = Just (tyCon, [])
-  go (TypeApp _ ty arg) = do
-    (tyCon, args) <- go ty
-    return (tyCon, arg : args)
-  go _ = Nothing
-
-deriveNewtypeInstance
-  :: forall m
-   . (MonadError MultipleErrors m, MonadWriter MultipleErrors m)
-  => SourceSpan
-  -> ModuleName
-  -> SynonymMap
-  -> KindMap
-  -> NewtypeDerivedInstances
-  -> Qualified (ProperName 'ClassName)
-  -> [Declaration]
-  -> [SourceType]
-  -> ProperName 'TypeName
-  -> [SourceType]
-  -> m Expr
-deriveNewtypeInstance ss mn syns kinds ndis className ds tys tyConNm dargs = do
-    verifySuperclasses
-    tyCon <- findTypeDecl ss tyConNm ds
-    go tyCon
-  where
-    go (DataDeclaration _ Newtype _ tyArgNames [DataConstructorDeclaration _ _ [(_, wrapped)]]) = do
-      -- The newtype might not be applied to all type arguments.
-      -- This is okay as long as the newtype wraps something which ends with
-      -- sufficiently many type applications to variables.
-      -- For example, we can derive Functor for
-      --
-      -- newtype MyArray a = MyArray (Array a)
-      --
-      -- since Array a is a type application which uses the last
-      -- type argument
-      wrapped' <- replaceAllTypeSynonymsM syns kinds wrapped
-      case stripRight (takeReverse (length tyArgNames - length dargs) tyArgNames) wrapped' of
-        Just wrapped'' -> do
-          let subst = zipWith (\(name, _) t -> (name, t)) tyArgNames dargs
-          wrapped''' <- replaceAllTypeSynonymsM syns kinds $ replaceAllTypeVars subst wrapped''
-          tys' <- mapM (replaceAllTypeSynonymsM syns kinds) tys
-          return (DeferredDictionary className (init tys' ++ [wrapped''']))
-        Nothing -> throwError . errorMessage' ss $ InvalidNewtypeInstance className tys
-    go _ = throwError . errorMessage' ss $ InvalidNewtypeInstance className tys
-
-    takeReverse :: Int -> [a] -> [a]
-    takeReverse n = take n . reverse
-
-    stripRight :: [(Text, Maybe kind)] -> SourceType -> Maybe SourceType
-    stripRight [] ty = Just ty
-    stripRight ((arg, _) : args) (TypeApp _ t (TypeVar _ arg'))
-      | arg == arg' = stripRight args t
-    stripRight _ _ = Nothing
-
-    verifySuperclasses :: m ()
-    verifySuperclasses =
-      for_ (M.lookup (qualify mn className) (ndiClasses ndis)) $ \(args, superclasses, _) ->
-        for_ superclasses $ \Constraint{..} -> do
-          let constraintClass' = qualify (error "verifySuperclasses: unknown class module") constraintClass
-          for_ (M.lookup constraintClass' (ndiClasses ndis)) $ \(_, _, deps) ->
-            -- We need to check whether the newtype is mentioned, because of classes like MonadWriter
-            -- with its Monoid superclass constraint.
-            when (not (null args) && any ((last args `elem`) . usedTypeVariables) constraintArgs) $ do
-              -- For now, we only verify superclasses where the newtype is the only argument,
-              -- or for which all other arguments are determined by functional dependencies.
-              -- Everything else raises a UnverifiableSuperclassInstance warning.
-              -- This covers pretty much all cases we're interested in, but later we might want to do
-              -- more work to extend this to other superclass relationships.
-              let determined = map (srcTypeVar . (args !!)) . ordNub . concatMap fdDetermined . filter ((== [length args - 1]) . fdDeterminers) $ deps
-              if eqType (last constraintArgs) (srcTypeVar (last args)) && all (`elem` determined) (init constraintArgs)
-                then do
-                  -- Now make sure that a superclass instance was derived. Again, this is not a complete
-                  -- check, since the superclass might have multiple type arguments, so overlaps might still
-                  -- be possible, so we warn again.
-                  for_ (extractNewtypeName mn tys) $ \nm ->
-                    unless ((constraintClass', nm) `S.member` ndiDerivedInstances ndis) $
-                      tell . errorMessage' ss $ MissingNewtypeSuperclassInstance constraintClass className tys
-                else tell . errorMessage' ss $ UnverifiableSuperclassInstance constraintClass className tys
-
-dataEq :: ModuleName
-dataEq = ModuleName "Data.Eq"
-
-dataOrd :: ModuleName
-dataOrd = ModuleName "Data.Ord"
-
-dataFunctor :: ModuleName
-dataFunctor = ModuleName "Data.Functor"
-
-unguarded :: Expr -> [GuardedExpr]
-unguarded e = [MkUnguarded e]
-=======
 deriveInstance mn ds decl =
   case decl of
     TypeInstanceDeclaration sa@(ss, _) ch idx nm deps className tys DerivedInstance -> let
       binaryWildcardClass :: (Declaration -> [SourceType] -> m ([Declaration], SourceType)) -> m Declaration
       binaryWildcardClass f = case tys of
         [ty1, ty2] -> case unwrapTypeConstructor ty1 of
-          Just (Qualified (Just mn') tyCon, _, args) | mn == mn' -> do
+          Just (Qualified (ByModuleName mn') tyCon, _, args) | mn == mn' -> do
             checkIsWildcard ss tyCon ty2
             tyConDecl <- findTypeDecl ss tyCon ds
             (members, ty2') <- f tyConDecl args
@@ -230,7 +63,6 @@
         DataGenericRep.Generic -> binaryWildcardClass (deriveGenericRep ss mn)
         _ -> pure decl
     _ -> pure decl
->>>>>>> e4c98bb3
 
 deriveGenericRep
   :: forall m
@@ -347,180 +179,6 @@
 checkIsWildcard ss tyConNm _ =
   throwError . errorMessage' ss $ ExpectedWildcard tyConNm
 
-<<<<<<< HEAD
-deriveEq
-  :: forall m
-   . (MonadError MultipleErrors m, MonadSupply m)
-  => SourceSpan
-  -> ModuleName
-  -> SynonymMap
-  -> KindMap
-  -> [Declaration]
-  -> ProperName 'TypeName
-  -> m [Declaration]
-deriveEq ss mn syns kinds ds tyConNm = do
-  tyCon <- findTypeDecl ss tyConNm ds
-  eqFun <- mkEqFunction tyCon
-  return [ ValueDecl (ss, []) (Ident Prelude.eq) Public [] (unguarded eqFun) ]
-  where
-    mkEqFunction :: Declaration -> m Expr
-    mkEqFunction (DataDeclaration (ss', _) _ _ _ args) = do
-      x <- freshIdent "x"
-      y <- freshIdent "y"
-      lamCase2 ss' x y <$> (addCatch <$> mapM mkCtorClause args)
-    mkEqFunction _ = internalError "mkEqFunction: expected DataDeclaration"
-
-    preludeConj :: Expr -> Expr -> Expr
-    preludeConj = App . App (Var ss (Qualified (ByModuleName (ModuleName "Data.HeytingAlgebra")) (Ident Prelude.conj)))
-
-    preludeEq :: Expr -> Expr -> Expr
-    preludeEq = App . App (Var ss (Qualified (ByModuleName dataEq) (Ident Prelude.eq)))
-
-    preludeEq1 :: Expr -> Expr -> Expr
-    preludeEq1 = App . App (Var ss (Qualified (ByModuleName dataEq) (Ident Prelude.eq1)))
-
-    addCatch :: [CaseAlternative] -> [CaseAlternative]
-    addCatch xs
-      | length xs /= 1 = xs ++ [catchAll]
-      | otherwise = xs -- Avoid redundant case
-      where
-      catchAll = CaseAlternative [NullBinder, NullBinder] (unguarded (Literal ss (BooleanLiteral False)))
-
-    mkCtorClause :: DataConstructorDeclaration -> m CaseAlternative
-    mkCtorClause (DataConstructorDeclaration _ ctorName tys) = do
-      identsL <- replicateM (length tys) (freshIdent "l")
-      identsR <- replicateM (length tys) (freshIdent "r")
-      tys' <- mapM (replaceAllTypeSynonymsM syns kinds . snd) tys
-      let tests = zipWith3 toEqTest (map (Var ss . Qualified ByNullSourceSpan) identsL) (map (Var ss . Qualified ByNullSourceSpan) identsR) tys'
-      return $ CaseAlternative [caseBinder identsL, caseBinder identsR] (unguarded (conjAll tests))
-      where
-      caseBinder idents = ConstructorBinder ss (Qualified (ByModuleName mn) ctorName) (map (VarBinder ss) idents)
-
-    conjAll :: [Expr] -> Expr
-    conjAll [] = Literal ss (BooleanLiteral True)
-    conjAll xs = foldl1 preludeConj xs
-
-    toEqTest :: Expr -> Expr -> SourceType -> Expr
-    toEqTest l r ty
-      | Just rec <- objectType ty
-      , Just fields <- decomposeRec rec =
-          conjAll
-          . map (\(Label str, typ) -> toEqTest (Accessor str l) (Accessor str r) typ)
-          $ fields
-      | isAppliedVar ty = preludeEq1 l r
-      | otherwise = preludeEq l r
-
-deriveEq1 :: SourceSpan -> [Declaration]
-deriveEq1 ss =
-  [ ValueDecl (ss, []) (Ident Prelude.eq1) Public [] (unguarded preludeEq)]
-  where
-    preludeEq :: Expr
-    preludeEq = Var ss (Qualified (ByModuleName dataEq) (Ident Prelude.eq))
-
-deriveOrd
-  :: forall m
-   . (MonadError MultipleErrors m, MonadSupply m)
-  => SourceSpan
-  -> ModuleName
-  -> SynonymMap
-  -> KindMap
-  -> [Declaration]
-  -> ProperName 'TypeName
-  -> m [Declaration]
-deriveOrd ss mn syns kinds ds tyConNm = do
-  tyCon <- findTypeDecl ss tyConNm ds
-  compareFun <- mkCompareFunction tyCon
-  return [ ValueDecl (ss, []) (Ident Prelude.compare) Public [] (unguarded compareFun) ]
-  where
-    mkCompareFunction :: Declaration -> m Expr
-    mkCompareFunction (DataDeclaration (ss', _) _ _ _ args) = do
-      x <- freshIdent "x"
-      y <- freshIdent "y"
-      lamCase2 ss' x y <$> (addCatch . concat <$> mapM mkCtorClauses (splitLast args))
-    mkCompareFunction _ = internalError "mkCompareFunction: expected DataDeclaration"
-
-    splitLast :: [a] -> [(a, Bool)]
-    splitLast [] = []
-    splitLast [x] = [(x, True)]
-    splitLast (x : xs) = (x, False) : splitLast xs
-
-    addCatch :: [CaseAlternative] -> [CaseAlternative]
-    addCatch xs
-      | null xs = [catchAll] -- No type constructors
-      | otherwise = xs
-      where
-      catchAll = CaseAlternative [NullBinder, NullBinder] (unguarded (orderingCtor "EQ"))
-
-    orderingName :: Text -> Qualified (ProperName a)
-    orderingName = Qualified (ByModuleName (ModuleName "Data.Ordering")) . ProperName
-
-    orderingCtor :: Text -> Expr
-    orderingCtor = Constructor ss . orderingName
-
-    orderingBinder :: Text -> Binder
-    orderingBinder name = ConstructorBinder ss (orderingName name) []
-
-    ordCompare :: Expr -> Expr -> Expr
-    ordCompare = App . App (Var ss (Qualified (ByModuleName dataOrd) (Ident Prelude.compare)))
-
-    ordCompare1 :: Expr -> Expr -> Expr
-    ordCompare1 = App . App (Var ss (Qualified (ByModuleName dataOrd) (Ident Prelude.compare1)))
-
-    mkCtorClauses :: (DataConstructorDeclaration, Bool) -> m [CaseAlternative]
-    mkCtorClauses (DataConstructorDeclaration _ ctorName tys, isLast) = do
-      identsL <- replicateM (length tys) (freshIdent "l")
-      identsR <- replicateM (length tys) (freshIdent "r")
-      tys' <- mapM (replaceAllTypeSynonymsM syns kinds . snd) tys
-      let tests = zipWith3 toOrdering (map (Var ss . Qualified ByNullSourceSpan) identsL) (map (Var ss . Qualified ByNullSourceSpan) identsR) tys'
-          extras | not isLast = [ CaseAlternative [ ConstructorBinder ss (Qualified (ByModuleName mn) ctorName) (replicate (length tys) NullBinder)
-                                                  , NullBinder
-                                                  ]
-                                                  (unguarded (orderingCtor "LT"))
-                                , CaseAlternative [ NullBinder
-                                                  , ConstructorBinder ss (Qualified (ByModuleName mn) ctorName) (replicate (length tys) NullBinder)
-                                                  ]
-                                                  (unguarded (orderingCtor "GT"))
-                                ]
-                 | otherwise = []
-      return $ CaseAlternative [ caseBinder identsL
-                               , caseBinder identsR
-                               ]
-                               (unguarded (appendAll tests))
-             : extras
-
-      where
-      caseBinder idents = ConstructorBinder ss (Qualified (ByModuleName mn) ctorName) (map (VarBinder ss) idents)
-
-    appendAll :: [Expr] -> Expr
-    appendAll [] = orderingCtor "EQ"
-    appendAll [x] = x
-    appendAll (x : xs) = Case [x] [ CaseAlternative [orderingBinder "LT"]
-                                                    (unguarded (orderingCtor "LT"))
-                                  , CaseAlternative [orderingBinder "GT"]
-                                                    (unguarded (orderingCtor "GT"))
-                                  , CaseAlternative [ NullBinder ]
-                                                    (unguarded (appendAll xs))
-                                  ]
-
-    toOrdering :: Expr -> Expr -> SourceType -> Expr
-    toOrdering l r ty
-      | Just rec <- objectType ty
-      , Just fields <- decomposeRec rec =
-          appendAll
-          . map (\(Label str, typ) -> toOrdering (Accessor str l) (Accessor str r) typ)
-          $ fields
-      | isAppliedVar ty = ordCompare1 l r
-      | otherwise = ordCompare l r
-
-deriveOrd1 :: SourceSpan -> [Declaration]
-deriveOrd1 ss =
-  [ ValueDecl (ss, []) (Ident Prelude.compare1) Public [] (unguarded dataOrdCompare)]
-  where
-    dataOrdCompare :: Expr
-    dataOrdCompare = Var ss (Qualified (ByModuleName dataOrd) (Ident Prelude.compare))
-
-=======
->>>>>>> e4c98bb3
 deriveNewtype
   :: forall m
    . MonadError MultipleErrors m
@@ -546,119 +204,5 @@
 findTypeDecl ss tyConNm = note (errorMessage' ss $ CannotFindDerivingType tyConNm) . find isTypeDecl
   where
   isTypeDecl :: Declaration -> Bool
-<<<<<<< HEAD
-  isTypeDecl (DataDeclaration _ _ nm _ _) | nm == tyConNm = True
-  isTypeDecl _ = False
-
-lam :: SourceSpan -> Ident -> Expr -> Expr
-lam ss = Abs . VarBinder ss
-
-lamCase :: SourceSpan -> Ident -> [CaseAlternative] -> Expr
-lamCase ss s = lam ss s . Case [mkVar ss s]
-
-lamCase2 :: SourceSpan -> Ident -> Ident -> [CaseAlternative] -> Expr
-lamCase2 ss s t = lam ss s . lam ss t . Case [mkVar ss s, mkVar ss t]
-
-mkVarMn :: SourceSpan -> Maybe ModuleName -> Ident -> Expr
-mkVarMn ss mn = Var ss . Qualified (byMaybeModuleName mn)
-
-mkVar :: SourceSpan -> Ident -> Expr
-mkVar ss = mkVarMn ss Nothing
-
-isAppliedVar :: Type a -> Bool
-isAppliedVar (TypeApp _ (TypeVar _ _) _) = True
-isAppliedVar _ = False
-
-objectType :: Type a -> Maybe (Type a)
-objectType (TypeApp _ (TypeConstructor _ Prim.Record) rec) = Just rec
-objectType _ = Nothing
-
-decomposeRec :: SourceType -> Maybe [(Label, SourceType)]
-decomposeRec = fmap (sortOn fst) . go
-  where go (RCons _ str typ typs) = fmap ((str, typ) :) (go typs)
-        go (REmptyKinded _ _) = Just []
-        go _ = Nothing
-
-decomposeRec' :: SourceType -> [(Label, SourceType)]
-decomposeRec' = sortOn fst . go
-  where go (RCons _ str typ typs) = (str, typ) : go typs
-        go _ = []
-
-deriveFunctor
-  :: forall m
-   . (MonadError MultipleErrors m, MonadSupply m)
-  => SourceSpan
-  -> ModuleName
-  -> SynonymMap
-  -> KindMap
-  -> [Declaration]
-  -> ProperName 'TypeName
-  -> m [Declaration]
-deriveFunctor ss mn syns kinds ds tyConNm = do
-  tyCon <- findTypeDecl ss tyConNm ds
-  mapFun <- mkMapFunction tyCon
-  return [ ValueDecl (ss, []) (Ident Prelude.map) Public [] (unguarded mapFun) ]
-  where
-    mkMapFunction :: Declaration -> m Expr
-    mkMapFunction (DataDeclaration (ss', _) _ _ tys ctors) = case reverse tys of
-      [] -> throwError . errorMessage' ss' $ KindsDoNotUnify (kindType -:> kindType) kindType
-      ((iTy, _) : _) -> do
-        f <- freshIdent "f"
-        m <- freshIdent "m"
-        lam ss' f . lamCase ss' m <$> mapM (mkCtorClause iTy f) ctors
-    mkMapFunction _ = internalError "mkMapFunction: expected DataDeclaration"
-
-    mkCtorClause :: Text -> Ident -> DataConstructorDeclaration -> m CaseAlternative
-    mkCtorClause iTyName f (DataConstructorDeclaration _ ctorName ctorTys) = do
-      idents <- replicateM (length ctorTys) (freshIdent "v")
-      ctorTys' <- mapM (replaceAllTypeSynonymsM syns kinds . snd) ctorTys
-      args <- zipWithM transformArg idents ctorTys'
-      let ctor = Constructor ss (Qualified (ByModuleName mn) ctorName)
-          rebuilt = foldl' App ctor args
-          caseBinder = ConstructorBinder ss (Qualified (ByModuleName mn) ctorName) (VarBinder ss <$> idents)
-      return $ CaseAlternative [caseBinder] (unguarded rebuilt)
-      where
-        fVar = mkVar ss f
-        mapVar = mkVarMn ss (Just dataFunctor) (Ident Prelude.map)
-
-        -- TODO: deal with type synonyms, ala https://github.com/purescript/purescript/pull/2516
-        transformArg :: Ident -> SourceType -> m Expr
-        transformArg ident = fmap (foldr App (mkVar ss ident)) . goType where
-
-          goType :: SourceType -> m (Maybe Expr)
-          -- argument matches the index type
-          goType (TypeVar _ t) | t == iTyName = return (Just fVar)
-
-          -- records
-          goType recTy | Just row <- objectType recTy =
-              traverse buildUpdate (decomposeRec' row) >>= (traverse buildRecord . justUpdates)
-            where
-              justUpdates :: [Maybe (Label, Expr)] -> Maybe [(Label, Expr)]
-              justUpdates = foldMap (fmap return)
-
-              buildUpdate :: (Label, SourceType) -> m (Maybe (Label, Expr))
-              buildUpdate (lbl, ty) = do upd <- goType ty
-                                         return ((lbl,) <$> upd)
-
-              buildRecord :: [(Label, Expr)] -> m Expr
-              buildRecord updates = do
-                arg <- freshIdent "o"
-                let argVar = mkVar ss arg
-                    mkAssignment (Label l, x) = (l, App x (Accessor l argVar))
-                return (lam ss arg (ObjectUpdate argVar (mkAssignment <$> updates)))
-
-          -- quantifiers
-          goType (ForAll _ scopedVar _ t _) | scopedVar /= iTyName = goType t
-
-          -- constraints
-          goType (ConstrainedType _ _ t) = goType t
-
-          -- under a `* -> *`, just assume functor for now
-          goType (TypeApp _ _ t) = fmap (App mapVar) <$> goType t
-
-          -- otherwise do nothing - will fail type checking if type does actually contain index
-          goType _ = return Nothing
-=======
   isTypeDecl (DataDeclaration _ _ nm _ _) = nm == tyConNm
-  isTypeDecl _ = False
->>>>>>> e4c98bb3
+  isTypeDecl _ = False