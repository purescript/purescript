-- | This module implements the generic deriving elaboration that takes place during desugaring.
module Language.PureScript.Sugar.TypeClasses.Deriving (deriveInstances) where

import           PSPrelude hiding (to, from)

import           Control.Monad.Writer.Class (MonadWriter(..))
import           Control.Monad.Supply.Class (MonadSupply)
import           Data.Foldable (foldr1, foldl1)
import           Data.List (foldl', find, sortBy, unzip5, unzip3, zipWith3)
import qualified Data.Map as M
import qualified Data.Set as S
<<<<<<< HEAD
import qualified Data.Text as T
=======
import           Data.Text (Text)
>>>>>>> c19a7928
import           Language.PureScript.AST
import qualified Language.PureScript.Constants as C
import           Language.PureScript.Crash
import           Language.PureScript.Environment
import           Language.PureScript.Errors
import           Language.PureScript.Externs
import           Language.PureScript.Kinds
import           Language.PureScript.Names
import           Language.PureScript.Label (Label(..))
import           Language.PureScript.PSString (mkString)
import           Language.PureScript.Types
import           Language.PureScript.TypeChecker (checkNewtype)
import           Language.PureScript.TypeChecker.Synonyms (SynonymMap, replaceAllTypeSynonymsM)

-- | When deriving an instance for a newtype, we must ensure that all superclass
-- instances were derived in the same way. This data structure is used to ensure
-- this property.
data NewtypeDerivedInstances = NewtypeDerivedInstances
  { ndiClasses :: M.Map (ModuleName, ProperName 'ClassName) ([Text], [Constraint], [FunctionalDependency])
  -- ^ A list of superclass constraints for each type class. Since type classes
  -- have not been desugared here, we need to track this.
  , ndiDerivedInstances :: S.Set ((ModuleName, ProperName 'ClassName), (ModuleName, ProperName 'TypeName))
  -- ^ A list of newtype instances which were derived in this module.
  } deriving Show

instance Monoid NewtypeDerivedInstances where
  mempty = NewtypeDerivedInstances mempty mempty
  mappend x y =
    NewtypeDerivedInstances { ndiClasses          = ndiClasses          x <> ndiClasses          y
                            , ndiDerivedInstances = ndiDerivedInstances x <> ndiDerivedInstances y
                            }

-- | Extract the name of the newtype appearing in the last type argument of
-- a derived newtype instance.
--
-- Note: since newtypes in newtype instances can only be applied to type arguments
-- (no flexible instances allowed), we don't need to bother with unification when
-- looking for matching superclass instances, which saves us a lot of work. Instead,
-- we just match the newtype name.
extractNewtypeName :: ModuleName -> [Type] -> Maybe (ModuleName, ProperName 'TypeName)
extractNewtypeName _ [] = Nothing
extractNewtypeName mn xs = go (unsafeLast xs) where
  go (TypeApp ty (TypeVar _)) = go ty
  go (TypeConstructor name) = Just (qualify mn name)
  go _ = Nothing

-- | Elaborates deriving instance declarations by code generation.
deriveInstances
  :: forall m
   . (MonadError MultipleErrors m, MonadWriter MultipleErrors m, MonadSupply m)
  => [ExternsFile]
  -> Module
  -> m Module
deriveInstances externs (Module ss coms mn ds exts) =
    Module ss coms mn <$> mapM (deriveInstance mn synonyms instanceData ds) ds <*> pure exts
  where
    -- We need to collect type synonym information, since synonyms will not be
    -- removed until later, during type checking.
    synonyms :: SynonymMap
    synonyms =
        M.fromList $ (externs >>= \ExternsFile{..} -> mapMaybe (fromExternsDecl efModuleName) efDeclarations)
                  ++ mapMaybe fromLocalDecl ds
      where
        fromExternsDecl mn' (EDTypeSynonym name args ty) = Just (Qualified (Just mn') name, (args, ty))
        fromExternsDecl _ _ = Nothing

        fromLocalDecl (TypeSynonymDeclaration _ name args ty) =
          Just (Qualified (Just mn) name, (args, ty))
        fromLocalDecl _ = Nothing

    instanceData :: NewtypeDerivedInstances
    instanceData =
        foldMap (\ExternsFile{..} -> foldMap (fromExternsDecl efModuleName) efDeclarations) externs <> foldMap fromLocalDecl ds
      where
        fromExternsDecl mn' EDClass{..} =
          NewtypeDerivedInstances (M.singleton (mn', edClassName) (map fst edClassTypeArguments, edClassConstraints, edFunctionalDependencies)) mempty
        fromExternsDecl mn' EDInstance{..} =
          foldMap (\nm -> NewtypeDerivedInstances mempty (S.singleton (qualify mn' edInstanceClassName, nm))) (extractNewtypeName mn' edInstanceTypes)
        fromExternsDecl _ _ = mempty

        fromLocalDecl (TypeClassDeclaration _ cl args cons deps _) =
          NewtypeDerivedInstances (M.singleton (mn, cl) (map fst args, cons, deps)) mempty
        fromLocalDecl (TypeInstanceDeclaration _ _ _ _ _ cl tys _) =
          foldMap (\nm -> NewtypeDerivedInstances mempty (S.singleton (qualify mn cl, nm))) (extractNewtypeName mn tys)
        fromLocalDecl _ = mempty

-- | Takes a declaration, and if the declaration is a deriving TypeInstanceDeclaration,
-- elaborates that into an instance declaration via code generation.
deriveInstance
  :: (MonadError MultipleErrors m, MonadWriter MultipleErrors m, MonadSupply m)
  => ModuleName
  -> SynonymMap
  -> NewtypeDerivedInstances
  -> [Declaration]
  -> Declaration
  -> m Declaration
deriveInstance mn syns _ ds (TypeInstanceDeclaration sa@(ss, _) ch idx nm deps className tys DerivedInstance)
  | className == Qualified (Just dataEq) (ProperName "Eq")
  = case tys of
      [ty] | Just (Qualified mn' tyCon, _) <- unwrapTypeConstructor ty
           , mn == fromMaybe mn mn'
           -> TypeInstanceDeclaration sa ch idx nm deps className tys . ExplicitInstance <$> deriveEq ss mn syns ds tyCon
           | otherwise -> throwError . errorMessage' ss $ ExpectedTypeConstructor className tys ty
      _ -> throwError . errorMessage' ss $ InvalidDerivedInstance className tys 1
  | className == Qualified (Just dataOrd) (ProperName "Ord")
  = case tys of
      [ty] | Just (Qualified mn' tyCon, _) <- unwrapTypeConstructor ty
           , mn == fromMaybe mn mn'
           -> TypeInstanceDeclaration sa ch idx nm deps className tys . ExplicitInstance <$> deriveOrd ss mn syns ds tyCon
           | otherwise -> throwError . errorMessage' ss $ ExpectedTypeConstructor className tys ty
      _ -> throwError . errorMessage' ss $ InvalidDerivedInstance className tys 1
  | className == Qualified (Just dataFunctor) (ProperName "Functor")
  = case tys of
      [ty] | Just (Qualified mn' tyCon, _) <- unwrapTypeConstructor ty
           , mn == fromMaybe mn mn'
           -> TypeInstanceDeclaration sa ch idx nm deps className tys . ExplicitInstance <$> deriveFunctor ss mn syns ds tyCon
           | otherwise -> throwError . errorMessage' ss $ ExpectedTypeConstructor className tys ty
      _ -> throwError . errorMessage' ss $ InvalidDerivedInstance className tys 1
  | className == Qualified (Just dataNewtype) (ProperName "Newtype")
  = case tys of
      [wrappedTy, unwrappedTy]
        | Just (Qualified mn' tyCon, args) <- unwrapTypeConstructor wrappedTy
        , mn == fromMaybe mn mn'
        -> do (inst, actualUnwrappedTy) <- deriveNewtype mn syns ds tyCon args unwrappedTy
              return $ TypeInstanceDeclaration sa ch idx nm deps className [wrappedTy, actualUnwrappedTy] (ExplicitInstance inst)
        | otherwise -> throwError . errorMessage' ss $ ExpectedTypeConstructor className tys wrappedTy
      _ -> throwError . errorMessage' ss $ InvalidDerivedInstance className tys 2
  | className == Qualified (Just dataGenericRep) (ProperName C.generic)
  = case tys of
      [actualTy, repTy]
        | Just (Qualified mn' tyCon, args) <- unwrapTypeConstructor actualTy
        , mn == fromMaybe mn mn'
        -> do (inst, inferredRepTy) <- deriveGenericRep mn syns ds tyCon args repTy
              return $ TypeInstanceDeclaration sa ch idx nm deps className [actualTy, inferredRepTy] (ExplicitInstance inst)
        | otherwise -> throwError . errorMessage' ss $ ExpectedTypeConstructor className tys actualTy
      _ -> throwError . errorMessage' ss $ InvalidDerivedInstance className tys 2
  | otherwise = throwError . errorMessage' ss $ CannotDerive className tys
deriveInstance mn syns ndis ds (TypeInstanceDeclaration sa@(ss, _) ch idx nm deps className tys NewtypeInstance) =
  case tys of
    _ : _ | Just (Qualified mn' tyCon, args) <- unwrapTypeConstructor (unsafeLast tys)
          , mn == fromMaybe mn mn'
<<<<<<< HEAD
          -> TypeInstanceDeclaration sa nm deps className tys . NewtypeInstanceWithDictionary <$> deriveNewtypeInstance ss mn syns ndis className ds tys tyCon args
          | otherwise -> throwError . errorMessage' ss $ ExpectedTypeConstructor className tys (unsafeLast tys)
=======
          -> TypeInstanceDeclaration sa ch idx nm deps className tys . NewtypeInstanceWithDictionary <$> deriveNewtypeInstance ss mn syns ndis className ds tys tyCon args
          | otherwise -> throwError . errorMessage' ss $ ExpectedTypeConstructor className tys (last tys)
>>>>>>> c19a7928
    _ -> throwError . errorMessage' ss $ InvalidNewtypeInstance className tys
deriveInstance _ _ _ _ e = return e

unwrapTypeConstructor :: Type -> Maybe (Qualified (ProperName 'TypeName), [Type])
unwrapTypeConstructor = fmap (second reverse) . go
  where
  go (TypeConstructor tyCon) = Just (tyCon, [])
  go (TypeApp ty arg) = do
    (tyCon, args) <- go ty
    return (tyCon, arg : args)
  go _ = Nothing

deriveNewtypeInstance
  :: forall m
   . (MonadError MultipleErrors m, MonadWriter MultipleErrors m)
  => SourceSpan
  -> ModuleName
  -> SynonymMap
  -> NewtypeDerivedInstances
  -> Qualified (ProperName 'ClassName)
  -> [Declaration]
  -> [Type]
  -> ProperName 'TypeName
  -> [Type]
  -> m Expr
deriveNewtypeInstance ss mn syns ndis className ds tys tyConNm dargs = do
    verifySuperclasses
    tyCon <- findTypeDecl tyConNm ds
    go tyCon
  where
    go (DataDeclaration _ Newtype _ tyArgNames [(_, [wrapped])])
      -- The newtype might not be applied to all type arguments.
      -- This is okay as long as the newtype wraps something which ends with
      -- sufficiently many type applications to variables.
      -- For example, we can derive Functor for
      --
      -- newtype MyArray a = MyArray (Array a)
      --
      -- since Array a is a type application which uses the last
      -- type argument
      | Just wrapped' <- stripRight (takeReverse (length tyArgNames - length dargs) tyArgNames) wrapped =
          do let subst = zipWith (\(name, _) t -> (name, t)) tyArgNames dargs
             wrapped'' <- replaceAllTypeSynonymsM syns wrapped'
             return (DeferredDictionary className (unsafeInit tys ++ [replaceAllTypeVars subst wrapped'']))
    go _ = throwError . errorMessage' ss $ InvalidNewtypeInstance className tys

    takeReverse :: Int -> [a] -> [a]
    takeReverse n = take n . reverse

    stripRight :: [(Text, Maybe kind)] -> Type -> Maybe Type
    stripRight [] ty = Just ty
    stripRight ((arg, _) : args) (TypeApp t (TypeVar arg'))
      | arg == arg' = stripRight args t
    stripRight _ _ = Nothing

    verifySuperclasses :: m ()
    verifySuperclasses =
      for_ (M.lookup (qualify mn className) (ndiClasses ndis)) $ \(args, superclasses, _) ->
        for_ superclasses $ \Constraint{..} -> do
          let constraintClass' = qualify (error "verifySuperclasses: unknown class module") constraintClass
          for_ (M.lookup constraintClass' (ndiClasses ndis)) $ \(_, _, deps) ->
            -- We need to check whether the newtype is mentioned, because of classes like MonadWriter
            -- with its Monoid superclass constraint.
            when (not (null args) && any ((unsafeLast args `elem`) . usedTypeVariables) constraintArgs) $ do
              -- For now, we only verify superclasses where the newtype is the only argument,
              -- or for which all other arguments are determined by functional dependencies.
              -- Everything else raises a UnverifiableSuperclassInstance warning.
              -- This covers pretty much all cases we're interested in, but later we might want to do
              -- more work to extend this to other superclass relationships.
              let determined = map (TypeVar . (args `unsafeIndex`)) . ordNub . concatMap fdDetermined . filter ((== [length args - 1]) . fdDeterminers) $ deps
              if unsafeLast constraintArgs == TypeVar (unsafeLast args) && all (`elem` determined) (unsafeInit constraintArgs)
                then do
                  -- Now make sure that a superclass instance was derived. Again, this is not a complete
                  -- check, since the superclass might have multiple type arguments, so overlaps might still
                  -- be possible, so we warn again.
                  for_ (extractNewtypeName mn tys) $ \nm ->
                    unless ((constraintClass', nm) `S.member` ndiDerivedInstances ndis) $
                      tell . errorMessage' ss $ MissingNewtypeSuperclassInstance constraintClass className tys
                else tell . errorMessage' ss $ UnverifiableSuperclassInstance constraintClass className tys

dataGenericRep :: ModuleName
dataGenericRep = ModuleName [ ProperName "Data", ProperName "Generic", ProperName "Rep" ]

dataEq :: ModuleName
dataEq = ModuleName [ ProperName "Data", ProperName "Eq" ]

dataOrd :: ModuleName
dataOrd = ModuleName [ ProperName "Data", ProperName "Ord" ]

dataNewtype :: ModuleName
dataNewtype = ModuleName [ ProperName "Data", ProperName "Newtype" ]

dataFunctor :: ModuleName
dataFunctor = ModuleName [ ProperName "Data", ProperName "Functor" ]

unguarded :: Expr -> [GuardedExpr]
unguarded e = [MkUnguarded e]

deriveGenericRep
  :: forall m
   . (MonadError MultipleErrors m, MonadSupply m)
  => ModuleName
  -> SynonymMap
  -> [Declaration]
  -> ProperName 'TypeName
  -> [Type]
  -> Type
  -> m ([Declaration], Type)
deriveGenericRep mn syns ds tyConNm tyConArgs repTy = do
    checkIsWildcard tyConNm repTy
    go =<< findTypeDecl tyConNm ds
  where
    go :: Declaration -> m ([Declaration], Type)
    go (DataDeclaration (ss, _) _ _ args dctors) = do
      x <- freshIdent "x"
      (reps, to, from) <- unzip3 <$> traverse makeInst dctors
      let rep = toRepTy reps
          inst | null reps =
                   -- If there are no cases, spin
                   [ ValueDecl (ss, []) (Ident "to") Public [] $ unguarded $
                       lamCase x [ CaseAlternative [NullBinder]
                                                   (unguarded (App toName (Var (Qualified Nothing x))))
                                 ]
                   , ValueDecl (ss, []) (Ident "from") Public [] $ unguarded $
                       lamCase x [ CaseAlternative [NullBinder]
                                                   (unguarded (App fromName (Var (Qualified Nothing x))))
                                 ]
                   ]
               | otherwise =
                   [ ValueDecl (ss, []) (Ident "to") Public [] $ unguarded $
                       lamCase x (zipWith ($) (map underBinder (sumBinders (length dctors))) to)
                   , ValueDecl (ss, []) (Ident "from") Public [] $ unguarded $
                       lamCase x (zipWith ($) (map underExpr (sumExprs (length dctors))) from)
                   ]

          subst = zipWith ((,) . fst) args tyConArgs
      return (inst, replaceAllTypeVars subst rep)
    go _ = internalError "deriveGenericRep go: expected DataDeclaration"

    select :: (a -> a) -> (a -> a) -> Int -> [a -> a]
    select _ _ 0 = []
    select _ _ 1 = [id]
    select l r n = take (n - 1) (iterate (r .) l) ++ [compN (n - 1) r]

    sumBinders :: Int -> [Binder -> Binder]
    sumBinders = select (ConstructorBinder inl . pure) (ConstructorBinder inr . pure)

    sumExprs :: Int -> [Expr -> Expr]
    sumExprs = select (App (Constructor inl)) (App (Constructor inr))

    compN :: Int -> (a -> a) -> a -> a
    compN 0 _ = id
    compN n f = f . compN (n - 1) f

    makeInst
      :: (ProperName 'ConstructorName, [Type])
      -> m (Type, CaseAlternative, CaseAlternative)
    makeInst (ctorName, args) = do
        args' <- mapM (replaceAllTypeSynonymsM syns) args
        (ctorTy, matchProduct, ctorArgs, matchCtor, mkProduct) <- makeProduct args'
        return ( TypeApp (TypeApp (TypeConstructor constructor)
                                  (TypeLevelString $ mkString (runProperName ctorName)))
                         ctorTy
               , CaseAlternative [ ConstructorBinder constructor [matchProduct] ]
                                 (unguarded (foldl' App (Constructor (Qualified (Just mn) ctorName)) ctorArgs))
               , CaseAlternative [ ConstructorBinder (Qualified (Just mn) ctorName) matchCtor ]
                                 (unguarded (constructor' mkProduct))
               )

    makeProduct
      :: [Type]
      -> m (Type, Binder, [Expr], [Binder], Expr)
    makeProduct [] =
      pure (noArgs, NullBinder, [], [], noArgs')
    makeProduct args = do
      (tys, bs1, es1, bs2, es2) <- unzip5 <$> traverse makeArg args
      pure ( foldr1 (\f -> TypeApp (TypeApp (TypeConstructor productName) f)) tys
           , foldr1 (\b1 b2 -> ConstructorBinder productName [b1, b2]) bs1
           , es1
           , bs2
           , foldr1 (\e1 -> App (App (Constructor productName) e1)) es2
           )

    makeArg :: Type -> m (Type, Binder, Expr, Binder, Expr)
    makeArg arg = do
      argName <- freshIdent "arg"
      pure ( TypeApp (TypeConstructor argument) arg
           , ConstructorBinder argument [ VarBinder argName ]
           , Var (Qualified Nothing argName)
           , VarBinder argName
           , argument' (Var (Qualified Nothing argName))
           )

    underBinder :: (Binder -> Binder) -> CaseAlternative -> CaseAlternative
    underBinder f (CaseAlternative bs e) = CaseAlternative (map f bs) e

    underExpr :: (Expr -> Expr) -> CaseAlternative -> CaseAlternative
    underExpr f (CaseAlternative b [MkUnguarded e]) = CaseAlternative b (unguarded (f e))
    underExpr _ _ = internalError "underExpr: expected unguarded alternative"

    toRepTy :: [Type] -> Type
    toRepTy [] = noCtors
    toRepTy [only] = only
    toRepTy ctors = foldr1 (\f -> TypeApp (TypeApp sumCtor f)) ctors

    toName :: Expr
    toName = Var (Qualified (Just dataGenericRep) (Ident "to"))

    fromName :: Expr
    fromName = Var (Qualified (Just dataGenericRep) (Ident "from"))

    noCtors :: Type
    noCtors = TypeConstructor (Qualified (Just dataGenericRep) (ProperName "NoConstructors"))

    noArgs :: Type
    noArgs = TypeConstructor (Qualified (Just dataGenericRep) (ProperName "NoArguments"))

    noArgs' :: Expr
    noArgs' = Constructor (Qualified (Just dataGenericRep) (ProperName "NoArguments"))

    sumCtor :: Type
    sumCtor = TypeConstructor (Qualified (Just dataGenericRep) (ProperName "Sum"))

    inl :: Qualified (ProperName 'ConstructorName)
    inl = Qualified (Just dataGenericRep) (ProperName "Inl")

    inr :: Qualified (ProperName 'ConstructorName)
    inr = Qualified (Just dataGenericRep) (ProperName "Inr")

    productName :: Qualified (ProperName ty)
    productName = Qualified (Just dataGenericRep) (ProperName "Product")

    constructor :: Qualified (ProperName ty)
    constructor = Qualified (Just dataGenericRep) (ProperName "Constructor")

    constructor' :: Expr -> Expr
    constructor' = App (Constructor constructor)

    argument :: Qualified (ProperName ty)
    argument = Qualified (Just dataGenericRep) (ProperName "Argument")

    argument' :: Expr -> Expr
    argument' = App (Constructor argument)

checkIsWildcard :: MonadError MultipleErrors m => ProperName 'TypeName -> Type -> m ()
checkIsWildcard _ (TypeWildcard _) = return ()
checkIsWildcard tyConNm _ =
  throwError . errorMessage $ ExpectedWildcard tyConNm

deriveEq
  :: forall m
   . (MonadError MultipleErrors m, MonadSupply m)
  => SourceSpan
  -> ModuleName
  -> SynonymMap
  -> [Declaration]
  -> ProperName 'TypeName
  -> m [Declaration]
deriveEq ss mn syns ds tyConNm = do
  tyCon <- findTypeDecl tyConNm ds
  eqFun <- mkEqFunction tyCon
  return [ ValueDecl (ss, []) (Ident C.eq) Public [] (unguarded eqFun) ]
  where
    mkEqFunction :: Declaration -> m Expr
    mkEqFunction (DataDeclaration _ _ _ _ args) = do
      x <- freshIdent "x"
      y <- freshIdent "y"
      lamCase2 x y <$> (addCatch <$> mapM mkCtorClause args)
    mkEqFunction _ = internalError "mkEqFunction: expected DataDeclaration"

    preludeConj :: Expr -> Expr -> Expr
    preludeConj = App . App (Var (Qualified (Just (ModuleName [ProperName "Data", ProperName "HeytingAlgebra"])) (Ident C.conj)))

    preludeEq :: Expr -> Expr -> Expr
    preludeEq = App . App (Var (Qualified (Just dataEq) (Ident C.eq)))

    addCatch :: [CaseAlternative] -> [CaseAlternative]
    addCatch xs
      | length xs /= 1 = xs ++ [catchAll]
      | otherwise = xs -- Avoid redundant case
      where
      catchAll = CaseAlternative [NullBinder, NullBinder] (unguarded (Literal (BooleanLiteral False)))

    mkCtorClause :: (ProperName 'ConstructorName, [Type]) -> m CaseAlternative
    mkCtorClause (ctorName, tys) = do
      identsL <- replicateM (length tys) (freshIdent "l")
      identsR <- replicateM (length tys) (freshIdent "r")
      tys' <- mapM (replaceAllTypeSynonymsM syns) tys
      let tests = zipWith3 toEqTest (map (Var . Qualified Nothing) identsL) (map (Var . Qualified Nothing) identsR) tys'
      return $ CaseAlternative [caseBinder identsL, caseBinder identsR] (unguarded (conjAll tests))
      where
      caseBinder idents = ConstructorBinder (Qualified (Just mn) ctorName) (map VarBinder idents)

    conjAll :: [Expr] -> Expr
    conjAll [] = Literal (BooleanLiteral True)
    conjAll xs = foldl1 preludeConj xs

    toEqTest :: Expr -> Expr -> Type -> Expr
    toEqTest l r ty | Just rec <- objectType ty
                    , Just fields <- decomposeRec rec =
      conjAll
      . map (\((Label str), typ) -> toEqTest (Accessor str l) (Accessor str r) typ)
      $ fields
    toEqTest l r _ = preludeEq l r

deriveOrd
  :: forall m
   . (MonadError MultipleErrors m, MonadSupply m)
  => SourceSpan
  -> ModuleName
  -> SynonymMap
  -> [Declaration]
  -> ProperName 'TypeName
  -> m [Declaration]
deriveOrd ss mn syns ds tyConNm = do
  tyCon <- findTypeDecl tyConNm ds
  compareFun <- mkCompareFunction tyCon
  return [ ValueDecl (ss, []) (Ident C.compare) Public [] (unguarded compareFun) ]
  where
    mkCompareFunction :: Declaration -> m Expr
    mkCompareFunction (DataDeclaration _ _ _ _ args) = do
      x <- freshIdent "x"
      y <- freshIdent "y"
      lamCase2 x y <$> (addCatch . concat <$> mapM mkCtorClauses (splitLast args))
    mkCompareFunction _ = internalError "mkCompareFunction: expected DataDeclaration"

    splitLast :: [a] -> [(a, Bool)]
    splitLast [] = []
    splitLast [x] = [(x, True)]
    splitLast (x : xs) = (x, False) : splitLast xs

    addCatch :: [CaseAlternative] -> [CaseAlternative]
    addCatch xs
      | null xs = [catchAll] -- No type constructors
      | otherwise = xs
      where
      catchAll = CaseAlternative [NullBinder, NullBinder] (unguarded (orderingCtor "EQ"))

    orderingName :: Text -> Qualified (ProperName a)
    orderingName = Qualified (Just (ModuleName [ProperName "Data", ProperName "Ordering"])) . ProperName

    orderingCtor :: Text -> Expr
    orderingCtor = Constructor . orderingName

    orderingBinder :: Text -> Binder
    orderingBinder name = ConstructorBinder (orderingName name) []

    ordCompare :: Expr -> Expr -> Expr
    ordCompare = App . App (Var (Qualified (Just dataOrd) (Ident C.compare)))

    mkCtorClauses :: ((ProperName 'ConstructorName, [Type]), Bool) -> m [CaseAlternative]
    mkCtorClauses ((ctorName, tys), isLast) = do
      identsL <- replicateM (length tys) (freshIdent "l")
      identsR <- replicateM (length tys) (freshIdent "r")
      tys' <- mapM (replaceAllTypeSynonymsM syns) tys
      let tests = zipWith3 toOrdering (map (Var . Qualified Nothing) identsL) (map (Var . Qualified Nothing) identsR) tys'
          extras | not isLast = [ CaseAlternative [ ConstructorBinder (Qualified (Just mn) ctorName) (replicate (length tys) NullBinder)
                                                  , NullBinder
                                                  ]
                                                  (unguarded (orderingCtor "LT"))
                                , CaseAlternative [ NullBinder
                                                  , ConstructorBinder (Qualified (Just mn) ctorName) (replicate (length tys) NullBinder)
                                                  ]
                                                  (unguarded (orderingCtor "GT"))
                                ]
                 | otherwise = []
      return $ CaseAlternative [ caseBinder identsL
                               , caseBinder identsR
                               ]
                               (unguarded (appendAll tests))
             : extras

      where
      caseBinder idents = ConstructorBinder (Qualified (Just mn) ctorName) (map VarBinder idents)

    appendAll :: [Expr] -> Expr
    appendAll [] = orderingCtor "EQ"
    appendAll [x] = x
    appendAll (x : xs) = Case [x] [ CaseAlternative [orderingBinder "LT"]
                                                    (unguarded (orderingCtor "LT"))
                                  , CaseAlternative [orderingBinder "GT"]
                                                    (unguarded (orderingCtor "GT"))
                                  , CaseAlternative [ NullBinder ]
                                                    (unguarded (appendAll xs))
                                  ]

    toOrdering :: Expr -> Expr -> Type -> Expr
    toOrdering l r ty | Just rec <- objectType ty
                      , Just fields <- decomposeRec rec =
      appendAll
      . map (\((Label str), typ) -> toOrdering (Accessor str l) (Accessor str r) typ)
      $ fields
    toOrdering l r _ = ordCompare l r

deriveNewtype
  :: forall m
   . (MonadError MultipleErrors m, MonadSupply m)
  => ModuleName
  -> SynonymMap
  -> [Declaration]
  -> ProperName 'TypeName
  -> [Type]
  -> Type
  -> m ([Declaration], Type)
deriveNewtype mn syns ds tyConNm tyConArgs unwrappedTy = do
    checkIsWildcard tyConNm unwrappedTy
    go =<< findTypeDecl tyConNm ds
  where
    go :: Declaration -> m ([Declaration], Type)
    go (DataDeclaration (ss, _) Data name _ _) =
      throwError . errorMessage' ss $ CannotDeriveNewtypeForData name
    go (DataDeclaration (ss, _) Newtype name args dctors) = do
      checkNewtype name dctors
      wrappedIdent <- freshIdent "n"
      unwrappedIdent <- freshIdent "a"
      let (ctorName, [ty]) = unsafeHead dctors
      ty' <- replaceAllTypeSynonymsM syns ty
      let inst =
            [ ValueDecl (ss, []) (Ident "wrap") Public [] $ unguarded $
                Constructor (Qualified (Just mn) ctorName)
            , ValueDecl (ss, []) (Ident "unwrap") Public [] $ unguarded $
                lamCase wrappedIdent
                  [ CaseAlternative
                      [ConstructorBinder (Qualified (Just mn) ctorName) [VarBinder unwrappedIdent]]
                      (unguarded (Var (Qualified Nothing unwrappedIdent)))
                  ]
            ]
          subst = zipWith ((,) . fst) args tyConArgs
      return (inst, replaceAllTypeVars subst ty')
    go _ = internalError "deriveNewtype go: expected DataDeclaration"

findTypeDecl
  :: (MonadError MultipleErrors m)
  => ProperName 'TypeName
  -> [Declaration]
  -> m Declaration
findTypeDecl tyConNm = maybe (throwError . errorMessage $ CannotFindDerivingType tyConNm) return . find isTypeDecl
  where
  isTypeDecl :: Declaration -> Bool
  isTypeDecl (DataDeclaration _ _ nm _ _) | nm == tyConNm = True
  isTypeDecl _ = False

lam :: Ident -> Expr -> Expr
lam = Abs . VarBinder

lamCase :: Ident -> [CaseAlternative] -> Expr
lamCase s = lam s . Case [mkVar s]

lamCase2 :: Ident -> Ident -> [CaseAlternative] -> Expr
lamCase2 s t = lam s . lam t . Case [mkVar s, mkVar t]

mkVarMn :: Maybe ModuleName -> Ident -> Expr
mkVarMn mn = Var . Qualified mn

mkVar :: Ident -> Expr
mkVar = mkVarMn Nothing

objectType :: Type -> Maybe Type
objectType (TypeApp (TypeConstructor (Qualified (Just (ModuleName [ProperName "Prim"])) (ProperName "Record"))) rec) = Just rec
objectType _ = Nothing

decomposeRec :: Type -> Maybe [(Label, Type)]
decomposeRec = fmap (sortBy (comparing fst)) . go
  where go (RCons str typ typs) = fmap ((str, typ) :) (go typs)
        go REmpty = Just []
        go _ = Nothing

decomposeRec' :: Type -> [(Label, Type)]
decomposeRec' = sortBy (comparing fst) . go
  where go (RCons str typ typs) = (str, typ) : go typs
        go _ = []

deriveFunctor
  :: forall m
   . (MonadError MultipleErrors m, MonadSupply m)
  => SourceSpan
  -> ModuleName
  -> SynonymMap
  -> [Declaration]
  -> ProperName 'TypeName
  -> m [Declaration]
deriveFunctor ss mn syns ds tyConNm = do
  tyCon <- findTypeDecl tyConNm ds
  mapFun <- mkMapFunction tyCon
  return [ ValueDecl (ss, []) (Ident C.map) Public [] (unguarded mapFun) ]
  where
    mkMapFunction :: Declaration -> m Expr
    mkMapFunction (DataDeclaration (ss', _) _ _ tys ctors) = case reverse tys of
      [] -> throwError . errorMessage' ss' $ KindsDoNotUnify (FunKind kindType kindType) kindType
      ((iTy, _) : _) -> do
        f <- freshIdent "f"
        m <- freshIdent "m"
        lam f . lamCase m <$> mapM (mkCtorClause iTy f) ctors
    mkMapFunction _ = internalError "mkMapFunction: expected DataDeclaration"

    mkCtorClause :: Text -> Ident -> (ProperName 'ConstructorName, [Type]) -> m CaseAlternative
    mkCtorClause iTyName f (ctorName, ctorTys) = do
      idents <- replicateM (length ctorTys) (freshIdent "v")
      ctorTys' <- mapM (replaceAllTypeSynonymsM syns) ctorTys
      args <- zipWithM transformArg idents ctorTys'
      let ctor = Constructor (Qualified (Just mn) ctorName)
          rebuilt = foldl' App ctor args
          caseBinder = ConstructorBinder (Qualified (Just mn) ctorName) (VarBinder <$> idents)
      return $ CaseAlternative [caseBinder] (unguarded rebuilt)
      where
        fVar = mkVar f
        mapVar = mkVarMn (Just dataFunctor) (Ident C.map)

        -- TODO: deal with type synonyms, ala https://github.com/purescript/purescript/pull/2516
        transformArg :: Ident -> Type -> m Expr
        transformArg ident = fmap (foldr App (mkVar ident)) . goType where

          goType :: Type -> m (Maybe Expr)
          -- argument matches the index type
          goType (TypeVar t) | t == iTyName = return (Just fVar)

          -- records
          goType recTy | Just row <- objectType recTy =
              traverse buildUpdate (decomposeRec' row) >>= (traverse buildRecord . justUpdates)
            where
              justUpdates :: [Maybe (Label, Expr)] -> Maybe [(Label, Expr)]
              justUpdates = foldMap (fmap return)

              buildUpdate :: (Label, Type) -> m (Maybe (Label, Expr))
              buildUpdate (lbl, ty) = do upd <- goType ty
                                         return ((lbl,) <$> upd)

              buildRecord :: [(Label, Expr)] -> m Expr
              buildRecord updates = do arg <- freshIdent "o"
                                       let argVar = mkVar arg
                                           mkAssignment ((Label l), x) = (l, App x (Accessor l argVar))
                                       return (lam arg (ObjectUpdate argVar (mkAssignment <$> updates)))

          -- under a `* -> *`, just assume functor for now
          goType (TypeApp _ t) = fmap (App mapVar) <$> goType t

          -- otherwise do nothing - will fail type checking if type does actually contain index
          goType _ = return Nothing<|MERGE_RESOLUTION|>--- conflicted
+++ resolved
@@ -9,11 +9,7 @@
 import           Data.List (foldl', find, sortBy, unzip5, unzip3, zipWith3)
 import qualified Data.Map as M
 import qualified Data.Set as S
-<<<<<<< HEAD
 import qualified Data.Text as T
-=======
-import           Data.Text (Text)
->>>>>>> c19a7928
 import           Language.PureScript.AST
 import qualified Language.PureScript.Constants as C
 import           Language.PureScript.Crash
@@ -155,13 +151,8 @@
   case tys of
     _ : _ | Just (Qualified mn' tyCon, args) <- unwrapTypeConstructor (unsafeLast tys)
           , mn == fromMaybe mn mn'
-<<<<<<< HEAD
-          -> TypeInstanceDeclaration sa nm deps className tys . NewtypeInstanceWithDictionary <$> deriveNewtypeInstance ss mn syns ndis className ds tys tyCon args
+          -> TypeInstanceDeclaration sa ch idx nm deps className tys . NewtypeInstanceWithDictionary <$> deriveNewtypeInstance ss mn syns ndis className ds tys tyCon args
           | otherwise -> throwError . errorMessage' ss $ ExpectedTypeConstructor className tys (unsafeLast tys)
-=======
-          -> TypeInstanceDeclaration sa ch idx nm deps className tys . NewtypeInstanceWithDictionary <$> deriveNewtypeInstance ss mn syns ndis className ds tys tyCon args
-          | otherwise -> throwError . errorMessage' ss $ ExpectedTypeConstructor className tys (last tys)
->>>>>>> c19a7928
     _ -> throwError . errorMessage' ss $ InvalidNewtypeInstance className tys
 deriveInstance _ _ _ _ e = return e
 
