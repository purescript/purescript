--- conflicted
+++ resolved
@@ -3,11 +3,10 @@
 --
 module Language.PureScript.Sugar.TypeClasses.Deriving (deriveInstances) where
 
-<<<<<<< HEAD
 import           Prelude.Compat
 
 import           Control.Arrow (second)
-import           Control.Monad (replicateM)
+import           Control.Monad (replicateM, zipWithM)
 import           Control.Monad.Error.Class (MonadError(..))
 import           Control.Monad.Supply.Class (MonadSupply)
 import           Data.List (foldl', find, sortBy, unzip5)
@@ -16,6 +15,7 @@
 import           Data.Ord (comparing)
 import           Data.Text (Text)
 import           Language.PureScript.AST
+import qualified Language.PureScript.Constants as C
 import           Language.PureScript.Crash
 import           Language.PureScript.Environment
 import           Language.PureScript.Errors
@@ -25,29 +25,6 @@
 import           Language.PureScript.Types
 import           Language.PureScript.TypeChecker (checkNewtype)
 import           Language.PureScript.TypeChecker.Synonyms (SynonymMap, replaceAllTypeSynonymsM)
-=======
-import Prelude.Compat
-
-import Control.Arrow (second)
-import Control.Monad (replicateM, zipWithM)
-import Control.Monad.Error.Class (MonadError(..))
-import Control.Monad.Supply.Class (MonadSupply)
-
-import Data.List (foldl', find, sortBy, unzip5)
-import Data.Maybe (fromMaybe)
-import Data.Ord (comparing)
-import Data.Text (Text)
-
-import Language.PureScript.AST
-import Language.PureScript.Crash
-import Language.PureScript.Environment
-import Language.PureScript.Errors
-import Language.PureScript.Kinds
-import Language.PureScript.Names
-import Language.PureScript.TypeChecker (checkNewtype)
-import Language.PureScript.Types
->>>>>>> 380de166
-import qualified Language.PureScript.Constants as C
 
 -- | Elaborates deriving instance declarations by code generation.
 deriveInstances
@@ -87,7 +64,6 @@
   | className == Qualified (Just dataGeneric) (ProperName C.generic)
   , Just (Qualified mn' tyCon, args) <- unwrapTypeConstructor ty
   , mn == fromMaybe mn mn'
-<<<<<<< HEAD
   = TypeInstanceDeclaration nm deps className tys . ExplicitInstance <$> deriveGeneric mn syns ds tyCon args
   | className == Qualified (Just dataEq) (ProperName "Eq")
   , Just (Qualified mn' tyCon, _) <- unwrapTypeConstructor ty
@@ -97,27 +73,11 @@
   , Just (Qualified mn' tyCon, _) <- unwrapTypeConstructor ty
   , mn == fromMaybe mn mn'
   = TypeInstanceDeclaration nm deps className tys . ExplicitInstance <$> deriveOrd mn syns ds tyCon
-deriveInstance mn syns ds (TypeInstanceDeclaration nm deps className [wrappedTy, unwrappedTy] DerivedInstance)
-=======
-  = TypeInstanceDeclaration nm deps className tys . ExplicitInstance <$> deriveGeneric mn ds tyCon args
-
-  | className == Qualified (Just dataEq) (ProperName "Eq")
-  , Just (Qualified mn' tyCon, _) <- unwrapTypeConstructor ty
-  , mn == fromMaybe mn mn'
-  = TypeInstanceDeclaration nm deps className tys . ExplicitInstance <$> deriveEq mn ds tyCon
-
-  | className == Qualified (Just dataOrd) (ProperName "Ord")
-  , Just (Qualified mn' tyCon, _) <- unwrapTypeConstructor ty
-  , mn == fromMaybe mn mn'
-  = TypeInstanceDeclaration nm deps className tys . ExplicitInstance <$> deriveOrd mn ds tyCon
-
   | className == Qualified (Just dataFunctor) (ProperName "Functor")
   , Just (Qualified mn' tyCon, _) <- unwrapTypeConstructor ty
   , mn == fromMaybe mn mn'
-  = TypeInstanceDeclaration nm deps className tys . ExplicitInstance <$> deriveFunctor mn ds tyCon
-
-deriveInstance mn ds (TypeInstanceDeclaration nm deps className [wrappedTy, unwrappedTy] DerivedInstance)
->>>>>>> 380de166
+  = TypeInstanceDeclaration nm deps className tys . ExplicitInstance <$> deriveFunctor mn syns ds tyCon
+deriveInstance mn syns ds (TypeInstanceDeclaration nm deps className [wrappedTy, unwrappedTy] DerivedInstance)
   | className == Qualified (Just dataNewtype) (ProperName "Newtype")
   , Just (Qualified mn' tyCon, args) <- unwrapTypeConstructor wrappedTy
   , mn == fromMaybe mn mn'
@@ -246,11 +206,11 @@
       mkCtorClause (ctorName, tys) = do
         idents <- replicateM (length tys) freshIdent'
         tys' <- mapM (replaceAllTypeSynonymsM syns) tys
-        let caseResult idents =
+        let caseResult =
               App (prodConstructor (Literal . StringLiteral . showQualified runProperName $ Qualified (Just mn) ctorName))
                 . Literal . ArrayLiteral
                 $ zipWith toSpineFun (map (Var . Qualified Nothing) idents) tys'
-        return $ CaseAlternative [ConstructorBinder (Qualified (Just mn) ctorName) (map VarBinder idents)] (Right (caseResult idents))
+        return $ CaseAlternative [ConstructorBinder (Qualified (Just mn) ctorName) (map VarBinder idents)] (Right caseResult)
 
       toSpineFun :: Expr -> Type -> Expr
       toSpineFun i r | Just rec <- objectType r =
@@ -786,10 +746,11 @@
   :: forall m
    . (MonadError MultipleErrors m, MonadSupply m)
   => ModuleName
+  -> SynonymMap
   -> [Declaration]
   -> ProperName 'TypeName
   -> m [Declaration]
-deriveFunctor mn ds tyConNm = do
+deriveFunctor mn syns ds tyConNm = do
   tyCon <- findTypeDecl tyConNm ds
   mapFun <- mkMapFunction tyCon
   return [ ValueDeclaration (Ident C.map) Public [] (Right mapFun) ]
@@ -807,7 +768,8 @@
     mkCtorClause :: Text -> Ident -> (ProperName 'ConstructorName, [Type]) -> m CaseAlternative
     mkCtorClause iTyName f (ctorName, ctorTys) = do
       idents <- replicateM (length ctorTys) (freshIdent "v")
-      args <- zipWithM transformArg idents ctorTys
+      ctorTys' <- mapM (replaceAllTypeSynonymsM syns) ctorTys
+      args <- zipWithM transformArg idents ctorTys'
       let ctor = Constructor (Qualified (Just mn) ctorName)
           rebuilt = foldl App ctor args
           caseBinder = ConstructorBinder (Qualified (Just mn) ctorName) (VarBinder <$> idents)
