--- conflicted
+++ resolved
@@ -84,7 +84,7 @@
              filter isExternDecl ds ++
              bindingGroupDecls
     where
-      extractGuardedExpr [MkUnguarded expr] = expr
+      extractGuardedExpr [MkUnguarded _ expr] = expr
       extractGuardedExpr _ = internalError "Expected Guards to have been desugared in handleDecls."
 
 -- |
@@ -97,13 +97,8 @@
   where
   go (DataBindingGroupDeclaration ds) = NEL.toList ds
   go (BindingGroupDeclaration ds) =
-<<<<<<< HEAD
     NEL.toList $ fmap (\((sa@(ss, _), ident), nameKind, val) ->
-      ValueDeclaration sa ident nameKind [] [MkUnguarded ss val]) ds
-=======
-    NEL.toList $ fmap (\((sa, ident), nameKind, val) ->
-      ValueDecl sa ident nameKind [] [MkUnguarded val]) ds
->>>>>>> 3a6f3f6d
+      ValueDecl sa ident nameKind [] [MkUnguarded ss val]) ds
   go other = [other]
 
 collapseBindingGroupsForValue :: Expr -> Expr
@@ -115,13 +110,6 @@
   where
   def _ _ = []
 
-<<<<<<< HEAD
-  getValue (ValueDeclaration _ _ _ [] [MkUnguarded _ val]) = val
-  getValue ValueDeclaration{} = internalError "Binders should have been desugared"
-  getValue _ = internalError "Expected ValueDeclaration"
-
-=======
->>>>>>> 3a6f3f6d
   (_, usedIdents', _, _, _) = everythingWithScope def usedNamesE def def def
 
   usedNamesE :: S.Set Ident -> Expr -> [Ident]
@@ -175,13 +163,8 @@
    => ModuleName
    -> SCC (ValueDeclarationData Expr)
    -> m Declaration
-<<<<<<< HEAD
-toBindingGroup _ (AcyclicSCC d) = return d
-toBindingGroup moduleName (CyclicSCC ds') =
-=======
 toBindingGroup _ (AcyclicSCC d) = return (mkDeclaration d)
 toBindingGroup moduleName (CyclicSCC ds') = do
->>>>>>> 3a6f3f6d
   -- Once we have a mutually-recursive group of declarations, we need to sort
   -- them further by their immediate dependencies (those outside function
   -- bodies). In particular, this is relevant for type instance dictionaries
@@ -203,14 +186,8 @@
   toBinding (AcyclicSCC d) = return $ fromValueDecl d
   toBinding (CyclicSCC ds) = throwError $ foldMap cycleError ds
 
-<<<<<<< HEAD
-  cycleError :: Declaration -> MultipleErrors
-  cycleError (ValueDeclaration (ss, _) n _ _ [MkUnguarded _ _]) = errorMessage' ss $ CycleInDeclaration n
-  cycleError _ = internalError "cycleError: Expected ValueDeclaration"
-=======
   cycleError :: ValueDeclarationData Expr -> MultipleErrors
   cycleError (ValueDeclarationData (ss, _) n _ _ _) = errorMessage' ss $ CycleInDeclaration n
->>>>>>> 3a6f3f6d
 
 toDataBindingGroup
   :: MonadError MultipleErrors m
@@ -228,16 +205,9 @@
 isTypeSynonym (TypeSynonymDeclaration _ pn _ _) = Just pn
 isTypeSynonym _ = Nothing
 
-<<<<<<< HEAD
-fromValueDecl :: Declaration -> ((SourceAnn, Ident), NameKind, Expr)
-fromValueDecl (ValueDeclaration sa ident nameKind [] [MkUnguarded _ val]) = ((sa, ident), nameKind, val)
-fromValueDecl ValueDeclaration{} = internalError "Binders should have been desugared"
-fromValueDecl _ = internalError "Expected ValueDeclaration"
-=======
 mkDeclaration :: ValueDeclarationData Expr -> Declaration
-mkDeclaration = ValueDeclaration . fmap (pure . MkUnguarded)
+mkDeclaration vd = ValueDeclaration (fmap (\expr -> [ MkUnguarded (exprSourceSpan expr) expr ]) vd)
 
 fromValueDecl :: ValueDeclarationData Expr -> ((SourceAnn, Ident), NameKind, Expr)
 fromValueDecl (ValueDeclarationData sa ident nameKind [] val) = ((sa, ident), nameKind, val)
-fromValueDecl ValueDeclarationData{} = internalError "Binders should have been desugared"
->>>>>>> 3a6f3f6d
+fromValueDecl ValueDeclarationData{} = internalError "Binders should have been desugared"