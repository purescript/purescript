{-# LANGUAGE TypeApplications #-}

module Language.PureScript.Interactive.IO (findNodeProcess, readNodeProcessWithExitCode, getHistoryFilename) where

import Prelude.Compat

import Control.Monad (msum, void)
import Control.Monad.Error.Class (throwError)
import Control.Monad.Trans.Class (lift)
import Control.Monad.Trans.Except (ExceptT(..), runExceptT)
import Control.Monad.Trans.Maybe (MaybeT(..), runMaybeT)
import Data.Functor ((<&>))
import Data.List (isInfixOf)
import System.Directory (XdgDirectory (..), createDirectoryIfMissing,
                         getAppUserDataDirectory, getXdgDirectory,
                         findExecutable, doesFileExist)
import System.Exit (ExitCode(ExitFailure, ExitSuccess))
import System.FilePath (takeDirectory, (</>))
import System.Process (readProcessWithExitCode)
import Text.Parsec ((<?>), many1, parse, sepBy)
import Text.Parsec.Char (char, digit)
<<<<<<< HEAD
=======
import Protolude (note)
>>>>>>> 32a92ed5

mkdirp :: FilePath -> IO ()
mkdirp = createDirectoryIfMissing True . takeDirectory

-- File helpers

onFirstFileMatching :: Monad m => (b -> m (Maybe a)) -> [b] -> m (Maybe a)
onFirstFileMatching f pathVariants = runMaybeT . msum $ map (MaybeT . f) pathVariants

-- |
-- Locates the node executable.
-- Checks for either @nodejs@ or @node@.
--
findNodeProcess :: IO (Either String String)
findNodeProcess = onFirstFileMatching findExecutable ["nodejs", "node"] <&>
<<<<<<< HEAD
  maybe (throwError "Could not find node.js. Do you have node.js installed and available in your PATH?") pure
=======
  note "Could not find Node.js. Do you have Node.js installed and available in your PATH?"
>>>>>>> 32a92ed5

findNodeVersion :: String -> IO (Maybe String)
findNodeVersion node = do
  result <- readProcessWithExitCode node ["--version"] ""
  return $ case result of
    (ExitSuccess, version, _) -> Just version
    (ExitFailure _, _, _) -> Nothing

readNodeProcessWithExitCode :: Maybe FilePath -> [String] -> String -> IO (Either String (ExitCode, String, String))
readNodeProcessWithExitCode nodePath nodeArgs stdin = runExceptT $ do
  process <- maybe (ExceptT findNodeProcess) pure nodePath
<<<<<<< HEAD
  (_, minor, _) <- lift (findNodeVersion process) >>= \case
    Nothing -> throwError "Could not find node.js version."
=======
  (major, _, _) <- lift (findNodeVersion process) >>= \case
    Nothing -> throwError "Could not find Node.js version."
>>>>>>> 32a92ed5
    Just version -> do
      let semver = do
            void $ char 'v'
            major : minor : patch : _ <- fmap (read @Int) (many1 digit) `sepBy` void (char '.')
            pure (major, minor, patch)
<<<<<<< HEAD
      case parse (semver <?> "Could not parse node.js version.") "" version of
        Left err -> throwError $ show err
        Right (major, minor, patch)
          | major < 12 -> throwError "Unsupported node.js version."
          | otherwise -> pure (major, minor, patch)
  let nodeArgs' = if minor < 7 then "--experimental-modules" : nodeArgs else nodeArgs
=======
      case parse (semver <?> "Could not parse Node.js version.") "" version of
        Left err -> throwError $ show err
        Right (major, minor, patch)
          | major < 12 -> throwError $ "Unsupported Node.js version " <> show major <> ". Required Node.js version >=12."
          | otherwise -> pure (major, minor, patch)
  let nodeArgs' = if major < 13 then "--experimental-modules" : nodeArgs else nodeArgs
>>>>>>> 32a92ed5
  lift (readProcessWithExitCode process nodeArgs' stdin) <&> \case
    (ExitSuccess, out, err) ->
      (ExitSuccess, out, censorExperimentalWarnings err)
    (ExitFailure code, out, err) ->
      (ExitFailure code, out, err)

censorExperimentalWarnings :: String -> String
censorExperimentalWarnings =
  unlines . filter (not . ("ExperimentalWarning" `isInfixOf`)) . lines

-- |
-- Grabs the filename where the history is stored.
--
getHistoryFilename :: IO FilePath
getHistoryFilename = do
  appuserdata <- getAppUserDataDirectory "purescript"
  olddirbool <- doesFileExist (appuserdata </> "psci_history")
  if olddirbool
      then return (appuserdata </> "psci_history")
      else do
        datadir <- getXdgDirectory XdgData "purescript"
        let filename = datadir </> "psci_history"
        mkdirp filename
        return filename<|MERGE_RESOLUTION|>--- conflicted
+++ resolved
@@ -2,27 +2,26 @@
 
 module Language.PureScript.Interactive.IO (findNodeProcess, readNodeProcessWithExitCode, getHistoryFilename) where
 
-import Prelude.Compat
+import           Prelude.Compat
 
-import Control.Monad (msum, void)
-import Control.Monad.Error.Class (throwError)
-import Control.Monad.Trans.Class (lift)
-import Control.Monad.Trans.Except (ExceptT(..), runExceptT)
-import Control.Monad.Trans.Maybe (MaybeT(..), runMaybeT)
-import Data.Functor ((<&>))
-import Data.List (isInfixOf)
-import System.Directory (XdgDirectory (..), createDirectoryIfMissing,
-                         getAppUserDataDirectory, getXdgDirectory,
-                         findExecutable, doesFileExist)
-import System.Exit (ExitCode(ExitFailure, ExitSuccess))
-import System.FilePath (takeDirectory, (</>))
-import System.Process (readProcessWithExitCode)
-import Text.Parsec ((<?>), many1, parse, sepBy)
-import Text.Parsec.Char (char, digit)
-<<<<<<< HEAD
-=======
-import Protolude (note)
->>>>>>> 32a92ed5
+import           Control.Monad              (msum, void)
+import           Control.Monad.Error.Class  (throwError)
+import           Control.Monad.Trans.Class  (lift)
+import           Control.Monad.Trans.Except (ExceptT (..), runExceptT)
+import           Control.Monad.Trans.Maybe  (MaybeT (..), runMaybeT)
+import           Data.Functor               ((<&>))
+import           Data.List                  (isInfixOf)
+import           Protolude                  (note)
+import           System.Directory           (XdgDirectory (..),
+                                             createDirectoryIfMissing,
+                                             doesFileExist, findExecutable,
+                                             getAppUserDataDirectory,
+                                             getXdgDirectory)
+import           System.Exit                (ExitCode (ExitFailure, ExitSuccess))
+import           System.FilePath            (takeDirectory, (</>))
+import           System.Process             (readProcessWithExitCode)
+import           Text.Parsec                (many1, parse, sepBy, (<?>))
+import           Text.Parsec.Char           (char, digit)
 
 mkdirp :: FilePath -> IO ()
 mkdirp = createDirectoryIfMissing True . takeDirectory
@@ -38,49 +37,31 @@
 --
 findNodeProcess :: IO (Either String String)
 findNodeProcess = onFirstFileMatching findExecutable ["nodejs", "node"] <&>
-<<<<<<< HEAD
-  maybe (throwError "Could not find node.js. Do you have node.js installed and available in your PATH?") pure
-=======
   note "Could not find Node.js. Do you have Node.js installed and available in your PATH?"
->>>>>>> 32a92ed5
 
 findNodeVersion :: String -> IO (Maybe String)
 findNodeVersion node = do
   result <- readProcessWithExitCode node ["--version"] ""
   return $ case result of
     (ExitSuccess, version, _) -> Just version
-    (ExitFailure _, _, _) -> Nothing
+    (ExitFailure _, _, _)     -> Nothing
 
 readNodeProcessWithExitCode :: Maybe FilePath -> [String] -> String -> IO (Either String (ExitCode, String, String))
 readNodeProcessWithExitCode nodePath nodeArgs stdin = runExceptT $ do
   process <- maybe (ExceptT findNodeProcess) pure nodePath
-<<<<<<< HEAD
-  (_, minor, _) <- lift (findNodeVersion process) >>= \case
-    Nothing -> throwError "Could not find node.js version."
-=======
   (major, _, _) <- lift (findNodeVersion process) >>= \case
     Nothing -> throwError "Could not find Node.js version."
->>>>>>> 32a92ed5
     Just version -> do
       let semver = do
             void $ char 'v'
             major : minor : patch : _ <- fmap (read @Int) (many1 digit) `sepBy` void (char '.')
             pure (major, minor, patch)
-<<<<<<< HEAD
-      case parse (semver <?> "Could not parse node.js version.") "" version of
-        Left err -> throwError $ show err
-        Right (major, minor, patch)
-          | major < 12 -> throwError "Unsupported node.js version."
-          | otherwise -> pure (major, minor, patch)
-  let nodeArgs' = if minor < 7 then "--experimental-modules" : nodeArgs else nodeArgs
-=======
       case parse (semver <?> "Could not parse Node.js version.") "" version of
         Left err -> throwError $ show err
         Right (major, minor, patch)
           | major < 12 -> throwError $ "Unsupported Node.js version " <> show major <> ". Required Node.js version >=12."
           | otherwise -> pure (major, minor, patch)
   let nodeArgs' = if major < 13 then "--experimental-modules" : nodeArgs else nodeArgs
->>>>>>> 32a92ed5
   lift (readProcessWithExitCode process nodeArgs' stdin) <&> \case
     (ExitSuccess, out, err) ->
       (ExitSuccess, out, censorExperimentalWarnings err)
