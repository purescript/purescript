--- conflicted
+++ resolved
@@ -2,11 +2,7 @@
 
 module Language.PureScript.Interactive.IO (findNodeProcess, readNodeProcessWithExitCode, getHistoryFilename) where
 
-<<<<<<< HEAD
 import Prelude
-=======
-import           Prelude.Compat
->>>>>>> 272bbe4e
 
 import           Control.Monad              (msum, void)
 import           Control.Monad.Error.Class  (throwError)
