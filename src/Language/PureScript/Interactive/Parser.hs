--- conflicted
+++ resolved
@@ -7,11 +7,6 @@
 
 import           PSPrelude hiding (try)
 
-<<<<<<< HEAD
-=======
-import           Control.Monad (join)
-import           Data.Bifunctor (first)
->>>>>>> c19a7928
 import           Data.Char (isSpace)
 import qualified Data.Text as T
 import           Text.Parsec hiding ((<|>))
