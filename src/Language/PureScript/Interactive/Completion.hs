module Language.PureScript.Interactive.Completion
  ( CompletionM
  , liftCompletionM
  , completion
  , completion'
  , formatCompletions
  ) where

import Prelude.Compat
import Protolude (ordNub)

import           Control.Monad.IO.Class (MonadIO(..))
import           Control.Monad.State.Class (MonadState(..))
import           Control.Monad.Trans.Reader (asks, runReaderT, ReaderT)
import           Data.List (nub, isPrefixOf, isInfixOf, isSuffixOf, sortBy, stripPrefix)
import           Data.Map (keys)
import           Data.Maybe (mapMaybe)
import qualified Data.Text as T
import qualified Language.PureScript as P
import qualified Language.PureScript.Interactive.Directive as D
import           Language.PureScript.Interactive.Types
import           System.Console.Haskeline

-- Completions may read the state, but not modify it.
type CompletionM = ReaderT PSCiState IO

-- Lift a `CompletionM` action into a state monad.
liftCompletionM
  :: (MonadState PSCiState m, MonadIO m)
  => CompletionM a
  -> m a
liftCompletionM act = do
  st <- get
  liftIO $ runReaderT act st

-- Haskeline completions

-- | Loads module, function, and file completions.
completion
  :: (MonadState PSCiState m, MonadIO m)
  => CompletionFunc m
completion = liftCompletionM . completion'

completion' :: CompletionFunc CompletionM
completion' = completeWordWithPrev Nothing " \t\n\r([" findCompletions

-- | Callback for Haskeline's `completeWordWithPrev`.
-- Expects:
--   * Line contents to the left of the word, reversed
--   * Word to be completed
findCompletions :: String -> String -> CompletionM [Completion]
findCompletions prev word = do
    let ctx = completionContext (words (reverse prev)) word
    completions <- concat <$> traverse getCompletions ctx
    return $ sortBy directivesFirst completions
  where
    getCompletions :: CompletionContext -> CompletionM [Completion]
    getCompletions = fmap (mapMaybe (either (prefixedBy word) Just)) . getCompletion

    getCompletion :: CompletionContext -> CompletionM [Either String Completion]
    getCompletion ctx =
      case ctx of
        CtxFilePath f        -> map Right <$> listFiles f
        CtxModule            -> map Left <$> getModuleNames
        CtxIdentifier        -> map Left <$> ((++) <$> getIdentNames <*> getDctorNames)
        CtxType pre          -> map (Left . (pre ++)) <$> getTypeNames
        CtxFixed str         -> return [Left str]
        CtxDirective d       -> return (map Left (completeDirectives d))

    completeDirectives :: String -> [String]
    completeDirectives = map (':' :) . D.directiveStringsFor

    prefixedBy :: String -> String -> Maybe Completion
    prefixedBy w cand = if w `isPrefixOf` cand
                          then Just (simpleCompletion cand)
                          else Nothing

    directivesFirst :: Completion -> Completion -> Ordering
    directivesFirst (Completion _ d1 _) (Completion _ d2 _) = go d1 d2
      where
      go (':' : xs) (':' : ys) = compare xs ys
      go (':' : _) _ = LT
      go _ (':' : _) = GT
      go xs ys = compare xs ys

-- |
-- Convert Haskeline completion result to results as they would be displayed
formatCompletions :: (String, [Completion]) -> [String]
formatCompletions (unusedR, completions) = actuals
  where
    unused = reverse unusedR
    actuals = map ((unused ++) . replacement) completions

data CompletionContext
  = CtxDirective String
  | CtxFilePath String
  | CtxModule
  | CtxIdentifier
  | CtxType String
  | CtxFixed String
  deriving (Show)

-- |
-- Decide what kind of completion we need based on input. This function expects
-- a list of complete words (to the left of the cursor) as the first argument,
-- and the current word as the second argument.
completionContext :: [String] -> String -> [CompletionContext]
completionContext _ w  | "::" `isInfixOf` w = [CtxType (w `endingWith` "::")]
completionContext ws _ | lastSatisfies ("::" `isSuffixOf`) ws = [CtxType ""]
completionContext [] _ = [CtxDirective "", CtxIdentifier, CtxFixed "import"]
completionContext ws w | headSatisfies (":" `isPrefixOf`) ws = completeDirective ws w
completionContext ws w | headSatisfies (== "import") ws = completeImport ws w
completionContext _ _ = [CtxIdentifier]

endingWith :: String -> String -> String
endingWith str stop = aux "" str
  where
  aux acc s@(x:xs)
    | stop `isPrefixOf` s = reverse (stop ++ acc)
    | otherwise           = aux (x:acc) xs
  aux acc []              = reverse (stop ++ acc)

completeDirective :: [String] -> String -> [CompletionContext]
completeDirective ws w =
  case ws of
<<<<<<< HEAD
    []    -> [CtxDirective w]
    [dir] -> case D.directivesFor <$> stripPrefix ":" dir of
                -- only offer completions if the directive is unambiguous
                Just [dir'] -> directiveArg w dir'
                _           -> []

    -- All directives take exactly one argument. If we haven't yet matched,
    -- that means one argument has already been supplied. So don't complete
    -- any others.
    _     -> []

directiveArg :: String -> Directive -> [CompletionContext]
directiveArg _ Browse      = [CtxModule]
directiveArg _ Quit        = []
directiveArg _ Reload      = []
directiveArg _ Clear       = []
directiveArg _ Help        = []
directiveArg _ Paste       = []
directiveArg _ Show        = map CtxFixed replQueryStrings
directiveArg _ Type        = [CtxIdentifier]
directiveArg _ Kind        = [CtxType ""]
directiveArg _ Complete    = []
=======
    []     -> [CtxDirective w]
    (x:xs) -> case D.directivesFor <$> stripPrefix ":" x of
                 -- only offer completions if the directive is unambiguous
                 Just [dir] -> directiveArg xs dir
                 _          -> []

directiveArg :: [String] -> Directive -> [CompletionContext]
directiveArg [] Browse = [CtxModule]                    -- only complete very next term
directiveArg [] Show   = map CtxFixed replQueryStrings  -- only complete very next term
directiveArg _ Type    = [CtxIdentifier]
directiveArg _ Kind    = [CtxType]
directiveArg _ _       = []
>>>>>>> e970a4fa

completeImport :: [String] -> String -> [CompletionContext]
completeImport ws w' =
  case (ws, w') of
    (["import"], _) -> [CtxModule]
    _               -> []

headSatisfies :: (a -> Bool) -> [a] -> Bool
headSatisfies p str =
  case str of
    (c:_)  -> p c
    _     -> False

lastSatisfies :: (a -> Bool) -> [a] -> Bool
lastSatisfies _ [] = False
lastSatisfies p xs = p (last xs)

getLoadedModules :: CompletionM [P.Module]
getLoadedModules = asks (map fst . psciLoadedExterns)

getModuleNames :: CompletionM [String]
getModuleNames = moduleNames <$> getLoadedModules

getIdentNames :: CompletionM [String]
getIdentNames = do
  importedVals <- asks (keys . P.importedValues . psciImports)
  exportedVals <- asks (keys . P.exportedValues . psciExports)

  importedValOps <- asks (keys . P.importedValueOps . psciImports)
  exportedValOps <- asks (keys . P.exportedValueOps . psciExports)

  return . nub $ map (T.unpack . P.showQualified P.showIdent) importedVals
              ++ map (T.unpack . P.showQualified P.runOpName) importedValOps
              ++ map (T.unpack . P.showIdent) exportedVals
              ++ map (T.unpack . P.runOpName) exportedValOps

getDctorNames :: CompletionM [String]
getDctorNames = do
  imports <- asks (keys . P.importedDataConstructors . psciImports)
  return . nub $ map (T.unpack . P.showQualified P.runProperName) imports

getTypeNames :: CompletionM [String]
getTypeNames = do
  importedTypes <- asks (keys . P.importedTypes . psciImports)
  exportedTypes <- asks (keys . P.exportedTypes . psciExports)

  importedTypeOps <- asks (keys . P.importedTypeOps . psciImports)
  exportedTypeOps <- asks (keys . P.exportedTypeOps . psciExports)

  return . nub $ map (T.unpack . P.showQualified P.runProperName) importedTypes
              ++ map (T.unpack . P.showQualified P.runOpName) importedTypeOps
              ++ map (T.unpack . P.runProperName) exportedTypes
              ++ map (T.unpack . P.runOpName) exportedTypeOps

moduleNames :: [P.Module] -> [String]
moduleNames = ordNub . map (T.unpack . P.runModuleName . P.getModuleName)<|MERGE_RESOLUTION|>--- conflicted
+++ resolved
@@ -123,30 +123,6 @@
 completeDirective :: [String] -> String -> [CompletionContext]
 completeDirective ws w =
   case ws of
-<<<<<<< HEAD
-    []    -> [CtxDirective w]
-    [dir] -> case D.directivesFor <$> stripPrefix ":" dir of
-                -- only offer completions if the directive is unambiguous
-                Just [dir'] -> directiveArg w dir'
-                _           -> []
-
-    -- All directives take exactly one argument. If we haven't yet matched,
-    -- that means one argument has already been supplied. So don't complete
-    -- any others.
-    _     -> []
-
-directiveArg :: String -> Directive -> [CompletionContext]
-directiveArg _ Browse      = [CtxModule]
-directiveArg _ Quit        = []
-directiveArg _ Reload      = []
-directiveArg _ Clear       = []
-directiveArg _ Help        = []
-directiveArg _ Paste       = []
-directiveArg _ Show        = map CtxFixed replQueryStrings
-directiveArg _ Type        = [CtxIdentifier]
-directiveArg _ Kind        = [CtxType ""]
-directiveArg _ Complete    = []
-=======
     []     -> [CtxDirective w]
     (x:xs) -> case D.directivesFor <$> stripPrefix ":" x of
                  -- only offer completions if the directive is unambiguous
@@ -157,9 +133,8 @@
 directiveArg [] Browse = [CtxModule]                    -- only complete very next term
 directiveArg [] Show   = map CtxFixed replQueryStrings  -- only complete very next term
 directiveArg _ Type    = [CtxIdentifier]
-directiveArg _ Kind    = [CtxType]
+directiveArg _ Kind    = [CtxType ""]
 directiveArg _ _       = []
->>>>>>> e970a4fa
 
 completeImport :: [String] -> String -> [CompletionContext]
 completeImport ws w' =
