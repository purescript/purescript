-- | Data types for the imperative core AST
module Language.PureScript.CoreImp.AST where

import Prelude.Compat

import Control.Monad ((>=>))
import Control.Monad.Identity (Identity(..), runIdentity)
import Data.Text (Text)
import qualified Data.List.NonEmpty as NEL (NonEmpty)

import Language.PureScript.AST (SourceSpan(..))
import Language.PureScript.Comments
import Language.PureScript.PSString (PSString)
import Language.PureScript.Traversals

-- | Built-in unary operators
data UnaryOperator
  = Negate
  | Not
  | BitwiseNot
  | Positive
  | New
  deriving (Show, Eq)

-- | Built-in binary operators
data BinaryOperator
  = Add
  | Subtract
  | Multiply
  | Divide
  | Modulus
  | EqualTo
  | NotEqualTo
  | LessThan
  | LessThanOrEqualTo
  | GreaterThan
  | GreaterThanOrEqualTo
  | And
  | Or
  | BitwiseAnd
  | BitwiseOr
  | BitwiseXor
  | ShiftLeft
  | ShiftRight
  | ZeroFillShiftRight
  deriving (Show, Eq)

-- | Data type for CoreImp comments, which can come from either the PureScript
-- source or internal transformations.
data CIComments
  = SourceComments [Comment]
  | PureAnnotation
  deriving (Show, Eq)

-- | Data type for simplified JavaScript expressions
data AST
  = NumericLiteral (Maybe SourceSpan) (Either Integer Double)
  -- ^ A numeric literal
  | StringLiteral (Maybe SourceSpan) PSString
  -- ^ A string literal
  | BooleanLiteral (Maybe SourceSpan) Bool
  -- ^ A boolean literal
  | Unary (Maybe SourceSpan) UnaryOperator AST
  -- ^ A unary operator application
  | Binary (Maybe SourceSpan) BinaryOperator AST AST
  -- ^ A binary operator application
  | ArrayLiteral (Maybe SourceSpan) [AST]
  -- ^ An array literal
  | Indexer (Maybe SourceSpan) AST AST
  -- ^ An array indexer expression
  | ObjectLiteral (Maybe SourceSpan) [(PSString, AST)]
  -- ^ An object literal
  | Function (Maybe SourceSpan) (Maybe Text) [Text] AST
  -- ^ A function introduction (optional name, arguments, body)
  | App (Maybe SourceSpan) AST [AST]
  -- ^ Function application
  | Var (Maybe SourceSpan) Text
  -- ^ Variable
  | Block (Maybe SourceSpan) [AST]
  -- ^ A block of expressions in braces
  | VariableIntroduction (Maybe SourceSpan) Text (Maybe AST)
  -- ^ A variable introduction and optional initialization
  | Assignment (Maybe SourceSpan) AST AST
  -- ^ A variable assignment
  | While (Maybe SourceSpan) AST AST
  -- ^ While loop
  | For (Maybe SourceSpan) Text AST AST AST
  -- ^ For loop
  | ForIn (Maybe SourceSpan) Text AST AST
  -- ^ ForIn loop
  | IfElse (Maybe SourceSpan) AST AST (Maybe AST)
  -- ^ If-then-else statement
  | Return (Maybe SourceSpan) AST
  -- ^ Return statement
  | ReturnNoResult (Maybe SourceSpan)
  -- ^ Return statement with no return value
  | Throw (Maybe SourceSpan) AST
  -- ^ Throw statement
  | InstanceOf (Maybe SourceSpan) AST AST
  -- ^ instanceof check
  | Comment CIComments AST
  -- ^ Commented JavaScript
  | Import (Maybe SourceSpan) Text PSString
  -- ^ Imported identifier and path to its module
  | Export (Maybe SourceSpan) (NEL.NonEmpty Text) (Maybe PSString)
  -- ^ Exported identifiers and optional path to their module (for re-exports)
  deriving (Show, Eq)

withSourceSpan :: SourceSpan -> AST -> AST
withSourceSpan withSpan = go where
  ss :: Maybe SourceSpan
  ss = Just withSpan

  go :: AST -> AST
  go (NumericLiteral _ n) = NumericLiteral ss n
  go (StringLiteral _ s) = StringLiteral ss s
  go (BooleanLiteral _ b) = BooleanLiteral ss b
  go (Unary _ op j) = Unary ss op j
  go (Binary _ op j1 j2) = Binary ss op j1 j2
  go (ArrayLiteral _ js) = ArrayLiteral ss js
  go (Indexer _ j1 j2) = Indexer ss j1 j2
  go (ObjectLiteral _ js) = ObjectLiteral ss js
  go (Function _ name args j) = Function ss name args j
  go (App _ j js) = App ss j js
  go (Var _ s) = Var ss s
  go (Block _ js) = Block ss js
  go (VariableIntroduction _ name j) = VariableIntroduction ss name j
  go (Assignment _ j1 j2) = Assignment ss j1 j2
  go (While _ j1 j2) = While ss j1 j2
  go (For _ name j1 j2 j3) = For ss name j1 j2 j3
  go (ForIn _ name j1 j2) = ForIn ss name j1 j2
  go (IfElse _ j1 j2 j3) = IfElse ss j1 j2 j3
  go (Return _ js) = Return ss js
  go (ReturnNoResult _) = ReturnNoResult ss
  go (Throw _ js) = Throw ss js
  go (InstanceOf _ j1 j2) = InstanceOf ss j1 j2
<<<<<<< HEAD
  go (Comment _ com j) = Comment ss com j
  go (Import _ ident from) = Import ss ident from
  go (Export _ idents from) = Export ss idents from
=======
  go c@Comment{} = c
>>>>>>> 32a92ed5

getSourceSpan :: AST -> Maybe SourceSpan
getSourceSpan = go where
  go :: AST -> Maybe SourceSpan
  go (NumericLiteral ss _) = ss
  go (StringLiteral ss _) = ss
  go (BooleanLiteral ss _) = ss
  go (Unary ss _ _) = ss
  go (Binary ss _ _ _) = ss
  go (ArrayLiteral ss _) = ss
  go (Indexer ss _ _) = ss
  go (ObjectLiteral ss _) = ss
  go (Function ss _ _ _) = ss
  go (App ss _ _) = ss
  go (Var ss _) = ss
  go (Block ss _) = ss
  go (VariableIntroduction ss _ _) = ss
  go (Assignment ss _ _) = ss
  go (While ss _ _) = ss
  go (For ss _ _ _ _) = ss
  go (ForIn ss _ _ _) = ss
  go (IfElse ss _ _ _) = ss
  go (Return ss _) = ss
  go (ReturnNoResult ss) = ss
  go (Throw ss _) = ss
  go (InstanceOf ss _ _) = ss
<<<<<<< HEAD
  go (Comment ss _ _) = ss
  go (Import ss _ _) = ss
  go (Export ss _ _) = ss
=======
  go (Comment _ _) = Nothing
>>>>>>> 32a92ed5

everywhere :: (AST -> AST) -> AST -> AST
everywhere f = go where
  go :: AST -> AST
  go (Unary ss op j) = f (Unary ss op (go j))
  go (Binary ss op j1 j2) = f (Binary ss op (go j1) (go j2))
  go (ArrayLiteral ss js) = f (ArrayLiteral ss (map go js))
  go (Indexer ss j1 j2) = f (Indexer ss (go j1) (go j2))
  go (ObjectLiteral ss js) = f (ObjectLiteral ss (map (fmap go) js))
  go (Function ss name args j) = f (Function ss name args (go j))
  go (App ss j js) = f (App ss (go j) (map go js))
  go (Block ss js) = f (Block ss (map go js))
  go (VariableIntroduction ss name j) = f (VariableIntroduction ss name (fmap go j))
  go (Assignment ss j1 j2) = f (Assignment ss (go j1) (go j2))
  go (While ss j1 j2) = f (While ss (go j1) (go j2))
  go (For ss name j1 j2 j3) = f (For ss name (go j1) (go j2) (go j3))
  go (ForIn ss name j1 j2) = f (ForIn ss name (go j1) (go j2))
  go (IfElse ss j1 j2 j3) = f (IfElse ss (go j1) (go j2) (fmap go j3))
  go (Return ss js) = f (Return ss (go js))
  go (Throw ss js) = f (Throw ss (go js))
  go (InstanceOf ss j1 j2) = f (InstanceOf ss (go j1) (go j2))
  go (Comment com j) = f (Comment com (go j))
  go other = f other

everywhereTopDown :: (AST -> AST) -> AST -> AST
everywhereTopDown f = runIdentity . everywhereTopDownM (Identity . f)

everywhereTopDownM :: (Monad m) => (AST -> m AST) -> AST -> m AST
everywhereTopDownM f = f >=> go where
  f' = f >=> go
  go (Unary ss op j) = Unary ss op <$> f' j
  go (Binary ss op j1 j2) = Binary ss op <$> f' j1 <*> f' j2
  go (ArrayLiteral ss js) = ArrayLiteral ss <$> traverse f' js
  go (Indexer ss j1 j2) = Indexer ss <$> f' j1 <*> f' j2
  go (ObjectLiteral ss js) = ObjectLiteral ss <$> traverse (sndM f') js
  go (Function ss name args j) = Function ss name args <$> f' j
  go (App ss j js) = App ss <$> f' j <*> traverse f' js
  go (Block ss js) = Block ss <$> traverse f' js
  go (VariableIntroduction ss name j) = VariableIntroduction ss name <$> traverse f' j
  go (Assignment ss j1 j2) = Assignment ss <$> f' j1 <*> f' j2
  go (While ss j1 j2) = While ss <$> f' j1 <*> f' j2
  go (For ss name j1 j2 j3) = For ss name <$> f' j1 <*> f' j2 <*> f' j3
  go (ForIn ss name j1 j2) = ForIn ss name <$> f' j1 <*> f' j2
  go (IfElse ss j1 j2 j3) = IfElse ss <$> f' j1 <*> f' j2 <*> traverse f' j3
  go (Return ss j) = Return ss <$> f' j
  go (Throw ss j) = Throw ss <$> f' j
  go (InstanceOf ss j1 j2) = InstanceOf ss <$> f' j1 <*> f' j2
  go (Comment com j) = Comment com <$> f' j
  go other = f other

everything :: (r -> r -> r) -> (AST -> r) -> AST -> r
everything (<>.) f = go where
  go j@(Unary _ _ j1) = f j <>. go j1
  go j@(Binary _ _ j1 j2) = f j <>. go j1 <>. go j2
  go j@(ArrayLiteral _ js) = foldl (<>.) (f j) (map go js)
  go j@(Indexer _ j1 j2) = f j <>. go j1 <>. go j2
  go j@(ObjectLiteral _ js) = foldl (<>.) (f j) (map (go . snd) js)
  go j@(Function _ _ _ j1) = f j <>. go j1
  go j@(App _ j1 js) = foldl (<>.) (f j <>. go j1) (map go js)
  go j@(Block _ js) = foldl (<>.) (f j) (map go js)
  go j@(VariableIntroduction _ _ (Just j1)) = f j <>. go j1
  go j@(Assignment _ j1 j2) = f j <>. go j1 <>. go j2
  go j@(While _ j1 j2) = f j <>. go j1 <>. go j2
  go j@(For _ _ j1 j2 j3) = f j <>. go j1 <>. go j2 <>. go j3
  go j@(ForIn _ _ j1 j2) = f j <>. go j1 <>. go j2
  go j@(IfElse _ j1 j2 Nothing) = f j <>. go j1 <>. go j2
  go j@(IfElse _ j1 j2 (Just j3)) = f j <>. go j1 <>. go j2 <>. go j3
  go j@(Return _ j1) = f j <>. go j1
  go j@(Throw _ j1) = f j <>. go j1
  go j@(InstanceOf _ j1 j2) = f j <>. go j1 <>. go j2
  go j@(Comment _ j1) = f j <>. go j1
  go other = f other<|MERGE_RESOLUTION|>--- conflicted
+++ resolved
@@ -1,17 +1,17 @@
 -- | Data types for the imperative core AST
 module Language.PureScript.CoreImp.AST where
 
-import Prelude.Compat
-
-import Control.Monad ((>=>))
-import Control.Monad.Identity (Identity(..), runIdentity)
-import Data.Text (Text)
-import qualified Data.List.NonEmpty as NEL (NonEmpty)
-
-import Language.PureScript.AST (SourceSpan(..))
-import Language.PureScript.Comments
-import Language.PureScript.PSString (PSString)
-import Language.PureScript.Traversals
+import           Prelude.Compat
+
+import           Control.Monad                  ((>=>))
+import           Control.Monad.Identity         (Identity (..), runIdentity)
+import qualified Data.List.NonEmpty             as NEL (NonEmpty)
+import           Data.Text                      (Text)
+
+import           Language.PureScript.AST        (SourceSpan (..))
+import           Language.PureScript.Comments
+import           Language.PureScript.PSString   (PSString)
+import           Language.PureScript.Traversals
 
 -- | Built-in unary operators
 data UnaryOperator
@@ -112,68 +112,60 @@
   ss = Just withSpan
 
   go :: AST -> AST
-  go (NumericLiteral _ n) = NumericLiteral ss n
-  go (StringLiteral _ s) = StringLiteral ss s
-  go (BooleanLiteral _ b) = BooleanLiteral ss b
-  go (Unary _ op j) = Unary ss op j
-  go (Binary _ op j1 j2) = Binary ss op j1 j2
-  go (ArrayLiteral _ js) = ArrayLiteral ss js
-  go (Indexer _ j1 j2) = Indexer ss j1 j2
-  go (ObjectLiteral _ js) = ObjectLiteral ss js
-  go (Function _ name args j) = Function ss name args j
-  go (App _ j js) = App ss j js
-  go (Var _ s) = Var ss s
-  go (Block _ js) = Block ss js
+  go (NumericLiteral _ n)            = NumericLiteral ss n
+  go (StringLiteral _ s)             = StringLiteral ss s
+  go (BooleanLiteral _ b)            = BooleanLiteral ss b
+  go (Unary _ op j)                  = Unary ss op j
+  go (Binary _ op j1 j2)             = Binary ss op j1 j2
+  go (ArrayLiteral _ js)             = ArrayLiteral ss js
+  go (Indexer _ j1 j2)               = Indexer ss j1 j2
+  go (ObjectLiteral _ js)            = ObjectLiteral ss js
+  go (Function _ name args j)        = Function ss name args j
+  go (App _ j js)                    = App ss j js
+  go (Var _ s)                       = Var ss s
+  go (Block _ js)                    = Block ss js
   go (VariableIntroduction _ name j) = VariableIntroduction ss name j
-  go (Assignment _ j1 j2) = Assignment ss j1 j2
-  go (While _ j1 j2) = While ss j1 j2
-  go (For _ name j1 j2 j3) = For ss name j1 j2 j3
-  go (ForIn _ name j1 j2) = ForIn ss name j1 j2
-  go (IfElse _ j1 j2 j3) = IfElse ss j1 j2 j3
-  go (Return _ js) = Return ss js
-  go (ReturnNoResult _) = ReturnNoResult ss
-  go (Throw _ js) = Throw ss js
-  go (InstanceOf _ j1 j2) = InstanceOf ss j1 j2
-<<<<<<< HEAD
-  go (Comment _ com j) = Comment ss com j
-  go (Import _ ident from) = Import ss ident from
-  go (Export _ idents from) = Export ss idents from
-=======
-  go c@Comment{} = c
->>>>>>> 32a92ed5
+  go (Assignment _ j1 j2)            = Assignment ss j1 j2
+  go (While _ j1 j2)                 = While ss j1 j2
+  go (For _ name j1 j2 j3)           = For ss name j1 j2 j3
+  go (ForIn _ name j1 j2)            = ForIn ss name j1 j2
+  go (IfElse _ j1 j2 j3)             = IfElse ss j1 j2 j3
+  go (Return _ js)                   = Return ss js
+  go (ReturnNoResult _)              = ReturnNoResult ss
+  go (Throw _ js)                    = Throw ss js
+  go (InstanceOf _ j1 j2)            = InstanceOf ss j1 j2
+  go c@Comment {}                    = c
+  go (Import _ ident from)           = Import ss ident from
+  go (Export _ idents from)          = Export ss idents from
 
 getSourceSpan :: AST -> Maybe SourceSpan
 getSourceSpan = go where
   go :: AST -> Maybe SourceSpan
-  go (NumericLiteral ss _) = ss
-  go (StringLiteral ss _) = ss
-  go (BooleanLiteral ss _) = ss
-  go (Unary ss _ _) = ss
-  go (Binary ss _ _ _) = ss
-  go (ArrayLiteral ss _) = ss
-  go (Indexer ss _ _) = ss
-  go (ObjectLiteral ss _) = ss
-  go (Function ss _ _ _) = ss
-  go (App ss _ _) = ss
-  go (Var ss _) = ss
-  go (Block ss _) = ss
+  go (NumericLiteral ss _)         = ss
+  go (StringLiteral ss _)          = ss
+  go (BooleanLiteral ss _)         = ss
+  go (Unary ss _ _)                = ss
+  go (Binary ss _ _ _)             = ss
+  go (ArrayLiteral ss _)           = ss
+  go (Indexer ss _ _)              = ss
+  go (ObjectLiteral ss _)          = ss
+  go (Function ss _ _ _)           = ss
+  go (App ss _ _)                  = ss
+  go (Var ss _)                    = ss
+  go (Block ss _)                  = ss
   go (VariableIntroduction ss _ _) = ss
-  go (Assignment ss _ _) = ss
-  go (While ss _ _) = ss
-  go (For ss _ _ _ _) = ss
-  go (ForIn ss _ _ _) = ss
-  go (IfElse ss _ _ _) = ss
-  go (Return ss _) = ss
-  go (ReturnNoResult ss) = ss
-  go (Throw ss _) = ss
-  go (InstanceOf ss _ _) = ss
-<<<<<<< HEAD
-  go (Comment ss _ _) = ss
-  go (Import ss _ _) = ss
-  go (Export ss _ _) = ss
-=======
-  go (Comment _ _) = Nothing
->>>>>>> 32a92ed5
+  go (Assignment ss _ _)           = ss
+  go (While ss _ _)                = ss
+  go (For ss _ _ _ _)              = ss
+  go (ForIn ss _ _ _)              = ss
+  go (IfElse ss _ _ _)             = ss
+  go (Return ss _)                 = ss
+  go (ReturnNoResult ss)           = ss
+  go (Throw ss _)                  = ss
+  go (InstanceOf ss _ _)           = ss
+  go (Comment _ _)                 = Nothing
+  go (Import ss _ _)               = ss
+  go (Export ss _ _)               = ss
 
 everywhere :: (AST -> AST) -> AST -> AST
 everywhere f = go where
