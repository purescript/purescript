--- conflicted
+++ resolved
@@ -72,21 +72,4 @@
     >=> checkFixityExports
     >=> deriveInstances
     >=> desugarTypeClasses externs
-<<<<<<< HEAD
-    >=> createBindingGroupsModule
-    >=> desugarLocals
-
-findTypeSynonyms :: [ExternsFile] -> ModuleName -> [Declaration] -> SynonymMap
-findTypeSynonyms externs mn decls =
-    M.fromList $ (externs >>= \ExternsFile{..} -> mapMaybe (fromExternsDecl efModuleName) efDeclarations)
-              ++ mapMaybe fromLocalDecl decls
-  where
-    fromExternsDecl mn' (EDTypeSynonym name args ty) = Just (Qualified (ByModuleName mn') name, (args, ty))
-    fromExternsDecl _ _ = Nothing
-
-    fromLocalDecl (TypeSynonymDeclaration _ name args ty) =
-      Just (Qualified (ByModuleName mn) name, (args, ty))
-    fromLocalDecl _ = Nothing
-=======
-    >=> createBindingGroupsModule
->>>>>>> e4c98bb3
+    >=> createBindingGroupsModule