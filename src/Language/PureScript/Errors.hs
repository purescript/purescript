--- conflicted
+++ resolved
@@ -507,13 +507,9 @@
       line $ "Type class " ++ runProperName nm ++ " conflicts with type declaration of the same name"
     renderSimpleErrorMessage (ClassConflictsWithCtor nm) =
       line $ "Type class " ++ runProperName nm ++ " conflicts with data constructor declaration of the same name"
-<<<<<<< HEAD
-    goSimple (DuplicateModuleName mn) =
+    renderSimpleErrorMessage (DuplicateModuleName mn) =
       line $ "Module " ++ runModuleName mn ++ " has been defined multiple times."
-    goSimple (DuplicateClassExport nm) =
-=======
     renderSimpleErrorMessage (DuplicateClassExport nm) =
->>>>>>> 87589664
       line $ "Duplicate export declaration for type class " ++ runProperName nm
     renderSimpleErrorMessage (DuplicateValueExport nm) =
       line $ "Duplicate export declaration for value " ++ showIdent nm
