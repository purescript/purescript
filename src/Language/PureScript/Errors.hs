--- conflicted
+++ resolved
@@ -711,11 +711,7 @@
         go _ = False
     renderSimpleErrorMessage (AmbiguousTypeVariables t us) =
       paras [ line "The inferred type"
-<<<<<<< HEAD
             , markCodeBox $ indent $ prettyType t
-            , line "has type variables which are not mentioned in the body of the type. Consider adding a type annotation."
-=======
-            , markCodeBox $ indent $ typeAsBox prettyDepth t
             , line "has type variables which are not determined by those mentioned in the body of the type:"
             , indent $ Box.hsep 1 Box.left
               [ Box.vcat Box.left
@@ -723,7 +719,6 @@
                 | u <- us ]
               ]
             , line "Consider adding a type annotation."
->>>>>>> 4dd32c48
             ]
     renderSimpleErrorMessage (PossiblyInfiniteInstance nm ts) =
       paras [ line "Type class instance for"
@@ -1249,13 +1244,13 @@
     -- If both rows are not empty, print them as diffs
     -- If verbose print all rows else only print unique rows
     printRows :: Type a -> Type a -> (Box.Box, Box.Box)
-    printRows r1 r2 = case (full, r1, r2) of 
+    printRows r1 r2 = case (full, r1, r2) of
       (True, _ , _) -> (printRow typeAsBox r1, printRow typeAsBox r2)
 
-      (_, RCons{}, RCons{}) -> 
+      (_, RCons{}, RCons{}) ->
         let (sorted1, sorted2) = filterRows (rowToList r1) (rowToList r2)
         in (printRow typeDiffAsBox sorted1, printRow typeDiffAsBox sorted2)
-        
+
       (_, _, _) -> (printRow typeAsBox r1, printRow typeAsBox r2)
 
 
