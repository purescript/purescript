--- conflicted
+++ resolved
@@ -4,52 +4,55 @@
   ) where
 
 import           Prelude.Compat
-import           Protolude (ordNub)
-
-import           Control.Arrow ((&&&))
-import           Control.Exception (displayException)
+import           Protolude                                (ordNub)
+
+import           Control.Arrow                            ((&&&))
+import           Control.Exception                        (displayException)
 import           Control.Monad
-import           Control.Monad.Error.Class (MonadError(..))
+import           Control.Monad.Error.Class                (MonadError (..))
 import           Control.Monad.Trans.State.Lazy
 import           Control.Monad.Writer
-import           Data.Bifunctor (first, second)
-import           Data.Bitraversable (bitraverse)
-import           Data.Char (isSpace)
-import           Data.Either (partitionEithers)
-import           Data.Foldable (fold)
-import           Data.Functor.Identity (Identity(..))
-import           Data.List (transpose, nubBy, partition, dropWhileEnd, sortOn)
-import qualified Data.List.NonEmpty as NEL
-import           Data.List.NonEmpty (NonEmpty((:|)))
-import           Data.Maybe (maybeToList, fromMaybe, mapMaybe)
-import qualified Data.Map as M
-import           Data.Ord (Down(..))
-import qualified Data.Set as S
-import qualified Data.Text as T
-import           Data.Text (Text)
+import           Data.Bifunctor                           (first, second)
+import           Data.Bitraversable                       (bitraverse)
+import           Data.Char                                (isSpace)
+import           Data.Either                              (partitionEithers)
+import           Data.Foldable                            (fold)
+import           Data.Functor.Identity                    (Identity (..))
+import           Data.List                                (dropWhileEnd, nubBy,
+                                                           partition, sortOn,
+                                                           transpose)
+import           Data.List.NonEmpty                       (NonEmpty ((:|)))
+import qualified Data.List.NonEmpty                       as NEL
+import qualified Data.Map                                 as M
+import           Data.Maybe                               (fromMaybe, mapMaybe,
+                                                           maybeToList)
+import           Data.Ord                                 (Down (..))
+import qualified Data.Set                                 as S
+import           Data.Text                                (Text)
+import qualified Data.Text                                as T
 import qualified GHC.Stack
 import           Language.PureScript.AST
-import qualified Language.PureScript.Bundle as Bundle
-import qualified Language.PureScript.Constants.Prelude as C
-import qualified Language.PureScript.Constants.Prim as C
+import qualified Language.PureScript.Bundle               as Bundle
+import qualified Language.PureScript.CST.Errors           as CST
+import qualified Language.PureScript.CST.Print            as CST
+import qualified Language.PureScript.Constants.Prelude    as C
+import qualified Language.PureScript.Constants.Prim       as C
 import           Language.PureScript.Crash
-import qualified Language.PureScript.CST.Errors as CST
-import qualified Language.PureScript.CST.Print as CST
 import           Language.PureScript.Environment
-import           Language.PureScript.Label (Label(..))
+import           Language.PureScript.Label                (Label (..))
 import           Language.PureScript.Names
+import           Language.PureScript.PSString             (decodeStringWithReplacement)
 import           Language.PureScript.Pretty
-import           Language.PureScript.Pretty.Common (endWith)
-import           Language.PureScript.PSString (decodeStringWithReplacement)
+import           Language.PureScript.Pretty.Common        (endWith)
+import qualified Language.PureScript.Publish.BoxesHelpers as BoxHelpers
 import           Language.PureScript.Roles
 import           Language.PureScript.Traversals
 import           Language.PureScript.Types
-import qualified Language.PureScript.Publish.BoxesHelpers as BoxHelpers
-import qualified System.Console.ANSI as ANSI
-import qualified Text.Parsec as P
-import qualified Text.Parsec.Error as PE
-import           Text.Parsec.Error (Message(..))
-import qualified Text.PrettyPrint.Boxes as Box
+import qualified System.Console.ANSI                      as ANSI
+import qualified Text.Parsec                              as P
+import           Text.Parsec.Error                        (Message (..))
+import qualified Text.Parsec.Error                        as PE
+import qualified Text.PrettyPrint.Boxes                   as Box
 
 -- | A type of error messages
 data SimpleErrorMessage
@@ -208,14 +211,14 @@
 errorSpan = findHint matchSpan
   where
   matchSpan (PositionedError ss) = Just ss
-  matchSpan _ = Nothing
+  matchSpan _                    = Nothing
 
 -- | Get the module name for an error
 errorModule :: ErrorMessage -> Maybe ModuleName
 errorModule = findHint matchModule
   where
   matchModule (ErrorInModule mn) = Just mn
-  matchModule _ = Nothing
+  matchModule _                  = Nothing
 
 findHint :: (ErrorMessageHint -> Maybe a) -> ErrorMessage -> Maybe a
 findHint f (ErrorMessage hints _) = getLast . foldMap (Last . f) $ hints
@@ -224,9 +227,9 @@
 stripModuleAndSpan :: ErrorMessage -> ErrorMessage
 stripModuleAndSpan (ErrorMessage hints e) = ErrorMessage (filter (not . shouldStrip) hints) e
   where
-  shouldStrip (ErrorInModule _) = True
+  shouldStrip (ErrorInModule _)   = True
   shouldStrip (PositionedError _) = True
-  shouldStrip _ = False
+  shouldStrip _                   = False
 
 -- | Get the error code for a particular error type
 errorCode :: ErrorMessage -> Text
@@ -409,11 +412,11 @@
 
 -- | A map from rigid type variable name/unknown variable pairs to new variables.
 data TypeMap = TypeMap
-  { umSkolemMap   :: M.Map Int (String, Int, Maybe SourceSpan)
+  { umSkolemMap  :: M.Map Int (String, Int, Maybe SourceSpan)
   -- ^ a map from skolems to their new names, including source and naming info
-  , umUnknownMap  :: M.Map Int Int
+  , umUnknownMap :: M.Map Int Int
   -- ^ a map from unification variables to their new names
-  , umNextIndex   :: Int
+  , umNextIndex  :: Int
   -- ^ unknowns and skolems share a source of names during renaming, to
   -- avoid overlaps in error messages. This is the next label for either case.
   } deriving Show
@@ -534,7 +537,7 @@
 
     qstr :: Maybe ModuleName -> Text
     qstr (Just mn) = " as " <> runModuleName mn
-    qstr Nothing = ""
+    qstr Nothing   = ""
 
 suggestionSpan :: ErrorMessage -> Maybe SourceSpan
 suggestionSpan e =
@@ -549,12 +552,12 @@
       case simple of
         MissingTypeDeclaration{} -> startOnly ss
         MissingKindDeclaration{} -> startOnly ss
-        _ -> ss
+        _                        -> ss
 
 showSuggestion :: SimpleErrorMessage -> Text
 showSuggestion suggestion = case errorSuggestion suggestion of
   Just (ErrorSuggestion x) -> x
-  _ -> ""
+  _                        -> ""
 
 ansiColor :: (ANSI.ColorIntensity, ANSI.Color) -> String
 ansiColor (intensity, color) =
@@ -714,22 +717,14 @@
     renderSimpleErrorMessage (DeprecatedFFICommonJSModule mn path) =
       paras [ line $ "A CommonJS foreign module implementation was provided for module " <> markCode (runModuleName mn) <> ": "
             , indent . lineS $ path
-<<<<<<< HEAD
-            , line "CommonJS foreign modules are deprecated and won't be supported in the future."
-=======
             , line "CommonJS foreign modules are no longer supported. Use native JavaScript/ECMAScript module syntax instead."
->>>>>>> 32a92ed5
             ]
     renderSimpleErrorMessage (UnsupportedFFICommonJSExports mn idents) =
       paras [ line $ "The following CommonJS exports are not supported in the ES foreign module for module " <> markCode (runModuleName mn) <> ": "
             , indent . paras $ map line idents
             ]
     renderSimpleErrorMessage (UnsupportedFFICommonJSImports mn mids) =
-<<<<<<< HEAD
-      paras [ line $ "The following CommonJS imports are no supported in the ES foreign module for module " <> markCode (runModuleName mn) <> ": "
-=======
       paras [ line $ "The following CommonJS imports are not supported in the ES foreign module for module " <> markCode (runModuleName mn) <> ": "
->>>>>>> 32a92ed5
             , indent . paras $ map line mids
             ]
     renderSimpleErrorMessage InvalidDoBind =
@@ -1606,13 +1601,13 @@
     printName qn = nameType (disqualify qn) <> " " <> markCode (runName qn)
 
     nameType :: Name -> Text
-    nameType (IdentName _) = "value"
-    nameType (ValOpName _) = "operator"
-    nameType (TyName _) = "type"
-    nameType (TyOpName _) = "type operator"
-    nameType (DctorName _) = "data constructor"
+    nameType (IdentName _)   = "value"
+    nameType (ValOpName _)   = "operator"
+    nameType (TyName _)      = "type"
+    nameType (TyOpName _)    = "type operator"
+    nameType (DctorName _)   = "data constructor"
     nameType (TyClassName _) = "type class"
-    nameType (ModName _) = "module"
+    nameType (ModName _)     = "module"
 
     runName :: Qualified Name -> Text
     runName (Qualified mn (IdentName name)) =
@@ -1651,7 +1646,7 @@
 
   levelText :: Text
   levelText = case level of
-    Error -> "error"
+    Error   -> "error"
     Warning -> "warning"
 
   paras :: [Box.Box] -> Box.Box
@@ -1671,18 +1666,18 @@
       case (hintCategory x, hintCategory y) of
         (OtherHint, _) -> False
         (_, OtherHint) -> False
-        (c1, c2) -> c1 == c2
+        (c1, c2)       -> c1 == c2
 
     -- | See https://github.com/purescript/purescript/issues/1802
     stripRedundantHints :: SimpleErrorMessage -> [ErrorMessageHint] -> [ErrorMessageHint]
     stripRedundantHints ExprDoesNotHaveType{} = stripFirst isCheckHint
       where
       isCheckHint ErrorCheckingType{} = True
-      isCheckHint _ = False
+      isCheckHint _                   = False
     stripRedundantHints TypesDoNotUnify{} = stripFirst isUnifyHint
       where
       isUnifyHint ErrorUnifyingTypes{} = True
-      isUnifyHint _ = False
+      isUnifyHint _                    = False
     stripRedundantHints (NoInstanceFound (Constraint _ C.Coercible _ args _) _ _) = filter (not . isSolverHint)
       where
       isSolverHint (ErrorSolvingConstraint (Constraint _ C.Coercible _ args' _)) = args == args'
@@ -1690,7 +1685,7 @@
     stripRedundantHints NoInstanceFound{} = stripFirst isSolverHint
       where
       isSolverHint ErrorSolvingConstraint{} = True
-      isSolverHint _ = False
+      isSolverHint _                        = False
     stripRedundantHints _ = id
 
     stripFirst :: (ErrorMessageHint -> Bool) -> [ErrorMessageHint] -> [ErrorMessageHint]
@@ -1702,27 +1697,27 @@
     stripFirst _ [] = []
 
   hintCategory :: ErrorMessageHint -> HintCategory
-  hintCategory ErrorCheckingType{}                  = ExprHint
-  hintCategory ErrorInferringType{}                 = ExprHint
-  hintCategory ErrorInExpression{}                  = ExprHint
-  hintCategory ErrorUnifyingTypes{}                 = CheckHint
-  hintCategory ErrorInSubsumption{}                 = CheckHint
-  hintCategory ErrorInApplication{}                 = CheckHint
-  hintCategory ErrorCheckingKind{}                  = CheckHint
-  hintCategory ErrorSolvingConstraint{}             = SolverHint
-  hintCategory PositionedError{}                    = PositionHint
-  hintCategory ErrorInDataConstructor{}             = DeclarationHint
-  hintCategory ErrorInTypeConstructor{}             = DeclarationHint
-  hintCategory ErrorInBindingGroup{}                = DeclarationHint
-  hintCategory ErrorInDataBindingGroup{}            = DeclarationHint
-  hintCategory ErrorInTypeSynonym{}                 = DeclarationHint
-  hintCategory ErrorInValueDeclaration{}            = DeclarationHint
-  hintCategory ErrorInTypeDeclaration{}             = DeclarationHint
-  hintCategory ErrorInTypeClassDeclaration{}        = DeclarationHint
-  hintCategory ErrorInKindDeclaration{}             = DeclarationHint
-  hintCategory ErrorInRoleDeclaration{}             = DeclarationHint
-  hintCategory ErrorInForeignImport{}               = DeclarationHint
-  hintCategory _                                    = OtherHint
+  hintCategory ErrorCheckingType{}           = ExprHint
+  hintCategory ErrorInferringType{}          = ExprHint
+  hintCategory ErrorInExpression{}           = ExprHint
+  hintCategory ErrorUnifyingTypes{}          = CheckHint
+  hintCategory ErrorInSubsumption{}          = CheckHint
+  hintCategory ErrorInApplication{}          = CheckHint
+  hintCategory ErrorCheckingKind{}           = CheckHint
+  hintCategory ErrorSolvingConstraint{}      = SolverHint
+  hintCategory PositionedError{}             = PositionHint
+  hintCategory ErrorInDataConstructor{}      = DeclarationHint
+  hintCategory ErrorInTypeConstructor{}      = DeclarationHint
+  hintCategory ErrorInBindingGroup{}         = DeclarationHint
+  hintCategory ErrorInDataBindingGroup{}     = DeclarationHint
+  hintCategory ErrorInTypeSynonym{}          = DeclarationHint
+  hintCategory ErrorInValueDeclaration{}     = DeclarationHint
+  hintCategory ErrorInTypeDeclaration{}      = DeclarationHint
+  hintCategory ErrorInTypeClassDeclaration{} = DeclarationHint
+  hintCategory ErrorInKindDeclaration{}      = DeclarationHint
+  hintCategory ErrorInRoleDeclaration{}      = DeclarationHint
+  hintCategory ErrorInForeignImport{}        = DeclarationHint
+  hintCategory _                             = OtherHint
 
   prettyPrintPlainIdent :: Ident -> Text
   prettyPrintPlainIdent ident =
@@ -1786,10 +1781,10 @@
   Nothing
 
 prettyPrintKindSignatureFor :: KindSignatureFor -> Text
-prettyPrintKindSignatureFor DataSig = "data"
-prettyPrintKindSignatureFor NewtypeSig = "newtype"
+prettyPrintKindSignatureFor DataSig        = "data"
+prettyPrintKindSignatureFor NewtypeSig     = "newtype"
 prettyPrintKindSignatureFor TypeSynonymSig = "type"
-prettyPrintKindSignatureFor ClassSig = "class"
+prettyPrintKindSignatureFor ClassSig       = "class"
 
 prettyPrintSuggestedTypeSimplified :: Type a -> String
 prettyPrintSuggestedTypeSimplified = prettyPrintSuggestedType . eraseForAllKindAnnotations . eraseKindApps
@@ -1860,9 +1855,9 @@
                          ms | null pre  -> commasOr ms
                             | otherwise -> pre ++ " " ++ commasOr ms
 
-  commasOr []       = ""
-  commasOr [m]      = m
-  commasOr ms       = commaSep (init ms) ++ " " ++ msgOr ++ " " ++ last ms
+  commasOr []  = ""
+  commasOr [m] = m
+  commasOr ms  = commaSep (init ms) ++ " " ++ msgOr ++ " " ++ last ms
 
   commaSep          = separate ", " . clean
 
@@ -1934,7 +1929,7 @@
 withoutPosition (ErrorMessage hints se) = ErrorMessage (filter go hints) se
   where
   go (PositionedError _) = False
-  go _ = True
+  go _                   = True
 
 positionedError :: SourceSpan -> ErrorMessageHint
 positionedError = PositionedError . pure
@@ -1968,7 +1963,7 @@
 
     collectErrors :: [Either MultipleErrors b] -> m [b]
     collectErrors es = case partitionEithers es of
-      ([], rs) -> return rs
+      ([], rs)  -> return rs
       (errs, _) -> throwError $ fold errs
 
 internalCompilerError
