--- conflicted
+++ resolved
@@ -40,143 +40,6 @@
 import qualified Text.PrettyPrint.Boxes as Box
 import Text.Parsec.Error (Message(..))
 
-<<<<<<< HEAD
--- | A map of locally-bound names in scope.
-type Context = [(Ident, Type)]
-
--- | A type of error messages
-data SimpleErrorMessage
-  = ErrorParsingFFIModule FilePath (Maybe Bundle.ErrorMessage)
-  | ErrorParsingModule P.ParseError
-  | MissingFFIModule ModuleName
-  | MultipleFFIModules ModuleName [FilePath]
-  | UnnecessaryFFIModule ModuleName FilePath
-  | MissingFFIImplementations ModuleName [Ident]
-  | UnusedFFIImplementations ModuleName [Ident]
-  | InvalidFFIIdentifier ModuleName String
-  | CannotGetFileInfo FilePath
-  | CannotReadFile FilePath
-  | CannotWriteFile FilePath
-  | InfiniteType Type
-  | InfiniteKind Kind
-  | MultipleValueOpFixities (OpName 'ValueOpName)
-  | MultipleTypeOpFixities (OpName 'TypeOpName)
-  | OrphanTypeDeclaration Ident
-  | RedefinedModule ModuleName [SourceSpan]
-  | RedefinedIdent Ident
-  | OverlappingNamesInLet
-  | UnknownName (Qualified Name)
-  | UnknownImport ModuleName Name
-  | UnknownImportDataConstructor ModuleName (ProperName 'TypeName) (ProperName 'ConstructorName)
-  | UnknownExport Name
-  | UnknownExportDataConstructor (ProperName 'TypeName) (ProperName 'ConstructorName)
-  | ScopeConflict Name [ModuleName]
-  | ScopeShadowing Name (Maybe ModuleName) [ModuleName]
-  | DeclConflict Name Name
-  | ExportConflict (Qualified Name) (Qualified Name)
-  | DuplicateModuleName ModuleName
-  | DuplicateTypeArgument String
-  | InvalidDoBind
-  | InvalidDoLet
-  | CycleInDeclaration Ident
-  | CycleInTypeSynonym (Maybe (ProperName 'TypeName))
-  | CycleInModules [ModuleName]
-  | NameIsUndefined Ident
-  | UndefinedTypeVariable (ProperName 'TypeName)
-  | PartiallyAppliedSynonym (Qualified (ProperName 'TypeName))
-  | EscapedSkolem (Maybe Expr)
-  | TypesDoNotUnify Type Type
-  | KindsDoNotUnify Kind Kind
-  | ConstrainedTypeUnified Type Type
-  | OverlappingInstances (Qualified (ProperName 'ClassName)) [Type] [Qualified Ident]
-  | NoInstanceFound Constraint
-  | PossiblyInfiniteInstance (Qualified (ProperName 'ClassName)) [Type]
-  | CannotDerive (Qualified (ProperName 'ClassName)) [Type]
-  | CannotFindDerivingType (ProperName 'TypeName)
-  | DuplicateLabel String (Maybe Expr)
-  | DuplicateValueDeclaration Ident
-  | ArgListLengthsDiffer Ident
-  | OverlappingArgNames (Maybe Ident)
-  | MissingClassMember Ident
-  | ExtraneousClassMember Ident (Qualified (ProperName 'ClassName))
-  | ExpectedType Type Kind
-  | IncorrectConstructorArity (Qualified (ProperName 'ConstructorName))
-  | ExprDoesNotHaveType Expr Type
-  | PropertyIsMissing String
-  | AdditionalProperty String
-  | CannotApplyFunction Type Expr
-  | TypeSynonymInstance
-  | OrphanInstance Ident (Qualified (ProperName 'ClassName)) [Type]
-  | InvalidNewtype (ProperName 'TypeName)
-  | InvalidInstanceHead Type
-  | TransitiveExportError DeclarationRef [DeclarationRef]
-  | TransitiveDctorExportError DeclarationRef (ProperName 'ConstructorName)
-  | ShadowedName Ident
-  | ShadowedTypeVar String
-  | UnusedTypeVar String
-  | WildcardInferredType Type Context
-  | HoleInferredType String Type Context
-  | MissingTypeDeclaration Ident Type
-  | OverlappingPattern [[Binder]] Bool
-  | IncompleteExhaustivityCheck
-  | MisleadingEmptyTypeImport ModuleName (ProperName 'TypeName)
-  | ImportHidingModule ModuleName
-  | UnusedImport ModuleName
-  | UnusedExplicitImport ModuleName [String] (Maybe ModuleName) [DeclarationRef]
-  | UnusedDctorImport (ProperName 'TypeName)
-  | UnusedDctorExplicitImport (ProperName 'TypeName) [ProperName 'ConstructorName]
-  | DuplicateSelectiveImport ModuleName
-  | DuplicateImport ModuleName ImportDeclarationType (Maybe ModuleName)
-  | DuplicateImportRef Name
-  | DuplicateExportRef Name
-  | IntOutOfRange Integer String Integer Integer
-  | ImplicitQualifiedImport ModuleName ModuleName [DeclarationRef]
-  | ImplicitImport ModuleName [DeclarationRef]
-  | HidingImport ModuleName [DeclarationRef]
-  | CaseBinderLengthDiffers Int [Binder]
-  | IncorrectAnonymousArgument
-  | InvalidOperatorInBinder (Qualified (OpName 'ValueOpName)) (Qualified Ident)
-  | DeprecatedRequirePath
-  | CannotGeneralizeRecursiveFunction Ident Type
-  deriving (Show)
-
--- | Error message hints, providing more detailed information about failure.
-data ErrorMessageHint
-  = ErrorUnifyingTypes Type Type
-  | ErrorInExpression Expr
-  | ErrorInModule ModuleName
-  | ErrorInInstance (Qualified (ProperName 'ClassName)) [Type]
-  | ErrorInSubsumption Type Type
-  | ErrorCheckingAccessor Expr String
-  | ErrorCheckingType Expr Type
-  | ErrorCheckingKind Type
-  | ErrorCheckingGuard
-  | ErrorInferringType Expr
-  | ErrorInApplication Expr Type Expr
-  | ErrorInDataConstructor (ProperName 'ConstructorName)
-  | ErrorInTypeConstructor (ProperName 'TypeName)
-  | ErrorInBindingGroup [Ident]
-  | ErrorInDataBindingGroup
-  | ErrorInTypeSynonym (ProperName 'TypeName)
-  | ErrorInValueDeclaration Ident
-  | ErrorInTypeDeclaration Ident
-  | ErrorInForeignImport Ident
-  | PositionedError SourceSpan
-  deriving Show
-
--- | Categories of hints
-data HintCategory
-  = ExprHint
-  | KindHint
-  | CheckHint
-  | PositionHint
-  | OtherHint
-  deriving (Show, Eq)
-
-data ErrorMessage = ErrorMessage [ErrorMessageHint] SimpleErrorMessage deriving (Show)
-
-=======
->>>>>>> eb09a8ad
 newtype ErrorSuggestion = ErrorSuggestion String
 
 -- | Get the source span for an error
