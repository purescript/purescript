{-# LANGUAGE GeneralizedNewtypeDeriving #-}
{-# LANGUAGE FlexibleContexts #-}
{-# LANGUAGE MultiParamTypeClasses #-}

module Language.PureScript.Errors where

import Prelude ()
import Prelude.Compat

import Data.Ord (comparing)
import Data.Char (isSpace)
import Data.Either (lefts, rights)
import Data.List (intercalate, transpose, nub, nubBy, sortBy)
import Data.Foldable (fold)
import Data.Maybe (maybeToList)

import qualified Data.Map as M

import Control.Monad
import Control.Monad.Writer
import Control.Monad.Error.Class (MonadError(..))
import Control.Monad.Trans.State.Lazy
import Control.Arrow ((&&&))

import Language.PureScript.Crash
import Language.PureScript.AST
import Language.PureScript.Pretty
import Language.PureScript.Pretty.Common (before)
import Language.PureScript.Types
import Language.PureScript.Names
import Language.PureScript.Kinds
import qualified Language.PureScript.Bundle as Bundle

import qualified Text.PrettyPrint.Boxes as Box

import qualified Text.Parsec as P
import qualified Text.Parsec.Error as PE
import Text.Parsec.Error (Message(..))

-- | A type of error messages
data SimpleErrorMessage
  = ErrorParsingFFIModule FilePath (Maybe Bundle.ErrorMessage)
  | ErrorParsingModule P.ParseError
  | MissingFFIModule ModuleName
  | MultipleFFIModules ModuleName [FilePath]
  | UnnecessaryFFIModule ModuleName FilePath
  | MissingFFIImplementations ModuleName [Ident]
  | UnusedFFIImplementations ModuleName [Ident]
  | InvalidFFIIdentifier ModuleName String
  | CannotGetFileInfo FilePath
  | CannotReadFile FilePath
  | CannotWriteFile FilePath
  | InfiniteType Type
  | InfiniteKind Kind
  | MultipleFixities Ident
  | OrphanTypeDeclaration Ident
  | OrphanFixityDeclaration String
  | RedefinedModule ModuleName [SourceSpan]
  | RedefinedIdent Ident
  | OverlappingNamesInLet
  | UnknownModule ModuleName
  | UnknownType (Qualified (ProperName 'TypeName))
  | UnknownTypeClass (Qualified (ProperName 'ClassName))
  | UnknownValue (Qualified Ident)
  | UnknownDataConstructor (Qualified (ProperName 'ConstructorName)) (Maybe (Qualified (ProperName 'ConstructorName)))
  | UnknownTypeConstructor (Qualified (ProperName 'TypeName))
  | UnknownImportType ModuleName (ProperName 'TypeName)
  | UnknownExportType (ProperName 'TypeName)
  | UnknownImportTypeClass ModuleName (ProperName 'ClassName)
  | UnknownExportTypeClass (ProperName 'ClassName)
  | UnknownImportValue ModuleName Ident
  | UnknownExportValue Ident
  | UnknownExportModule ModuleName
  | UnknownImportDataConstructor ModuleName (ProperName 'TypeName) (ProperName 'ConstructorName)
  | UnknownExportDataConstructor (ProperName 'TypeName) (ProperName 'ConstructorName)
  | ScopeConflict String [ModuleName]
  | ScopeShadowing String (Maybe ModuleName) [ModuleName]
  | ConflictingTypeDecls (ProperName 'TypeName)
  | ConflictingCtorDecls (ProperName 'ConstructorName)
  | TypeConflictsWithClass (ProperName 'TypeName)
  | CtorConflictsWithClass (ProperName 'ConstructorName)
  | ClassConflictsWithType (ProperName 'ClassName)
  | ClassConflictsWithCtor (ProperName 'ClassName)
  | DuplicateModuleName ModuleName
  | DuplicateClassExport (ProperName 'ClassName)
  | DuplicateValueExport Ident
  | DuplicateTypeArgument String
  | InvalidDoBind
  | InvalidDoLet
  | CycleInDeclaration Ident
  | CycleInTypeSynonym (Maybe (ProperName 'TypeName))
  | CycleInModules [ModuleName]
  | NameIsUndefined Ident
  | UndefinedTypeVariable (ProperName 'TypeName)
  | PartiallyAppliedSynonym (Qualified (ProperName 'TypeName))
  | EscapedSkolem (Maybe Expr)
  | TypesDoNotUnify Type Type
  | KindsDoNotUnify Kind Kind
  | ConstrainedTypeUnified Type Type
  | OverlappingInstances (Qualified (ProperName 'ClassName)) [Type] [Qualified Ident]
  | NoInstanceFound (Qualified (ProperName 'ClassName)) [Type]
  | PossiblyInfiniteInstance (Qualified (ProperName 'ClassName)) [Type]
  | CannotDerive (Qualified (ProperName 'ClassName)) [Type]
  | CannotFindDerivingType (ProperName 'TypeName)
  | DuplicateLabel String (Maybe Expr)
  | DuplicateValueDeclaration Ident
  | ArgListLengthsDiffer Ident
  | OverlappingArgNames (Maybe Ident)
  | MissingClassMember Ident
  | ExtraneousClassMember Ident (Qualified (ProperName 'ClassName))
  | ExpectedType Type Kind
  | IncorrectConstructorArity (Qualified (ProperName 'ConstructorName))
  | ExprDoesNotHaveType Expr Type
  | PropertyIsMissing String
  | AdditionalProperty String
  | CannotApplyFunction Type Expr
  | TypeSynonymInstance
  | OrphanInstance Ident (Qualified (ProperName 'ClassName)) [Type]
  | InvalidNewtype (ProperName 'TypeName)
  | InvalidInstanceHead Type
  | TransitiveExportError DeclarationRef [DeclarationRef]
  | TransitiveDctorExportError DeclarationRef (ProperName 'ConstructorName)
  | ShadowedName Ident
  | ShadowedTypeVar String
  | UnusedTypeVar String
  | WildcardInferredType Type
  | MissingTypeDeclaration Ident Type
  | NotExhaustivePattern [[Binder]] Bool
  | OverlappingPattern [[Binder]] Bool
  | IncompleteExhaustivityCheck
  | ClassOperator (ProperName 'ClassName) Ident
  | MisleadingEmptyTypeImport ModuleName (ProperName 'TypeName)
  | ImportHidingModule ModuleName
  | UnusedImport ModuleName
  | UnusedExplicitImport ModuleName [String] (Maybe ModuleName) [DeclarationRef]
  | UnusedDctorImport (ProperName 'TypeName)
  | UnusedDctorExplicitImport (ProperName 'TypeName) [ProperName 'ConstructorName]
  | DeprecatedOperatorDecl String
  | DeprecatedOperatorSection Expr (Either Expr Expr)
  | DeprecatedClassImport ModuleName (ProperName 'ClassName)
  | DeprecatedClassExport (ProperName 'ClassName)
  | DuplicateSelectiveImport ModuleName
  | DuplicateImport ModuleName ImportDeclarationType (Maybe ModuleName)
  | DuplicateImportRef String
  | DuplicateExportRef String
  | IntOutOfRange Integer String Integer Integer
  | RedundantEmptyHidingImport ModuleName
  | ImplicitQualifiedImport ModuleName ModuleName [DeclarationRef]
  | ImplicitImport ModuleName [DeclarationRef]
  | HidingImport ModuleName [DeclarationRef]
  | CaseBinderLengthDiffers Int [Binder]
  | IncorrectAnonymousArgument
  | InvalidOperatorInBinder Ident Ident
  | DeprecatedRequirePath
  | CannotGeneralizeRecursiveFunction Ident Type
  deriving (Show)

-- | Error message hints, providing more detailed information about failure.
data ErrorMessageHint
  = ErrorUnifyingTypes Type Type
  | ErrorInExpression Expr
  | ErrorInModule ModuleName
  | ErrorInInstance (Qualified (ProperName 'ClassName)) [Type]
  | ErrorInSubsumption Type Type
  | ErrorCheckingAccessor Expr String
  | ErrorCheckingType Expr Type
  | ErrorCheckingKind Type
  | ErrorCheckingGuard
  | ErrorInferringType Expr
  | ErrorInApplication Expr Type Expr
  | ErrorInDataConstructor (ProperName 'ConstructorName)
  | ErrorInTypeConstructor (ProperName 'TypeName)
  | ErrorInBindingGroup [Ident]
  | ErrorInDataBindingGroup
  | ErrorInTypeSynonym (ProperName 'TypeName)
  | ErrorInValueDeclaration Ident
  | ErrorInTypeDeclaration Ident
  | ErrorInForeignImport Ident
  | PositionedError SourceSpan
  deriving Show

-- | Categories of hints
data HintCategory
  = ExprHint
  | KindHint
  | CheckHint
  | PositionHint
  | OtherHint
  deriving (Show, Eq)

data ErrorMessage = ErrorMessage [ErrorMessageHint] SimpleErrorMessage deriving (Show)

newtype ErrorSuggestion = ErrorSuggestion String

-- | Get the source span for an error
errorSpan :: ErrorMessage -> Maybe SourceSpan
errorSpan = findHint matchSpan
  where
  matchSpan (PositionedError ss) = Just ss
  matchSpan _ = Nothing

-- | Get the module name for an error
errorModule :: ErrorMessage -> Maybe ModuleName
errorModule = findHint matchModule
  where
  matchModule (ErrorInModule mn) = Just mn
  matchModule _ = Nothing

findHint :: (ErrorMessageHint -> Maybe a) -> ErrorMessage -> Maybe a
findHint f (ErrorMessage hints _) = getLast . foldMap (Last . f) $ hints

-- | Remove the module name and span hints from an error
stripModuleAndSpan :: ErrorMessage -> ErrorMessage
stripModuleAndSpan (ErrorMessage hints e) = ErrorMessage (filter (not . shouldStrip) hints) e
  where
  shouldStrip (ErrorInModule _) = True
  shouldStrip (PositionedError _) = True
  shouldStrip _ = False

-- |
-- Get the error code for a particular error type
--
errorCode :: ErrorMessage -> String
errorCode em = case unwrapErrorMessage em of
  ErrorParsingFFIModule{} -> "ErrorParsingFFIModule"
  ErrorParsingModule{} -> "ErrorParsingModule"
  MissingFFIModule{} -> "MissingFFIModule"
  MultipleFFIModules{} -> "MultipleFFIModules"
  UnnecessaryFFIModule{} -> "UnnecessaryFFIModule"
  MissingFFIImplementations{} -> "MissingFFIImplementations"
  UnusedFFIImplementations{} -> "UnusedFFIImplementations"
  InvalidFFIIdentifier{} -> "InvalidFFIIdentifier"
  CannotGetFileInfo{} -> "CannotGetFileInfo"
  CannotReadFile{} -> "CannotReadFile"
  CannotWriteFile{} -> "CannotWriteFile"
  InfiniteType{} -> "InfiniteType"
  InfiniteKind{} -> "InfiniteKind"
  MultipleFixities{} -> "MultipleFixities"
  OrphanTypeDeclaration{} -> "OrphanTypeDeclaration"
  OrphanFixityDeclaration{} -> "OrphanFixityDeclaration"
  RedefinedModule{} -> "RedefinedModule"
  RedefinedIdent{} -> "RedefinedIdent"
  OverlappingNamesInLet -> "OverlappingNamesInLet"
  UnknownModule{} -> "UnknownModule"
  UnknownType{} -> "UnknownType"
  UnknownTypeClass{} -> "UnknownTypeClass"
  UnknownValue{} -> "UnknownValue"
  UnknownDataConstructor{} -> "UnknownDataConstructor"
  UnknownTypeConstructor{} -> "UnknownTypeConstructor"
  UnknownImportType{} -> "UnknownImportType"
  UnknownExportType{} -> "UnknownExportType"
  UnknownImportTypeClass{} -> "UnknownImportTypeClass"
  UnknownExportTypeClass{} -> "UnknownExportTypeClass"
  UnknownImportValue{} -> "UnknownImportValue"
  UnknownExportValue{} -> "UnknownExportValue"
  UnknownExportModule{} -> "UnknownExportModule"
  UnknownImportDataConstructor{} -> "UnknownImportDataConstructor"
  UnknownExportDataConstructor{} -> "UnknownExportDataConstructor"
  ScopeConflict{} -> "ScopeConflict"
  ScopeShadowing{} -> "ScopeShadowing"
  ConflictingTypeDecls{} -> "ConflictingTypeDecls"
  ConflictingCtorDecls{} -> "ConflictingCtorDecls"
  TypeConflictsWithClass{} -> "TypeConflictsWithClass"
  CtorConflictsWithClass{} -> "CtorConflictsWithClass"
  ClassConflictsWithType{} -> "ClassConflictsWithType"
  ClassConflictsWithCtor{} -> "ClassConflictsWithCtor"
  DuplicateModuleName{} -> "DuplicateModuleName"
  DuplicateClassExport{} -> "DuplicateClassExport"
  DuplicateValueExport{} -> "DuplicateValueExport"
  DuplicateTypeArgument{} -> "DuplicateTypeArgument"
  InvalidDoBind -> "InvalidDoBind"
  InvalidDoLet -> "InvalidDoLet"
  CycleInDeclaration{} -> "CycleInDeclaration"
  CycleInTypeSynonym{} -> "CycleInTypeSynonym"
  CycleInModules{} -> "CycleInModules"
  NameIsUndefined{} -> "NameIsUndefined"
  UndefinedTypeVariable{} -> "UndefinedTypeVariable"
  PartiallyAppliedSynonym{} -> "PartiallyAppliedSynonym"
  EscapedSkolem{} -> "EscapedSkolem"
  TypesDoNotUnify{} -> "TypesDoNotUnify"
  KindsDoNotUnify{} -> "KindsDoNotUnify"
  ConstrainedTypeUnified{} -> "ConstrainedTypeUnified"
  OverlappingInstances{} -> "OverlappingInstances"
  NoInstanceFound{} -> "NoInstanceFound"
  PossiblyInfiniteInstance{} -> "PossiblyInfiniteInstance"
  CannotDerive{} -> "CannotDerive"
  CannotFindDerivingType{} -> "CannotFindDerivingType"
  DuplicateLabel{} -> "DuplicateLabel"
  DuplicateValueDeclaration{} -> "DuplicateValueDeclaration"
  ArgListLengthsDiffer{} -> "ArgListLengthsDiffer"
  OverlappingArgNames{} -> "OverlappingArgNames"
  MissingClassMember{} -> "MissingClassMember"
  ExtraneousClassMember{} -> "ExtraneousClassMember"
  ExpectedType{} -> "ExpectedType"
  IncorrectConstructorArity{} -> "IncorrectConstructorArity"
  ExprDoesNotHaveType{} -> "ExprDoesNotHaveType"
  PropertyIsMissing{} -> "PropertyIsMissing"
  AdditionalProperty{} -> "AdditionalProperty"
  CannotApplyFunction{} -> "CannotApplyFunction"
  TypeSynonymInstance -> "TypeSynonymInstance"
  OrphanInstance{} -> "OrphanInstance"
  InvalidNewtype{} -> "InvalidNewtype"
  InvalidInstanceHead{} -> "InvalidInstanceHead"
  TransitiveExportError{} -> "TransitiveExportError"
  TransitiveDctorExportError{} -> "TransitiveDctorExportError"
  ShadowedName{} -> "ShadowedName"
  ShadowedTypeVar{} -> "ShadowedTypeVar"
  UnusedTypeVar{} -> "UnusedTypeVar"
  WildcardInferredType{} -> "WildcardInferredType"
  MissingTypeDeclaration{} -> "MissingTypeDeclaration"
  NotExhaustivePattern{} -> "NotExhaustivePattern"
  OverlappingPattern{} -> "OverlappingPattern"
  IncompleteExhaustivityCheck{} -> "IncompleteExhaustivityCheck"
  ClassOperator{} -> "ClassOperator"
  MisleadingEmptyTypeImport{} -> "MisleadingEmptyTypeImport"
  ImportHidingModule{} -> "ImportHidingModule"
  UnusedImport{} -> "UnusedImport"
  UnusedExplicitImport{} -> "UnusedExplicitImport"
  UnusedDctorImport{} -> "UnusedDctorImport"
  UnusedDctorExplicitImport{} -> "UnusedDctorExplicitImport"
  DeprecatedOperatorDecl{} -> "DeprecatedOperatorDecl"
  DeprecatedOperatorSection{} -> "DeprecatedOperatorSection"
  DeprecatedClassImport{} -> "DeprecatedClassImport"
  DeprecatedClassExport{} -> "DeprecatedClassExport"
  DuplicateSelectiveImport{} -> "DuplicateSelectiveImport"
  DuplicateImport{} -> "DuplicateImport"
  DuplicateImportRef{} -> "DuplicateImportRef"
  DuplicateExportRef{} -> "DuplicateExportRef"
  IntOutOfRange{} -> "IntOutOfRange"
  RedundantEmptyHidingImport{} -> "RedundantEmptyHidingImport"
  ImplicitQualifiedImport{} -> "ImplicitQualifiedImport"
  ImplicitImport{} -> "ImplicitImport"
  HidingImport{} -> "HidingImport"
  CaseBinderLengthDiffers{} -> "CaseBinderLengthDiffers"
  IncorrectAnonymousArgument -> "IncorrectAnonymousArgument"
  InvalidOperatorInBinder{} -> "InvalidOperatorInBinder"
  DeprecatedRequirePath{} -> "DeprecatedRequirePath"
  CannotGeneralizeRecursiveFunction{} -> "CannotGeneralizeRecursiveFunction"

-- |
-- A stack trace for an error
--
newtype MultipleErrors = MultipleErrors
  { runMultipleErrors :: [ErrorMessage] } deriving (Show, Monoid)

-- | Check whether a collection of errors is empty or not.
nonEmpty :: MultipleErrors -> Bool
nonEmpty = not . null . runMultipleErrors

-- |
-- Create an error set from a single simple error message
--
errorMessage :: SimpleErrorMessage -> MultipleErrors
errorMessage err = MultipleErrors [ErrorMessage [] err]

-- |
-- Create an error set from a single error message
--
singleError :: ErrorMessage -> MultipleErrors
singleError = MultipleErrors . pure

-- | Lift a function on ErrorMessage to a function on MultipleErrors
onErrorMessages :: (ErrorMessage -> ErrorMessage) -> MultipleErrors -> MultipleErrors
onErrorMessages f = MultipleErrors . map f . runMultipleErrors

-- | Add a hint to an error message
addHint :: ErrorMessageHint -> MultipleErrors -> MultipleErrors
addHint hint = onErrorMessages $ \(ErrorMessage hints se) -> ErrorMessage (hint : hints) se

-- | A map from rigid type variable name/unknown variable pairs to new variables.
data TypeMap = TypeMap
  { umSkolemMap :: M.Map Int (String, Int, Maybe SourceSpan)
  , umNextSkolem :: Int
  , umUnknownMap :: M.Map Int Int
  , umNextUnknown :: Int
  } deriving Show

defaultUnknownMap :: TypeMap
defaultUnknownMap = TypeMap M.empty 0 M.empty 0

-- | How critical the issue is
data Level = Error | Warning deriving Show

-- |
-- Extract nested error messages from wrapper errors
--
unwrapErrorMessage :: ErrorMessage -> SimpleErrorMessage
unwrapErrorMessage (ErrorMessage _ se) = se

replaceUnknowns :: Type -> State TypeMap Type
replaceUnknowns = everywhereOnTypesM replaceTypes
  where
  replaceTypes :: Type -> State TypeMap Type
  replaceTypes (TUnknown u) = do
    m <- get
    case M.lookup u (umUnknownMap m) of
      Nothing -> do
        let u' = umNextUnknown m
        put $ m { umUnknownMap = M.insert u u' (umUnknownMap m), umNextUnknown = u' + 1 }
        return (TUnknown u')
      Just u' -> return (TUnknown u')
  replaceTypes (Skolem name s sko ss) = do
    m <- get
    case M.lookup s (umSkolemMap m) of
      Nothing -> do
        let s' = umNextSkolem m
        put $ m { umSkolemMap = M.insert s (name, s', ss) (umSkolemMap m), umNextSkolem = s' + 1 }
        return (Skolem name s' sko ss)
      Just (_, s', _) -> return (Skolem name s' sko ss)
  replaceTypes other = return other

onTypesInErrorMessageM :: (Applicative m) => (Type -> m Type) -> ErrorMessage -> m ErrorMessage
onTypesInErrorMessageM f (ErrorMessage hints simple) = ErrorMessage <$> traverse gHint hints <*> gSimple simple
  where
  gSimple (InfiniteType t) = InfiniteType <$> f t
  gSimple (TypesDoNotUnify t1 t2) = TypesDoNotUnify <$> f t1 <*> f t2
  gSimple (ConstrainedTypeUnified t1 t2) = ConstrainedTypeUnified <$> f t1 <*> f t2
  gSimple (ExprDoesNotHaveType e t) = ExprDoesNotHaveType e <$> f t
  gSimple (CannotApplyFunction t e) = CannotApplyFunction <$> f t <*> pure e
  gSimple (InvalidInstanceHead t) = InvalidInstanceHead <$> f t
  gSimple (NoInstanceFound cl ts) = NoInstanceFound cl <$> traverse f ts
  gSimple (OverlappingInstances cl ts insts) = OverlappingInstances cl <$> traverse f ts <*> pure insts
  gSimple (PossiblyInfiniteInstance cl ts) = PossiblyInfiniteInstance cl <$> traverse f ts
  gSimple (CannotDerive cl ts) = CannotDerive cl <$> traverse f ts
  gSimple (ExpectedType ty k) = ExpectedType <$> f ty <*> pure k
  gSimple (OrphanInstance nm cl ts) = OrphanInstance nm cl <$> traverse f ts
  gSimple (WildcardInferredType ty) = WildcardInferredType <$> f ty
  gSimple (MissingTypeDeclaration nm ty) = MissingTypeDeclaration nm <$> f ty
  gSimple (CannotGeneralizeRecursiveFunction nm ty) = CannotGeneralizeRecursiveFunction nm <$> f ty

  gSimple other = pure other

  gHint (ErrorInSubsumption t1 t2) = ErrorInSubsumption <$> f t1 <*> f t2
  gHint (ErrorUnifyingTypes t1 t2) = ErrorUnifyingTypes <$> f t1 <*> f t2
  gHint (ErrorCheckingType e t) = ErrorCheckingType e <$> f t
  gHint (ErrorCheckingKind t) = ErrorCheckingKind <$> f t
  gHint (ErrorInApplication e1 t1 e2) = ErrorInApplication e1 <$> f t1 <*> pure e2
  gHint (ErrorInInstance cl ts) = ErrorInInstance cl <$> traverse f ts
  gHint other = pure other

wikiUri :: ErrorMessage -> String
wikiUri e = "https://github.com/purescript/purescript/wiki/Error-Code-" ++ errorCode e

-- TODO Other possible suggestions:
-- WildcardInferredType - source span not small enough
-- DuplicateSelectiveImport - would require 2 ranges to remove and 1 insert
-- DeprecatedClassExport, DeprecatedClassImport, DeprecatedOperatorSection, would want to replace smaller span?
errorSuggestion :: SimpleErrorMessage -> Maybe ErrorSuggestion
errorSuggestion err = case err of
  UnusedImport{} -> emptySuggestion
  RedundantEmptyHidingImport{} -> emptySuggestion
  DuplicateImport{} -> emptySuggestion
<<<<<<< HEAD
  RedundantUnqualifiedImport{} -> emptySuggestion
=======
  DeprecatedQualifiedSyntax name qualName -> suggest $
    "import " ++ runModuleName name ++ " as " ++ runModuleName qualName
>>>>>>> 83896db8
  UnusedExplicitImport mn _ qual refs -> suggest $ importSuggestion mn refs qual
  ImplicitImport mn refs -> suggest $ importSuggestion mn refs Nothing
  ImplicitQualifiedImport mn asModule refs -> suggest $ importSuggestion mn refs (Just asModule)
  HidingImport mn refs -> suggest $ importSuggestion mn refs Nothing
  _ -> Nothing

  where
    emptySuggestion = Just $ ErrorSuggestion ""
    suggest = Just . ErrorSuggestion

    importSuggestion :: ModuleName -> [ DeclarationRef ] -> Maybe ModuleName -> String
    importSuggestion mn refs qual =
      "import " ++ runModuleName mn ++ " (" ++ intercalate ", " (map prettyPrintRef refs) ++ ")" ++ qstr qual

    qstr :: Maybe ModuleName -> String
    qstr (Just mn) = " as " ++ runModuleName mn
    qstr Nothing = ""

showSuggestion :: SimpleErrorMessage -> String
showSuggestion suggestion = case errorSuggestion suggestion of
  Just (ErrorSuggestion x) -> x
  _ -> ""

-- |
-- Pretty print a single error, simplifying if necessary
--
prettyPrintSingleError :: Bool -> Level -> Bool -> ErrorMessage -> Box.Box
prettyPrintSingleError full level showWiki e = flip evalState defaultUnknownMap $ do
  em <- onTypesInErrorMessageM replaceUnknowns (if full then e else simplifyErrorMessage e)
  um <- get
  return (prettyPrintErrorMessage um em)
  where

  -- Pretty print an ErrorMessage
  prettyPrintErrorMessage :: TypeMap -> ErrorMessage -> Box.Box
  prettyPrintErrorMessage typeMap (ErrorMessage hints simple) =
    paras $
      [ foldr renderHint (indent (renderSimpleErrorMessage simple)) hints
      ] ++
      maybe [] (return . Box.moveDown 1) typeInformation ++
      [ Box.moveDown 1 $ paras [ line $ "See " ++ wikiUri e ++ " for more information, "
                                 , line $ "or to contribute content related to this " ++ levelText ++ "."
                                 ]
      | showWiki
      ]
    where
    typeInformation :: Maybe Box.Box
    typeInformation | not (null types) = Just $ Box.hsep 1 Box.left [ line "where", paras types ]
                    | otherwise = Nothing
      where
      types :: [Box.Box]
      types = map skolemInfo  (M.elems (umSkolemMap typeMap)) ++
              map unknownInfo (M.elems (umUnknownMap typeMap))

      skolemInfo :: (String, Int, Maybe SourceSpan) -> Box.Box
      skolemInfo (name, s, ss) =
        paras $
          line (name ++ show s ++ " is a rigid type variable")
          : foldMap (return . line . ("  bound at " ++) . displayStartEndPos) ss

      unknownInfo :: Int -> Box.Box
      unknownInfo u = line $ "_" ++ show u ++ " is an unknown type"

    renderSimpleErrorMessage :: SimpleErrorMessage -> Box.Box
    renderSimpleErrorMessage (CannotGetFileInfo path) =
      paras [ line "Unable to read file info: "
            , indent . line $ path
            ]
    renderSimpleErrorMessage (CannotReadFile path) =
      paras [ line "Unable to read file: "
            , indent . line $ path
            ]
    renderSimpleErrorMessage (CannotWriteFile path) =
      paras [ line "Unable to write file: "
            , indent . line $ path
            ]
    renderSimpleErrorMessage (ErrorParsingFFIModule path extra) =
      paras $ [ line "Unable to parse foreign module:"
              , indent . line $ path
              ] ++
              (map (indent . line) (concatMap Bundle.printErrorMessage (maybeToList extra)))
    renderSimpleErrorMessage (ErrorParsingModule err) =
      paras [ line "Unable to parse module: "
            , prettyPrintParseError err
            ]
    renderSimpleErrorMessage (MissingFFIModule mn) =
      line $ "The foreign module implementation for module " ++ runModuleName mn ++ " is missing."
    renderSimpleErrorMessage (UnnecessaryFFIModule mn path) =
      paras [ line $ "An unnecessary foreign module implementation was provided for module " ++ runModuleName mn ++ ": "
            , indent . line $ path
            , line $ "Module " ++ runModuleName mn ++ " does not contain any foreign import declarations, so a foreign module is not necessary."
            ]
    renderSimpleErrorMessage (MissingFFIImplementations mn idents) =
      paras [ line $ "The following values are not defined in the foreign module for module " ++ runModuleName mn ++ ": "
            , indent . paras $ map (line . runIdent) idents
            ]
    renderSimpleErrorMessage (UnusedFFIImplementations mn idents) =
      paras [ line $ "The following definitions in the foreign module for module " ++ runModuleName mn ++ " are unused: "
            , indent . paras $ map (line . runIdent) idents
            ]
    renderSimpleErrorMessage (InvalidFFIIdentifier mn ident) =
      paras [ line $ "In the FFI module for " ++ runModuleName mn ++ ":"
            , indent . paras $
                [ line $ "The identifier `" ++ ident ++ "` is not valid in PureScript."
                , line "Note that exported identifiers in FFI modules must be valid PureScript identifiers."
                ]
            ]
    renderSimpleErrorMessage (MultipleFFIModules mn paths) =
      paras [ line $ "Multiple foreign module implementations have been provided for module " ++ runModuleName mn ++ ": "
            , indent . paras $ map line paths
            ]
    renderSimpleErrorMessage InvalidDoBind =
      line "The last statement in a 'do' block must be an expression, but this block ends with a binder."
    renderSimpleErrorMessage InvalidDoLet =
      line "The last statement in a 'do' block must be an expression, but this block ends with a let binding."
    renderSimpleErrorMessage OverlappingNamesInLet =
      line "The same name was used more than once in a let binding."
    renderSimpleErrorMessage (InfiniteType ty) =
      paras [ line "An infinite type was inferred for an expression: "
            , indent $ typeAsBox ty
            ]
    renderSimpleErrorMessage (InfiniteKind ki) =
      paras [ line "An infinite kind was inferred for a type: "
            , indent $ line $ prettyPrintKind ki
            ]
    renderSimpleErrorMessage (MultipleFixities name) =
      line $ "There are multiple fixity/precedence declarations for " ++ showIdent name
    renderSimpleErrorMessage (OrphanTypeDeclaration nm) =
      line $ "The type declaration for " ++ showIdent nm ++ " should be followed by its definition."
    renderSimpleErrorMessage (OrphanFixityDeclaration op) =
      line $ "The fixity/precedence declaration for " ++ show op ++ " should appear in the same module as its definition."
    renderSimpleErrorMessage (RedefinedModule name filenames) =
      paras [ line ("The module " ++ runModuleName name ++ " has been defined multiple times:")
            , indent . paras $ map (line . displaySourceSpan) filenames
            ]
    renderSimpleErrorMessage (RedefinedIdent name) =
      line $ "The value " ++ showIdent name ++ " has been defined multiple times"
    renderSimpleErrorMessage (UnknownModule mn) =
      line $ "Unknown module " ++ runModuleName mn
    renderSimpleErrorMessage (UnknownType name) =
      line $ "Unknown type " ++ showQualified runProperName name
    renderSimpleErrorMessage (UnknownTypeClass name) =
      line $ "Unknown type class " ++ showQualified runProperName name
    renderSimpleErrorMessage (UnknownValue name) =
      line $ "Unknown value " ++ showQualified showIdent name
    renderSimpleErrorMessage (UnknownTypeConstructor name) =
      line $ "Unknown type constructor " ++ showQualified runProperName name
    renderSimpleErrorMessage (UnknownDataConstructor dc tc) =
      line $ "Unknown data constructor " ++ showQualified runProperName dc ++ foldMap ((" for type constructor " ++) . showQualified runProperName) tc
    renderSimpleErrorMessage (UnknownImportType mn name) =
      paras [ line $ "Cannot import type " ++ runProperName name ++ " from module " ++ runModuleName mn
            , line "It either does not exist or the module does not export it."
            ]
    renderSimpleErrorMessage (UnknownExportType name) =
      line $ "Cannot export unknown type " ++ runProperName name
    renderSimpleErrorMessage (UnknownImportTypeClass mn name) =
      paras [ line $ "Cannot import type class " ++ runProperName name ++ " from module " ++ runModuleName mn
            , line "It either does not exist or the module does not export it."
            ]
    renderSimpleErrorMessage (UnknownExportTypeClass name) =
      line $ "Cannot export unknown type class " ++ runProperName name
    renderSimpleErrorMessage (UnknownImportValue mn name) =
      paras [ line $ "Cannot import value " ++ showIdent name ++ " from module " ++ runModuleName mn
            , line "It either does not exist or the module does not export it."
            ]
    renderSimpleErrorMessage (UnknownExportValue name) =
      line $ "Cannot export unknown value " ++ showIdent name
    renderSimpleErrorMessage (UnknownExportModule name) =
      paras [ line $ "Cannot export unknown module " ++ runModuleName name
            , line "It either does not exist or has not been imported by the current module."
            ]
    renderSimpleErrorMessage (UnknownImportDataConstructor mn tcon dcon) =
      line $ "Module " ++ runModuleName mn ++ " does not export data constructor " ++ runProperName dcon ++ " for type " ++ runProperName tcon
    renderSimpleErrorMessage (UnknownExportDataConstructor tcon dcon) =
      line $ "Cannot export data constructor " ++ runProperName dcon ++ " for type " ++ runProperName tcon ++ ", as it has not been declared."
    renderSimpleErrorMessage (ScopeConflict nm ms) =
      paras [ line $ "Conflicting definitions are in scope for " ++ nm ++ " from the following modules:"
            , indent $ paras $ map (line . runModuleName) ms
            ]
    renderSimpleErrorMessage (ScopeShadowing nm exmn ms) =
      paras [ line $ "Shadowed definitions are in scope for " ++ nm ++ " from the following open imports:"
            , indent $ paras $ map (line . ("import " ++) . runModuleName) ms
            , line $ "These will be ignored and the " ++ case exmn of
                Just exmn' -> "declaration from " ++ runModuleName exmn' ++ " will be used."
                Nothing -> "local declaration will be used."
            ]
    renderSimpleErrorMessage (ConflictingTypeDecls nm) =
      line $ "Conflicting type declarations for " ++ runProperName nm
    renderSimpleErrorMessage (ConflictingCtorDecls nm) =
      line $ "Conflicting data constructor declarations for " ++ runProperName nm
    renderSimpleErrorMessage (TypeConflictsWithClass nm) =
      line $ "Type " ++ runProperName nm ++ " conflicts with a type class declaration with the same name."
    renderSimpleErrorMessage (CtorConflictsWithClass nm) =
      line $ "Data constructor " ++ runProperName nm ++ " conflicts with a type class declaration with the same name."
    renderSimpleErrorMessage (ClassConflictsWithType nm) =
      line $ "Type class " ++ runProperName nm ++ " conflicts with a type declaration with the same name."
    renderSimpleErrorMessage (ClassConflictsWithCtor nm) =
      line $ "Type class " ++ runProperName nm ++ " conflicts with a data constructor declaration with the same name."
    renderSimpleErrorMessage (DuplicateModuleName mn) =
      line $ "Module " ++ runModuleName mn ++ " has been defined multiple times."
    renderSimpleErrorMessage (DuplicateClassExport nm) =
      line $ "Duplicate export declaration for type class " ++ runProperName nm
    renderSimpleErrorMessage (DuplicateValueExport nm) =
      line $ "Duplicate export declaration for value " ++ showIdent nm
    renderSimpleErrorMessage (CycleInDeclaration nm) =
      line $ "The value of " ++ showIdent nm ++ " is undefined here, so this reference is not allowed."
    renderSimpleErrorMessage (CycleInModules mns) =
      paras [ line "There is a cycle in module dependencies in these modules: "
            , indent $ paras (map (line . runModuleName) mns)
            ]
    renderSimpleErrorMessage (CycleInTypeSynonym name) =
      paras [ line $ case name of
                       Just pn -> "A cycle appears in the definition of type synonym " ++ runProperName pn
                       Nothing -> "A cycle appears in a set of type synonym definitions."
            , line "Cycles are disallowed because they can lead to loops in the type checker."
            , line "Consider using a 'newtype' instead."
            ]
    renderSimpleErrorMessage (NameIsUndefined ident) =
      line $ "Value " ++ showIdent ident ++ " is undefined."
    renderSimpleErrorMessage (UndefinedTypeVariable name) =
      line $ "Type variable " ++ runProperName name ++ " is undefined."
    renderSimpleErrorMessage (PartiallyAppliedSynonym name) =
      paras [ line $ "Type synonym " ++ showQualified runProperName name ++ " is partially applied."
            , line "Type synonyms must be applied to all of their type arguments."
            ]
    renderSimpleErrorMessage (EscapedSkolem binding) =
      paras $ [ line "A type variable has escaped its scope." ]
                     <> foldMap (\expr -> [ line "Relevant expression: "
                                          , indent $ prettyPrintValue valueDepth expr
                                          ]) binding
    renderSimpleErrorMessage (TypesDoNotUnify u1 u2)
      = let (sorted1, sorted2) = sortRows u1 u2

            sortRows :: Type -> Type -> (Type, Type)
            sortRows r1@RCons{} r2@RCons{} = sortRows' (rowToList r1) (rowToList r2)
            sortRows t1 t2 = (t1, t2)

            -- Put the common labels last
            sortRows' :: ([(String, Type)], Type) -> ([(String, Type)], Type) -> (Type, Type)
            sortRows' (s1, r1) (s2, r2) =
              let common :: [(String, (Type, Type))]
                  common = sortBy (comparing fst) [ (name, (t1, t2)) | (name, t1) <- s1, (name', t2) <- s2, name == name' ]

                  sd1, sd2 :: [(String, Type)]
                  sd1 = [ (name, t1) | (name, t1) <- s1, name `notElem` map fst s2 ]
                  sd2 = [ (name, t2) | (name, t2) <- s2, name `notElem` map fst s1 ]
              in ( rowFromList (sortBy (comparing fst) sd1 ++ map (fst &&& fst . snd) common, r1)
                 , rowFromList (sortBy (comparing fst) sd2 ++ map (fst &&& snd . snd) common, r2)
                 )
        in paras [ line "Could not match type"
                 , indent $ typeAsBox sorted1
                 , line "with type"
                 , indent $ typeAsBox sorted2
                 ]

    renderSimpleErrorMessage (KindsDoNotUnify k1 k2) =
      paras [ line "Could not match kind"
            , indent $ line $ prettyPrintKind k1
            , line "with kind"
            , indent $ line $ prettyPrintKind k2
            ]
    renderSimpleErrorMessage (ConstrainedTypeUnified t1 t2) =
      paras [ line "Could not match constrained type"
            , indent $ typeAsBox t1
            , line "with type"
            , indent $ typeAsBox t2
            ]
    renderSimpleErrorMessage (OverlappingInstances nm ts (d : ds)) =
      paras [ line "Overlapping type class instances found for"
            , indent $ Box.hsep 1 Box.left [ line (showQualified runProperName nm)
                                           , Box.vcat Box.left (map typeAtomAsBox ts)
                                           ]
            , line "The following instances were found:"
            , indent $ paras (line (showQualified showIdent d ++ " (chosen)") : map (line . showQualified showIdent) ds)
            , line "Overlapping type class instances can lead to different behavior based on the order of module imports, and for that reason are not recommended."
            , line "They may be disallowed completely in a future version of the compiler."
            ]
    renderSimpleErrorMessage OverlappingInstances{} = internalError "OverlappingInstances: empty instance list"
    renderSimpleErrorMessage (NoInstanceFound nm ts) =
      paras [ line "No type class instance was found for"
            , indent $ Box.hsep 1 Box.left [ line (showQualified runProperName nm)
                                           , Box.vcat Box.left (map typeAtomAsBox ts)
                                           ]
            , paras [ line "The instance head contains unknown type variables. Consider adding a type annotation."
                    | any containsUnknowns ts
                    ]
            ]
      where
      containsUnknowns :: Type -> Bool
      containsUnknowns = everythingOnTypes (||) go
        where
        go TUnknown{} = True
        go _ = False
    renderSimpleErrorMessage (PossiblyInfiniteInstance nm ts) =
      paras [ line "Type class instance for"
            , indent $ Box.hsep 1 Box.left [ line (showQualified runProperName nm)
                                           , Box.vcat Box.left (map typeAtomAsBox ts)
                                           ]
            , line "is possibly infinite."
            ]
    renderSimpleErrorMessage (CannotDerive nm ts) =
      paras [ line "Cannot derive a type class instance for"
            , indent $ Box.hsep 1 Box.left [ line (showQualified runProperName nm)
                                           , Box.vcat Box.left (map typeAtomAsBox ts)
                                           ]
            ]
    renderSimpleErrorMessage (CannotFindDerivingType nm) =
      line $ "Cannot derive a type class instance, because the type declaration for " ++ runProperName nm ++ " could not be found."
    renderSimpleErrorMessage (DuplicateLabel l expr) =
      paras $ [ line $ "Label " ++ show l ++ " appears more than once in a row type." ]
                       <> foldMap (\expr' -> [ line "Relevant expression: "
                                             , indent $ prettyPrintValue valueDepth expr'
                                             ]) expr
    renderSimpleErrorMessage (DuplicateTypeArgument name) =
      line $ "Type argument " ++ show name ++ " appears more than once."
    renderSimpleErrorMessage (DuplicateValueDeclaration nm) =
      line $ "Multiple value declarations exist for " ++ showIdent nm ++ "."
    renderSimpleErrorMessage (ArgListLengthsDiffer ident) =
      line $ "Argument list lengths differ in declaration " ++ showIdent ident
    renderSimpleErrorMessage (OverlappingArgNames ident) =
      line $ "Overlapping names in function/binder" ++ foldMap ((" in declaration " ++) . showIdent) ident
    renderSimpleErrorMessage (MissingClassMember ident) =
      line $ "Type class member " ++ showIdent ident ++ " has not been implemented."
    renderSimpleErrorMessage (ExtraneousClassMember ident className) =
      line $ showIdent ident ++ " is not a member of type class " ++ showQualified runProperName className
    renderSimpleErrorMessage (ExpectedType ty kind) =
      paras [ line "In a type-annotated expression x :: t, the type t must have kind *."
            , line "The error arises from the type"
            , indent $ typeAsBox ty
            , line "having the kind"
            , indent $ line $ prettyPrintKind kind
            , line "instead."
            ]
    renderSimpleErrorMessage (IncorrectConstructorArity nm) =
      line $ "Data constructor " ++ showQualified runProperName nm ++ " was given the wrong number of arguments in a case expression."
    renderSimpleErrorMessage (ExprDoesNotHaveType expr ty) =
      paras [ line "Expression"
            , indent $ prettyPrintValue valueDepth expr
            , line "does not have type"
            , indent $ typeAsBox ty
            ]
    renderSimpleErrorMessage (PropertyIsMissing prop) =
      line $ "Type of expression lacks required label " ++ show prop ++ "."
    renderSimpleErrorMessage (AdditionalProperty prop) =
      line $ "Type of expression contains additional label " ++ show prop ++ "."
    renderSimpleErrorMessage (CannotApplyFunction fn arg) =
      paras [ line "A function of type"
            , indent $ typeAsBox fn
            , line "can not be applied to the argument"
            , indent $ prettyPrintValue valueDepth arg
            ]
    renderSimpleErrorMessage TypeSynonymInstance =
      line "Type class instances for type synonyms are disallowed."
    renderSimpleErrorMessage (OrphanInstance nm cnm ts) =
      paras [ line $ "Type class instance " ++ showIdent nm ++ " for "
            , indent $ Box.hsep 1 Box.left [ line (showQualified runProperName cnm)
                                           , Box.vcat Box.left (map typeAtomAsBox ts)
                                           ]
            , line "is an orphan instance."
            , line "An orphan instance is an instance which is defined in neither the class module nor the data type module."
            , line "Consider moving the instance, if possible, or using a newtype wrapper."
            ]
    renderSimpleErrorMessage (InvalidNewtype name) =
      paras [ line $ "Newtype " ++ runProperName name ++ " is invalid."
            , line "Newtypes must define a single constructor with a single argument."
            ]
    renderSimpleErrorMessage (InvalidInstanceHead ty) =
      paras [ line "Type class instance head is invalid due to use of type"
            , indent $ typeAsBox ty
            , line "All types appearing in instance declarations must be of the form T a_1 .. a_n, where each type a_i is of the same form."
            ]
    renderSimpleErrorMessage (TransitiveExportError x ys) =
      paras [ line $ "An export for " ++ prettyPrintExport x ++ " requires the following to also be exported: "
            , indent $ paras $ map (line . prettyPrintExport) ys
            ]
    renderSimpleErrorMessage (TransitiveDctorExportError x ctor) =
      paras [ line $ "An export for " ++ prettyPrintExport x ++ " requires the following data constructor to also be exported: "
            , indent $ line $ runProperName ctor
            ]
    renderSimpleErrorMessage (ShadowedName nm) =
      line $ "Name '" ++ showIdent nm ++ "' was shadowed."
    renderSimpleErrorMessage (ShadowedTypeVar tv) =
      line $ "Type variable '" ++ tv ++ "' was shadowed."
    renderSimpleErrorMessage (UnusedTypeVar tv) =
      line $ "Type variable '" ++ tv ++ "' was declared but not used."
    renderSimpleErrorMessage (ClassOperator className opName) =
      paras [ line $ "Type class '" ++ runProperName className ++ "' declares operator " ++ showIdent opName ++ "."
            , line "This may be disallowed in the future - consider declaring a named member in the class and making the operator an alias:"
            , indent . line $ showIdent opName ++ " = someMember"
            ]
    renderSimpleErrorMessage (MisleadingEmptyTypeImport mn name) =
      line $ "Importing type " ++ runProperName name ++ "(..) from " ++ runModuleName mn ++ " is misleading as it has no exported data constructors."
    renderSimpleErrorMessage (ImportHidingModule name) =
      paras [ line "'hiding' imports cannot be used to hide modules."
            , line $ "An attempt was made to hide the import of " ++ runModuleName name
            ]
    renderSimpleErrorMessage (WildcardInferredType ty) =
      paras [ line "Wildcard type definition has the inferred type "
            , indent $ typeAsBox ty
            ]
    renderSimpleErrorMessage (MissingTypeDeclaration ident ty) =
      paras [ line $ "No type declaration was provided for the top-level declaration of " ++ showIdent ident ++ "."
            , line "It is good practice to provide type declarations as a form of documentation."
            , line $ "The inferred type of " ++ showIdent ident ++ " was:"
            , indent $ typeAsBox ty
            ]
    renderSimpleErrorMessage (NotExhaustivePattern bs b) =
      paras [ line "A case expression could not be determined to cover all inputs."
            , line "The following additional cases are required to cover all inputs:\n"
            , indent $ paras $
                Box.hsep 1 Box.left
                  (map (paras . map (line . prettyPrintBinderAtom)) (transpose bs))
                  : [line "..." | not b]
            , line "Or alternatively, add a Partial constraint to the type of the enclosing value."
            , line "Non-exhaustive patterns for values without a `Partial` constraint will be disallowed in PureScript 0.9."
            ]
    renderSimpleErrorMessage (OverlappingPattern bs b) =
      paras $ [ line "A case expression contains unreachable cases:\n"
              , Box.hsep 1 Box.left (map (paras . map (line . prettyPrintBinderAtom)) (transpose bs))
              ] ++
              [ line "..." | not b ]
    renderSimpleErrorMessage IncompleteExhaustivityCheck =
      paras [ line "An exhaustivity check was abandoned due to too many possible cases."
            , line "You may want to decompose your data types into smaller types."
            ]
    renderSimpleErrorMessage (UnusedImport name) =
      line $ "The import of module " ++ runModuleName name ++ " is redundant"

    renderSimpleErrorMessage msg@(UnusedExplicitImport mn names _ _) =
      paras [ line $ "The import of module " ++ runModuleName mn ++ " contains the following unused references:"
            , indent $ paras $ map line names
            , line "It could be replaced with:"
            , indent $ line $ showSuggestion msg ]

    renderSimpleErrorMessage (UnusedDctorImport name) =
      line $ "The import of type " ++ runProperName name ++ " includes data constructors but only the type is used"

    renderSimpleErrorMessage (UnusedDctorExplicitImport name names) =
      paras [ line $ "The import of type " ++ runProperName name ++ " includes the following unused data constructors:"
            , indent $ paras $ map (line .runProperName) names ]

    renderSimpleErrorMessage (DeprecatedOperatorDecl name) =
      paras [ line $ "The operator (" ++ name ++ ") was declared as a value rather than an alias for a named function."
            , line "Operator aliases are declared by using a fixity declaration, for example:"
            , indent $ line $ "infixl 9 someFunction as " ++ name
            , line "Support for value-declared operators will be removed in PureScript 0.9."
            ]

    renderSimpleErrorMessage (DeprecatedOperatorSection op val) =
      paras [ line "An operator section uses legacy syntax. Operator sections are now written using anonymous function syntax:"
            , indent $ foldr1 before $
                case val of
                  Left l ->
                    [ line "("
                    , prettyPrintValue valueDepth l
                    , line " "
                    , renderOperator op
                    , line " _)"
                    ]
                  Right r ->
                    [ line "(_ "
                    , renderOperator op
                    , line " "
                    , prettyPrintValue valueDepth r
                    , line ")"
                    ]
            , line "Support for legacy operator sections will be removed in PureScript 0.9."
            ]
      where
        renderOperator (PositionedValue _ _ ex) = renderOperator ex
        renderOperator (Var (Qualified _ (Op ident))) = line ident
        renderOperator other = Box.hcat Box.top [ line "`", prettyPrintValue valueDepth other, line "`" ]
    
    renderSimpleErrorMessage (DeprecatedClassImport mn name) =
      paras [ line $ "Class import from " ++ runModuleName mn ++ " uses deprecated syntax that omits the 'class' keyword:"
            , indent $ line $ runProperName name
            , line "Should instead use the form:"
            , indent $ line $ "class " ++ runProperName name
            , line "The deprecated syntax will be removed in PureScript 0.9."
            ]

    renderSimpleErrorMessage (DeprecatedClassExport name) =
      paras [ line "Class export uses deprecated syntax that omits the 'class' keyword:"
            , indent $ line $ runProperName name
            , line "Should instead use the form:"
            , indent $ line $ "class " ++ runProperName name
            , line "The deprecated syntax will be removed in PureScript 0.9."
            ]

    renderSimpleErrorMessage (DuplicateSelectiveImport name) =
      line $ "There is an existing import of " ++ runModuleName name ++ ", consider merging the import lists"

    renderSimpleErrorMessage (DuplicateImport name imp qual) =
      line $ "Duplicate import of " ++ prettyPrintImport name imp qual

    renderSimpleErrorMessage (DuplicateImportRef ref) =
      line $ "Import list contains multiple references to " ++ ref

    renderSimpleErrorMessage (DuplicateExportRef ref) =
      line $ "Export list contains multiple references to " ++ ref

    renderSimpleErrorMessage (IntOutOfRange value backend lo hi) =
      paras [ line $ "Integer value " ++ show value ++ " is out of range for the " ++ backend ++ " backend."
            , line $ "Acceptable values fall within the range " ++ show lo ++ " to " ++ show hi ++ " (inclusive)." ]

    renderSimpleErrorMessage (RedundantEmptyHidingImport mn) =
      line $ "The import for module " ++ runModuleName mn ++ " is redundant as all members have been explicitly hidden."

    renderSimpleErrorMessage msg@(ImplicitQualifiedImport importedModule asModule _) =
      paras [ line $ "Module " ++ runModuleName importedModule ++ " was imported as " ++ runModuleName asModule ++ " with unspecified imports."
            , line $ "As there are multiple modules being imported as " ++ runModuleName asModule ++ ", consider using the explicit form:"
            , indent $ line $ showSuggestion msg
            ]

    renderSimpleErrorMessage msg@(ImplicitImport mn _) =
      paras [ line $ "Module " ++ runModuleName mn ++ " has unspecified imports, consider using the explicit form: "
            , indent $ line $ showSuggestion msg
            ]

    renderSimpleErrorMessage msg@(HidingImport mn _) =
      paras [ line $ "Module " ++ runModuleName mn ++ " has unspecified imports, consider using the inclusive form: "
            , indent $ line $ showSuggestion msg
            ]

    renderSimpleErrorMessage (CaseBinderLengthDiffers l bs) =
      paras [ line "Binder list length differs in case alternative:"
            , indent $ line $ intercalate ", " $ fmap prettyPrintBinderAtom bs
            , line $ "Expecting " ++ show l ++ " binder" ++ (if l == 1 then "" else "s") ++ "."
            ]

    renderSimpleErrorMessage IncorrectAnonymousArgument =
      line "An anonymous function argument appears in an invalid context."

    renderSimpleErrorMessage (InvalidOperatorInBinder op fn) =
      paras [ line $ "Operator " ++ showIdent op ++ " cannot be used in a pattern as it is an alias for function " ++ showIdent fn ++ "."
              , line "Only aliases for data constructors may be used in patterns."
              ]

    renderSimpleErrorMessage DeprecatedRequirePath =
      line "The require-path option is deprecated and will be removed in PureScript 0.9."

    renderSimpleErrorMessage (CannotGeneralizeRecursiveFunction ident ty) =
      paras [ line $ "Unable to generalize the type of the recursive function " ++ showIdent ident ++ "."
            , line $ "The inferred type of " ++ showIdent ident ++ " was:"
            , indent $ typeAsBox ty
            , line "Try adding a type signature."
            ]

    renderHint :: ErrorMessageHint -> Box.Box -> Box.Box
    renderHint (ErrorUnifyingTypes t1 t2) detail =
      paras [ detail
            , Box.hsep 1 Box.top [ line "while trying to match type"
                                 , typeAsBox t1
                                 ]
            , Box.moveRight 2 $ Box.hsep 1 Box.top [ line "with type"
                                                   , typeAsBox t2
                                                   ]
            ]
    renderHint (ErrorInExpression expr) detail =
      paras [ detail
            , Box.hsep 1 Box.top [ Box.text "in the expression"
                                 , prettyPrintValue valueDepth expr
                                 ]
            ]
    renderHint (ErrorInModule mn) detail =
      paras [ line $ "in module " ++ runModuleName mn
            , detail
            ]
    renderHint (ErrorInSubsumption t1 t2) detail =
      paras [ detail
            , Box.hsep 1 Box.top [ line "while checking that type"
                                 , typeAsBox t1
                                 ]
            , Box.moveRight 2 $ Box.hsep 1 Box.top [ line "is at least as general as type"
                                                   , typeAsBox t2
                                                   ]
            ]
    renderHint (ErrorInInstance nm ts) detail =
      paras [ detail
            , Box.hsep 1 Box.top [ line "in type class instance"
                                 , line (showQualified runProperName nm)
                                 , Box.vcat Box.left (map typeAtomAsBox ts)
                                 ]
            ]
    renderHint (ErrorCheckingKind ty) detail =
      paras [ detail
            , Box.hsep 1 Box.top [ line "while checking the kind of"
                                 , typeAsBox ty
                                 ]
            ]
    renderHint ErrorCheckingGuard detail =
      paras [ detail
            , line "while checking the type of a guard clause"
            ]
    renderHint (ErrorInferringType expr) detail =
      paras [ detail
            , Box.hsep 1 Box.top [ line "while inferring the type of"
                                 , prettyPrintValue valueDepth expr
                                 ]
            ]
    renderHint (ErrorCheckingType expr ty) detail =
      paras [ detail
            , Box.hsep 1 Box.top [ line "while checking that expression"
                                 , prettyPrintValue valueDepth expr
                                 ]
            , Box.moveRight 2 $ Box.hsep 1 Box.top [ line "has type"
                                                   , typeAsBox ty
                                                   ]
            ]
    renderHint (ErrorCheckingAccessor expr prop) detail =
      paras [ detail
            , Box.hsep 1 Box.top [ line "while checking type of property accessor"
                                 , prettyPrintValue valueDepth (Accessor prop expr)
                                 ]
            ]
    renderHint (ErrorInApplication f t a) detail =
      paras [ detail
            , Box.hsep 1 Box.top [ line "while applying a function"
                                 , prettyPrintValue valueDepth f
                                 ]
            , Box.moveRight 2 $ Box.hsep 1 Box.top [ line "of type"
                                                   , typeAsBox t
                                                   ]
            , Box.moveRight 2 $ Box.hsep 1 Box.top [ line "to argument"
                                                   , prettyPrintValue valueDepth a
                                                   ]
            ]
    renderHint (ErrorInDataConstructor nm) detail =
      paras [ detail
            , line $ "in data constructor " ++ runProperName nm
            ]
    renderHint (ErrorInTypeConstructor nm) detail =
      paras [ detail
            , line $ "in type constructor " ++ runProperName nm
            ]
    renderHint (ErrorInBindingGroup nms) detail =
      paras [ detail
            , line $ "in binding group " ++ intercalate ", " (map showIdent nms)
            ]
    renderHint ErrorInDataBindingGroup detail =
      paras [ detail
            , line "in data binding group"
            ]
    renderHint (ErrorInTypeSynonym name) detail =
      paras [ detail
            , line $ "in type synonym " ++ runProperName name
            ]
    renderHint (ErrorInValueDeclaration n) detail =
      paras [ detail
            , line $ "in value declaration " ++ showIdent n
            ]
    renderHint (ErrorInTypeDeclaration n) detail =
      paras [ detail
            , line $ "in type declaration for " ++ showIdent n
            ]
    renderHint (ErrorInForeignImport nm) detail =
      paras [ detail
            , line $ "in foreign import " ++ showIdent nm
            ]
    renderHint (PositionedError srcSpan) detail =
      paras [ line $ "at " ++ displaySourceSpan srcSpan
            , detail
            ]

  valueDepth :: Int
  valueDepth | full = 1000
             | otherwise = 3

  levelText :: String
  levelText = case level of
    Error -> "error"
    Warning -> "warning"

  paras :: [Box.Box] -> Box.Box
  paras = Box.vcat Box.left

  -- | Simplify an error message
  simplifyErrorMessage :: ErrorMessage -> ErrorMessage
  simplifyErrorMessage (ErrorMessage hints simple) = ErrorMessage (simplifyHints hints) simple
    where
    -- Take the last instance of each "hint category"
    simplifyHints :: [ErrorMessageHint] -> [ErrorMessageHint]
    simplifyHints = reverse . nubBy categoriesEqual . stripRedudantHints simple . reverse

    -- Don't remove hints in the "other" category
    categoriesEqual :: ErrorMessageHint -> ErrorMessageHint -> Bool
    categoriesEqual x y =
      case (hintCategory x, hintCategory y) of
        (OtherHint, _) -> False
        (_, OtherHint) -> False
        (c1, c2) -> c1 == c2

    -- | See https://github.com/purescript/purescript/issues/1802
    stripRedudantHints :: SimpleErrorMessage -> [ErrorMessageHint] -> [ErrorMessageHint]
    stripRedudantHints CannotApplyFunction{} = stripFirst isApplicationHint
      where
      isApplicationHint ErrorInApplication{} = True
      isApplicationHint _ = False
    stripRedudantHints ExprDoesNotHaveType{} = stripFirst isCheckHint
      where
      isCheckHint ErrorCheckingType{} = True
      isCheckHint _ = False
    stripRedudantHints TypesDoNotUnify{} = stripFirst isUnifyHint
      where
      isUnifyHint ErrorUnifyingTypes{} = True
      isUnifyHint _ = False
    stripRedudantHints _ = id

    stripFirst :: (ErrorMessageHint -> Bool) -> [ErrorMessageHint] -> [ErrorMessageHint]
    stripFirst p (PositionedError pos : hs) = PositionedError pos : stripFirst p hs
    stripFirst p (ErrorInModule mn    : hs) = ErrorInModule mn    : stripFirst p hs
    stripFirst p (hint                : hs)
      | p hint = hs
      | otherwise = hint : hs
    stripFirst _ [] = []

  hintCategory :: ErrorMessageHint -> HintCategory
  hintCategory ErrorCheckingType{}  = ExprHint
  hintCategory ErrorInferringType{} = ExprHint
  hintCategory ErrorInExpression{}  = ExprHint
  hintCategory ErrorUnifyingTypes{} = CheckHint
  hintCategory ErrorInSubsumption{} = CheckHint
  hintCategory ErrorInApplication{} = CheckHint
  hintCategory ErrorCheckingKind{}  = CheckHint
  hintCategory PositionedError{}    = PositionHint
  hintCategory _                    = OtherHint

-- Pretty print and export declaration
prettyPrintExport :: DeclarationRef -> String
prettyPrintExport (TypeRef pn _) = runProperName pn
prettyPrintExport ref = prettyPrintRef ref

prettyPrintImport :: ModuleName -> ImportDeclarationType -> Maybe ModuleName -> String
prettyPrintImport mn idt qual =
  let i = case idt of
            Implicit -> runModuleName mn
            Explicit refs -> runModuleName mn ++ " (" ++ intercalate ", " (map prettyPrintRef refs) ++ ")"
            Hiding refs -> runModuleName mn ++ " hiding (" ++ intercalate "," (map prettyPrintRef refs) ++ ")"
  in i ++ maybe "" (\q -> " as " ++ runModuleName q) qual

prettyPrintRef :: DeclarationRef -> String
prettyPrintRef (TypeRef pn Nothing) = runProperName pn ++ "(..)"
prettyPrintRef (TypeRef pn (Just [])) = runProperName pn
prettyPrintRef (TypeRef pn (Just dctors)) = runProperName pn ++ "(" ++ intercalate ", " (map runProperName dctors) ++ ")"
prettyPrintRef (ValueRef ident) = showIdent ident
prettyPrintRef (TypeClassRef pn) = "class " ++ runProperName pn
prettyPrintRef (ProperRef name) = name
prettyPrintRef (TypeInstanceRef ident) = showIdent ident
prettyPrintRef (ModuleRef name) = "module " ++ runModuleName name
prettyPrintRef (PositionedDeclarationRef _ _ ref) = prettyPrintExport ref

-- |
-- Pretty print multiple errors
--
prettyPrintMultipleErrors :: Bool -> MultipleErrors -> String
prettyPrintMultipleErrors full = unlines . map renderBox . prettyPrintMultipleErrorsBox full

-- |
-- Pretty print multiple warnings
--
prettyPrintMultipleWarnings :: Bool -> MultipleErrors -> String
prettyPrintMultipleWarnings full = unlines . map renderBox . prettyPrintMultipleWarningsBox full

-- | Pretty print warnings as a Box
prettyPrintMultipleWarningsBox :: Bool -> MultipleErrors -> [Box.Box]
prettyPrintMultipleWarningsBox = prettyPrintMultipleErrorsWith Warning "Warning found:" "Warning"

-- | Pretty print errors as a Box
prettyPrintMultipleErrorsBox :: Bool -> MultipleErrors -> [Box.Box]
prettyPrintMultipleErrorsBox = prettyPrintMultipleErrorsWith Error "Error found:" "Error"

prettyPrintMultipleErrorsWith :: Level -> String -> String -> Bool -> MultipleErrors -> [Box.Box]
prettyPrintMultipleErrorsWith level intro _ full (MultipleErrors [e]) =
  let result = prettyPrintSingleError full level True e
  in [ Box.vcat Box.left [ Box.text intro
                         , result
                         ]
     ]
prettyPrintMultipleErrorsWith level _ intro full (MultipleErrors es) =
  let result = map (prettyPrintSingleError full level True) es
  in concat $ zipWith withIntro [1 :: Int ..] result
  where
  withIntro i err = [ Box.text (intro ++ " " ++ show i ++ " of " ++ show (length es) ++ ":")
                    , Box.moveRight 2 err
                    ]

-- | Pretty print a Parsec ParseError as a Box
prettyPrintParseError :: P.ParseError -> Box.Box
prettyPrintParseError = prettyPrintParseErrorMessages "or" "unknown parse error" "expecting" "unexpected" "end of input" . PE.errorMessages

-- |
-- Pretty print ParseError detail messages.
--
-- Adapted from 'Text.Parsec.Error.showErrorMessages', see <https://github.com/aslatter/parsec/blob/v3.1.9/Text/Parsec/Error.hs#L173>.
--
prettyPrintParseErrorMessages :: String -> String -> String -> String -> String -> [Message] -> Box.Box
prettyPrintParseErrorMessages msgOr msgUnknown msgExpecting msgUnExpected msgEndOfInput msgs
  | null msgs = Box.text msgUnknown
  | otherwise = Box.vcat Box.left $ map Box.text $ clean [showSysUnExpect,showUnExpect,showExpect,showMessages]

  where
  (sysUnExpect,msgs1) = span (SysUnExpect "" ==) msgs
  (unExpect,msgs2)    = span (UnExpect    "" ==) msgs1
  (expect,messages)   = span (Expect      "" ==) msgs2

  showExpect      = showMany msgExpecting expect
  showUnExpect    = showMany msgUnExpected unExpect
  showSysUnExpect | not (null unExpect) ||
                    null sysUnExpect = ""
                  | null firstMsg    = msgUnExpected ++ " " ++ msgEndOfInput
                  | otherwise        = msgUnExpected ++ " " ++ firstMsg
    where
    firstMsg  = PE.messageString (head sysUnExpect)

  showMessages      = showMany "" messages

  -- helpers
  showMany pre msgs' = case clean (map PE.messageString msgs') of
                         [] -> ""
                         ms | null pre  -> commasOr ms
                            | otherwise -> pre ++ " " ++ commasOr ms

  commasOr []       = ""
  commasOr [m]      = m
  commasOr ms       = commaSep (init ms) ++ " " ++ msgOr ++ " " ++ last ms

  commaSep          = separate ", " . clean

  separate   _ []     = ""
  separate   _ [m]    = m
  separate sep (m:ms) = m ++ sep ++ separate sep ms

  clean             = nub . filter (not . null)

-- | Indent to the right, and pad on top and bottom.
indent :: Box.Box -> Box.Box
indent = Box.moveUp 1 . Box.moveDown 1 . Box.moveRight 2

line :: String -> Box.Box
line = Box.text

renderBox :: Box.Box -> String
renderBox = unlines
            . map (dropWhileEnd isSpace)
            . dropWhile whiteSpace
            . dropWhileEnd whiteSpace
            . lines
            . Box.render
  where
  dropWhileEnd p = reverse . dropWhile p . reverse
  whiteSpace = all isSpace

-- |
-- Rethrow an error with a more detailed error message in the case of failure
--
rethrow :: (MonadError e m) => (e -> e) -> m a -> m a
rethrow f = flip catchError $ \e -> throwError (f e)

reifyErrors :: (MonadError e m) => m a -> m (Either e a)
reifyErrors ma = catchError (fmap Right ma) (return . Left)

reflectErrors :: (MonadError e m) => m (Either e a) -> m a
reflectErrors ma = ma >>= either throwError return

warnAndRethrow :: (MonadError e m, MonadWriter e m) => (e -> e) -> m a -> m a
warnAndRethrow f = rethrow f . censor f

-- |
-- Rethrow an error with source position information
--
rethrowWithPosition :: (MonadError MultipleErrors m) => SourceSpan -> m a -> m a
rethrowWithPosition pos = rethrow (onErrorMessages (withPosition pos))

warnWithPosition :: (MonadWriter MultipleErrors m) => SourceSpan -> m a -> m a
warnWithPosition pos = censor (onErrorMessages (withPosition pos))

warnAndRethrowWithPosition :: (MonadError MultipleErrors m, MonadWriter MultipleErrors m) => SourceSpan -> m a -> m a
warnAndRethrowWithPosition pos = rethrowWithPosition pos . warnWithPosition pos

withPosition :: SourceSpan -> ErrorMessage -> ErrorMessage
withPosition pos (ErrorMessage hints se) = ErrorMessage (PositionedError pos : hints) se

-- |
-- Collect errors in in parallel
--
parU :: (MonadError MultipleErrors m) => [a] -> (a -> m b) -> m [b]
parU xs f = forM xs (withError . f) >>= collectErrors
  where
  withError :: (MonadError MultipleErrors m) => m a -> m (Either MultipleErrors a)
  withError u = catchError (Right <$> u) (return . Left)

  collectErrors :: (MonadError MultipleErrors m) => [Either MultipleErrors a] -> m [a]
  collectErrors es = case lefts es of
    [] -> return $ rights es
    errs -> throwError $ fold errs<|MERGE_RESOLUTION|>--- conflicted
+++ resolved
@@ -450,12 +450,6 @@
   UnusedImport{} -> emptySuggestion
   RedundantEmptyHidingImport{} -> emptySuggestion
   DuplicateImport{} -> emptySuggestion
-<<<<<<< HEAD
-  RedundantUnqualifiedImport{} -> emptySuggestion
-=======
-  DeprecatedQualifiedSyntax name qualName -> suggest $
-    "import " ++ runModuleName name ++ " as " ++ runModuleName qualName
->>>>>>> 83896db8
   UnusedExplicitImport mn _ qual refs -> suggest $ importSuggestion mn refs qual
   ImplicitImport mn refs -> suggest $ importSuggestion mn refs Nothing
   ImplicitQualifiedImport mn asModule refs -> suggest $ importSuggestion mn refs (Just asModule)
@@ -928,7 +922,7 @@
         renderOperator (PositionedValue _ _ ex) = renderOperator ex
         renderOperator (Var (Qualified _ (Op ident))) = line ident
         renderOperator other = Box.hcat Box.top [ line "`", prettyPrintValue valueDepth other, line "`" ]
-    
+
     renderSimpleErrorMessage (DeprecatedClassImport mn name) =
       paras [ line $ "Class import from " ++ runModuleName mn ++ " uses deprecated syntax that omits the 'class' keyword:"
             , indent $ line $ runProperName name
