--- conflicted
+++ resolved
@@ -888,16 +888,14 @@
                 [ line (showQualified runProperName nm)
                 , Box.vcat Box.left (map prettyTypeAtom ts)
                 ]
-            , paras $ case ambiguous of
+            , paras $ let useMessage msg =
+                            [ line msg
+                            , indent $ paras (map prettyInstanceName ambiguous)
+                            ]
+                      in case ambiguous of
                         [] -> []
-                        [ambig] ->
-                            [ "The instance " Box.<> prettyInstanceName False ambig
-                                Box.<> " partially overlaps the above constraint, which means the rest of its instance chain will not be considered."
-                            ]
-                        _ ->
-                            [ line "The following instances partially overlap the above constraint, which means the rest of their instance chains will not be considered:"
-                            , indent $ paras (map (prettyInstanceName True) ambiguous)
-                            ]
+                        [_] -> useMessage "The following instance partially overlaps the above constraint, which means the rest of its instance chain will not be considered:"
+                        _ -> useMessage "The following instances partially overlap the above constraint, which means the rest of their instance chains will not be considered:"
             , paras [ line "The instance head contains unknown type variables. Consider adding a type annotation."
                     | unks
                     ]
@@ -1671,19 +1669,6 @@
   hintCategory PositionedError{}                    = PositionHint
   hintCategory _                                    = OtherHint
 
-<<<<<<< HEAD
-  prettyInstanceName :: Bool -> Qualified (Either SourceType Ident) -> Box.Box
-  prettyInstanceName inList = \case
-    Qualified maybeMn (Left ty) ->
-      (if inList then "instance " else Box.nullBox)
-        Box.<> (case maybeMn of
-                  Just mn -> "in module "
-                               Box.<> line (markCode $ runModuleName mn)
-                               Box.<> " "
-                  Nothing -> Box.nullBox)
-        Box.<> "with type "
-        Box.<> markCodeBox (prettyType ty)
-=======
   prettyPrintPlainIdent :: Ident -> Text
   prettyPrintPlainIdent ident =
     if isPlainIdent ident
@@ -1703,7 +1688,6 @@
         Box.<> markCodeBox (prettyType ty)
         Box.<> " "
         Box.<> (line . displayStartEndPos . fst $ getAnnForType ty)
->>>>>>> 7f4aea4f
     Qualified mn (Right inst) -> line . markCode . showQualified showIdent $ Qualified mn inst
 
 -- Pretty print and export declaration
