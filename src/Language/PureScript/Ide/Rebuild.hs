--- conflicted
+++ resolved
@@ -26,7 +26,6 @@
 import Language.PureScript.Ide.Types (Ide, IdeConfiguration(..), IdeEnvironment(..), ModuleMap, Success(..))
 import Language.PureScript.Ide.Util (ideReadFile)
 import System.Directory (getCurrentDirectory)
-<<<<<<< HEAD
 import Database.SQLite.Simple qualified as SQLite
 import System.FilePath ((</>))
 import Data.Aeson (decode)
@@ -39,9 +38,7 @@
 import Database.SQLite.Simple (Query(fromQuery), ToRow, SQLData (SQLText))
 import Data.String (String)
 import Codec.Serialise (deserialise)
-=======
 import System.FilePath (makeRelative)
->>>>>>> 8f9bc92b
 
 -- | Given a filepath performs the following steps:
 --
@@ -69,12 +66,8 @@
   -> (ReaderT IdeEnvironment (LoggingT IO) () -> m ())
   -- ^ A runner for the second build with open exports
   -> m Success
-<<<<<<< HEAD
-rebuildFile file actualFile codegenTargets _ = do
-=======
 rebuildFile file actualFile codegenTargets runOpenBuild = do
   currentDir <- liftIO getCurrentDirectory
->>>>>>> 8f9bc92b
   (fp, input) <-
     case List.stripPrefix "data:" file of
       Just source -> pure ("", Text.pack source)
@@ -110,16 +103,9 @@
     Left errors ->
       throwError (RebuildError [(fp', input)] errors)
     Right newExterns -> do
-<<<<<<< HEAD
       -- insertModule (fromMaybe file actualFile, m)
       -- insertExterns newExterns
       -- void populateVolatileState
-=======
-      let actualFile' = maybe file (makeRelative currentDir) actualFile
-      insertModule (actualFile', m)
-      insertExterns newExterns
-      void populateVolatileState
->>>>>>> 8f9bc92b
       _ <- updateCacheTimestamp
       -- runOpenBuild (rebuildModuleOpen makeEnv externs m)
       pure (RebuildSuccess (CST.toMultipleWarnings fp pwarnings <> warnings))
