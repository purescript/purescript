-- |
-- Type definitions for psc-ide

{-# language DeriveGeneric, DeriveAnyClass, DeriveFoldable, TemplateHaskell #-}

module Language.PureScript.Ide.Types where

import           Protolude hiding (moduleName)

import           Control.Concurrent.STM (TVar)
import           Data.Aeson (ToJSON, FromJSON, (.=))
import qualified Data.Aeson as Aeson
import           Data.IORef (IORef)
import           Data.Time.Clock (UTCTime)
import qualified Data.Map.Lazy as M
import qualified Language.PureScript as P
import qualified Language.PureScript.Errors.JSON as P
import           Lens.Micro.Platform hiding ((.=))

type ModuleIdent = Text
type ModuleMap a = Map P.ModuleName a

data IdeDeclaration
  = IdeDeclValue IdeValue
  | IdeDeclType IdeType
  | IdeDeclTypeSynonym IdeTypeSynonym
  | IdeDeclDataConstructor IdeDataConstructor
  | IdeDeclTypeClass IdeTypeClass
  | IdeDeclValueOperator IdeValueOperator
  | IdeDeclTypeOperator IdeTypeOperator
  | IdeDeclModule P.ModuleName
  deriving (Show, Eq, Ord, Generic, NFData)

data IdeValue = IdeValue
  { _ideValueIdent :: P.Ident
  , _ideValueType :: P.SourceType
  } deriving (Show, Eq, Ord, Generic, NFData)

data IdeType = IdeType
 { _ideTypeName :: P.ProperName 'P.TypeName
 , _ideTypeKind :: P.SourceType
 , _ideTypeDtors :: [(P.ProperName 'P.ConstructorName, P.SourceType)]
 } deriving (Show, Eq, Ord, Generic, NFData)

data IdeTypeSynonym = IdeTypeSynonym
  { _ideSynonymName :: P.ProperName 'P.TypeName
  , _ideSynonymType :: P.SourceType
  , _ideSynonymKind :: P.SourceType
  } deriving (Show, Eq, Ord, Generic, NFData)

data IdeDataConstructor = IdeDataConstructor
  { _ideDtorName :: P.ProperName 'P.ConstructorName
  , _ideDtorTypeName :: P.ProperName 'P.TypeName
  , _ideDtorType :: P.SourceType
  } deriving (Show, Eq, Ord, Generic, NFData)

data IdeTypeClass = IdeTypeClass
  { _ideTCName :: P.ProperName 'P.ClassName
  , _ideTCKind :: P.SourceType
  , _ideTCInstances :: [IdeInstance]
  } deriving (Show, Eq, Ord, Generic, NFData)

data IdeInstance = IdeInstance
  { _ideInstanceModule :: P.ModuleName
  , _ideInstanceName :: P.Ident
  , _ideInstanceTypes :: [P.SourceType]
  , _ideInstanceConstraints :: Maybe [P.SourceConstraint]
  } deriving (Show, Eq, Ord, Generic, NFData)

data IdeValueOperator = IdeValueOperator
  { _ideValueOpName :: P.OpName 'P.ValueOpName
  , _ideValueOpAlias :: P.Qualified (Either P.Ident (P.ProperName 'P.ConstructorName))
  , _ideValueOpPrecedence :: P.Precedence
  , _ideValueOpAssociativity :: P.Associativity
  , _ideValueOpType :: Maybe P.SourceType
  } deriving (Show, Eq, Ord, Generic, NFData)

data IdeTypeOperator = IdeTypeOperator
  { _ideTypeOpName :: P.OpName 'P.TypeOpName
  , _ideTypeOpAlias :: P.Qualified (P.ProperName 'P.TypeName)
  , _ideTypeOpPrecedence :: P.Precedence
  , _ideTypeOpAssociativity :: P.Associativity
<<<<<<< HEAD
  , _ideTypeOpKind          :: Maybe P.SourceType
=======
  , _ideTypeOpKind :: Maybe P.SourceKind
>>>>>>> 281eb3ca
  } deriving (Show, Eq, Ord, Generic, NFData)

_IdeDeclValue :: Traversal' IdeDeclaration IdeValue
_IdeDeclValue f (IdeDeclValue x) = map IdeDeclValue (f x)
_IdeDeclValue _ x = pure x

_IdeDeclType :: Traversal' IdeDeclaration IdeType
_IdeDeclType f (IdeDeclType x) = map IdeDeclType (f x)
_IdeDeclType _ x = pure x

_IdeDeclTypeSynonym :: Traversal' IdeDeclaration IdeTypeSynonym
_IdeDeclTypeSynonym f (IdeDeclTypeSynonym x) = map IdeDeclTypeSynonym (f x)
_IdeDeclTypeSynonym _ x = pure x

_IdeDeclDataConstructor :: Traversal' IdeDeclaration IdeDataConstructor
_IdeDeclDataConstructor f (IdeDeclDataConstructor x) = map IdeDeclDataConstructor (f x)
_IdeDeclDataConstructor _ x = pure x

_IdeDeclTypeClass :: Traversal' IdeDeclaration IdeTypeClass
_IdeDeclTypeClass f (IdeDeclTypeClass x) = map IdeDeclTypeClass (f x)
_IdeDeclTypeClass _ x = pure x

_IdeDeclValueOperator :: Traversal' IdeDeclaration IdeValueOperator
_IdeDeclValueOperator f (IdeDeclValueOperator x) = map IdeDeclValueOperator (f x)
_IdeDeclValueOperator _ x = pure x

_IdeDeclTypeOperator :: Traversal' IdeDeclaration IdeTypeOperator
_IdeDeclTypeOperator f (IdeDeclTypeOperator x) = map IdeDeclTypeOperator (f x)
_IdeDeclTypeOperator _ x = pure x

_IdeDeclModule :: Traversal' IdeDeclaration P.ModuleName
_IdeDeclModule f (IdeDeclModule x) = map IdeDeclModule (f x)
_IdeDeclModule _ x = pure x

anyOf :: Getting Any s a -> (a -> Bool) -> s -> Bool
anyOf g p = getAny . getConst . g (Const . Any . p)

makeLenses ''IdeValue
makeLenses ''IdeType
makeLenses ''IdeTypeSynonym
makeLenses ''IdeDataConstructor
makeLenses ''IdeTypeClass
makeLenses ''IdeInstance
makeLenses ''IdeValueOperator
makeLenses ''IdeTypeOperator

data IdeDeclarationAnn = IdeDeclarationAnn
  { _idaAnnotation :: Annotation
  , _idaDeclaration :: IdeDeclaration
  } deriving (Show, Eq, Ord, Generic, NFData)

data Annotation
  = Annotation
  { _annLocation :: Maybe P.SourceSpan
  , _annExportedFrom :: Maybe P.ModuleName
  , _annTypeAnnotation :: Maybe P.SourceType
  , _annDocumentation :: Maybe Text
  } deriving (Show, Eq, Ord, Generic, NFData)

makeLenses ''Annotation
makeLenses ''IdeDeclarationAnn

emptyAnn :: Annotation
emptyAnn = Annotation Nothing Nothing Nothing Nothing

type DefinitionSites a = Map IdeNamespaced a
type TypeAnnotations = Map P.Ident P.SourceType
newtype AstData a = AstData (ModuleMap (DefinitionSites a, TypeAnnotations))
  -- ^ SourceSpans for the definition sites of values and types as well as type
  -- annotations found in a module
  deriving (Show, Eq, Ord, Generic, NFData, Functor, Foldable)

data IdeLogLevel = LogDebug | LogPerf | LogAll | LogDefault | LogNone
  deriving (Show, Eq)

data IdeConfiguration =
  IdeConfiguration
  { confOutputPath :: FilePath
  , confLogLevel :: IdeLogLevel
  , confGlobs :: [FilePath]
  }

data IdeEnvironment =
  IdeEnvironment
  { ideStateVar :: TVar IdeState
  , ideConfiguration :: IdeConfiguration
  , ideCacheDbTimestamp :: IORef (Maybe UTCTime)
  }

type Ide m = (MonadIO m, MonadReader IdeEnvironment m)

data IdeState = IdeState
  { ideFileState :: IdeFileState
  , ideVolatileState :: IdeVolatileState
  } deriving (Show)

emptyIdeState :: IdeState
emptyIdeState = IdeState emptyFileState emptyVolatileState

emptyFileState :: IdeFileState
emptyFileState = IdeFileState M.empty M.empty

emptyVolatileState :: IdeVolatileState
emptyVolatileState = IdeVolatileState (AstData M.empty) M.empty Nothing


-- | @IdeFileState@ holds data that corresponds 1-to-1 to an entity on the
-- filesystem. Externs correspond to the ExternsFiles the compiler emits into
-- the output folder, and modules are parsed ASTs from source files. This means,
-- that we can update single modules or ExternsFiles inside this state whenever
-- the corresponding entity changes on the file system.
data IdeFileState = IdeFileState
  { fsExterns :: ModuleMap P.ExternsFile
  , fsModules :: ModuleMap (P.Module, FilePath)
  } deriving (Show)

-- | @IdeVolatileState@ is derived from the @IdeFileState@ and needs to be
-- invalidated and refreshed carefully. It holds @AstData@, which is the data we
-- extract from the parsed ASTs, as well as the IdeDeclarations, which contain
-- lots of denormalized data, so they need to fully rebuilt whenever
-- @IdeFileState@ changes. The vsCachedRebuild field can hold a rebuild result
-- with open imports which is used to provide completions for module private
-- declarations
data IdeVolatileState = IdeVolatileState
  { vsAstData :: AstData P.SourceSpan
  , vsDeclarations :: ModuleMap [IdeDeclarationAnn]
  , vsCachedRebuild :: Maybe (P.ModuleName, P.ExternsFile)
  } deriving (Show)

newtype Match a = Match (P.ModuleName, a)
           deriving (Show, Eq, Functor)

-- | A completion as it gets sent to the editors
data Completion = Completion
  { complModule :: Text
  , complIdentifier :: Text
  , complType :: Text
  , complExpandedType :: Text
  , complLocation :: Maybe P.SourceSpan
  , complDocumentation :: Maybe Text
  , complExportedFrom :: [P.ModuleName]
  } deriving (Show, Eq, Ord)

instance ToJSON Completion where
  toJSON (Completion {..}) =
    Aeson.object
      [ "module" .= complModule
      , "identifier" .= complIdentifier
      , "type" .= complType
      , "expandedType" .= complExpandedType
      , "definedAt" .= complLocation
      , "documentation" .= complDocumentation
      , "exportedFrom" .= map P.runModuleName complExportedFrom
      ]

identifierFromDeclarationRef :: P.DeclarationRef -> Text
<<<<<<< HEAD
identifierFromDeclarationRef (P.TypeRef _ name _) = P.runProperName name
identifierFromDeclarationRef (P.ValueRef _ ident) = P.runIdent ident
identifierFromDeclarationRef (P.TypeClassRef _ name) = P.runProperName name
identifierFromDeclarationRef (P.ValueOpRef _ op) = P.showOp op
identifierFromDeclarationRef (P.TypeOpRef _ op) = P.showOp op
identifierFromDeclarationRef _ = ""
=======
identifierFromDeclarationRef = \case
  P.TypeRef _ name _ -> P.runProperName name
  P.ValueRef _ ident -> P.runIdent ident
  P.TypeClassRef _ name -> P.runProperName name
  P.KindRef _ name -> P.runProperName name
  P.ValueOpRef _ op -> P.showOp op
  P.TypeOpRef _ op -> P.showOp op
  _ -> ""
>>>>>>> 281eb3ca

data Success =
  CompletionResult [Completion]
  | TextResult Text
  | UsagesResult [P.SourceSpan]
  | MultilineTextResult [Text]
  | ImportList (P.ModuleName, [(P.ModuleName, P.ImportDeclarationType, Maybe P.ModuleName)])
  | ModuleList [ModuleIdent]
  | RebuildSuccess P.MultipleErrors
  deriving (Show)

encodeSuccess :: ToJSON a => a -> Aeson.Value
encodeSuccess res =
  Aeson.object ["resultType" .= ("success" :: Text), "result" .= res]

instance ToJSON Success where
  toJSON = \case
    CompletionResult cs -> encodeSuccess cs
    TextResult t -> encodeSuccess t
    UsagesResult ssp -> encodeSuccess ssp
    MultilineTextResult ts -> encodeSuccess ts
    ImportList (moduleName, imports) ->
      Aeson.object
        [ "resultType" .= ("success" :: Text)
        , "result" .= Aeson.object
            [ "imports" .= map encodeImport imports
            , "moduleName" .= P.runModuleName moduleName
            ]
        ]
    ModuleList modules -> encodeSuccess modules
    RebuildSuccess warnings -> encodeSuccess (P.toJSONErrors False P.Warning warnings)

encodeImport :: (P.ModuleName, P.ImportDeclarationType, Maybe P.ModuleName) -> Aeson.Value
encodeImport (P.runModuleName -> mn, importType, map P.runModuleName -> qualifier) = case importType of
  P.Implicit ->
    Aeson.object $
      [ "module" .= mn
      , "importType" .= ("implicit" :: Text)
      ] ++ map ("qualifier" .=) (maybeToList qualifier)
  P.Explicit refs ->
    Aeson.object $
      [ "module" .= mn
      , "importType" .= ("explicit" :: Text)
      , "identifiers" .= (identifierFromDeclarationRef <$> refs)
      ] ++ map ("qualifier" .=) (maybeToList qualifier)
  P.Hiding refs ->
    Aeson.object $
      [ "module" .= mn
      , "importType" .= ("hiding" :: Text)
      , "identifiers" .= (identifierFromDeclarationRef <$> refs)
      ] ++ map ("qualifier" .=) (maybeToList qualifier)

-- | Denotes the different namespaces a name in PureScript can reside in.
data IdeNamespace = IdeNSValue | IdeNSType | IdeNSModule
  deriving (Show, Eq, Ord, Generic, NFData)

instance FromJSON IdeNamespace where
  parseJSON (Aeson.String s) = case s of
    "value" -> pure IdeNSValue
    "type" -> pure IdeNSType
    "module" -> pure IdeNSModule
    _       -> mzero
  parseJSON _ = mzero

-- | A name tagged with a namespace
data IdeNamespaced = IdeNamespaced IdeNamespace Text
  deriving (Show, Eq, Ord, Generic, NFData)<|MERGE_RESOLUTION|>--- conflicted
+++ resolved
@@ -80,11 +80,7 @@
   , _ideTypeOpAlias :: P.Qualified (P.ProperName 'P.TypeName)
   , _ideTypeOpPrecedence :: P.Precedence
   , _ideTypeOpAssociativity :: P.Associativity
-<<<<<<< HEAD
-  , _ideTypeOpKind          :: Maybe P.SourceType
-=======
-  , _ideTypeOpKind :: Maybe P.SourceKind
->>>>>>> 281eb3ca
+  , _ideTypeOpKind :: Maybe P.SourceType
   } deriving (Show, Eq, Ord, Generic, NFData)
 
 _IdeDeclValue :: Traversal' IdeDeclaration IdeValue
@@ -241,23 +237,13 @@
       ]
 
 identifierFromDeclarationRef :: P.DeclarationRef -> Text
-<<<<<<< HEAD
-identifierFromDeclarationRef (P.TypeRef _ name _) = P.runProperName name
-identifierFromDeclarationRef (P.ValueRef _ ident) = P.runIdent ident
-identifierFromDeclarationRef (P.TypeClassRef _ name) = P.runProperName name
-identifierFromDeclarationRef (P.ValueOpRef _ op) = P.showOp op
-identifierFromDeclarationRef (P.TypeOpRef _ op) = P.showOp op
-identifierFromDeclarationRef _ = ""
-=======
 identifierFromDeclarationRef = \case
   P.TypeRef _ name _ -> P.runProperName name
   P.ValueRef _ ident -> P.runIdent ident
   P.TypeClassRef _ name -> P.runProperName name
-  P.KindRef _ name -> P.runProperName name
   P.ValueOpRef _ op -> P.showOp op
   P.TypeOpRef _ op -> P.showOp op
   _ -> ""
->>>>>>> 281eb3ca
 
 data Success =
   CompletionResult [Completion]
