--- conflicted
+++ resolved
@@ -7,7 +7,6 @@
 
 import Protolude hiding (to, from, (&))
 
-<<<<<<< HEAD
 import Codec.CBOR.Term as Term
 import Control.Lens (preview, view, (&), (^.))
 import "monad-logger" Control.Monad.Logger (MonadLogger, logErrorN)
@@ -18,18 +17,6 @@
 import Language.PureScript.Ide.Error (IdeError (..))
 import Language.PureScript.Ide.Types (IdeDataConstructor(..), IdeDeclaration(..), IdeDeclarationAnn(..), IdeType(..), IdeTypeClass(..), IdeTypeOperator(..), IdeTypeSynonym(..), IdeValue(..), IdeValueOperator(..), _IdeDeclType, anyOf, emptyAnn, ideTypeKind, ideTypeName)
 import Language.PureScript.Ide.Util (properNameT)
-=======
-import           Codec.CBOR.Term as Term
-import           "monad-logger" Control.Monad.Logger
-import qualified Data.Text as Text
-import qualified Language.PureScript as P
-import qualified Language.PureScript.Externs as Externs
-import qualified Language.PureScript.Make.Monad as Make
-import           Language.PureScript.Ide.Error (IdeError (..))
-import           Language.PureScript.Ide.Types
-import           Language.PureScript.Ide.Util (properNameT)
-import           Lens.Micro.Platform
->>>>>>> 272bbe4e
 
 readExternFile
   :: (MonadIO m, MonadError IdeError m, MonadLogger m)
