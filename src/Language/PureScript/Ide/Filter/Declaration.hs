{-# LANGUAGE GeneralizedNewtypeDeriving #-}

module Language.PureScript.Ide.Filter.Declaration
       ( DeclarationType(..)
       ) where

import           Protolude                     hiding (isPrefixOf)

import           Control.Monad.Fail (fail)
import           Data.Aeson

data DeclarationType
  = Value
  | Type
  | Synonym
  | DataConstructor
  | TypeClass
  | ValueOperator
  | TypeOperator
  | Module
  deriving (Show, Eq, Ord)

instance FromJSON DeclarationType where
  parseJSON = withText "Declaration type tag" $ \str ->
    case str of
      "value"             -> pure Value
      "type"              -> pure Type
      "synonym"           -> pure Synonym
      "dataconstructor"   -> pure DataConstructor
      "typeclass"         -> pure TypeClass
      "valueoperator"     -> pure ValueOperator
      "typeoperator"      -> pure TypeOperator
      "module"            -> pure Module
<<<<<<< HEAD
      s                   -> fail ("Unknown declaration type: " <> show s)

declarationType :: PI.IdeDeclaration -> DeclarationType
declarationType decl = case decl of
  PI.IdeDeclValue _ -> Value
  PI.IdeDeclType _ -> Type
  PI.IdeDeclTypeSynonym _ -> Synonym
  PI.IdeDeclDataConstructor _ -> DataConstructor
  PI.IdeDeclTypeClass _ -> TypeClass
  PI.IdeDeclValueOperator _ -> ValueOperator
  PI.IdeDeclTypeOperator _ -> TypeOperator
  PI.IdeDeclModule _ -> Module
=======
      _                   -> mzero
instance ToJSON DeclarationType where
  toJSON dt = toJSON $ case dt of
    Value           -> "value" :: Text
    Type            -> "type"
    Synonym         -> "synonym"
    DataConstructor -> "dataconstructor"
    TypeClass       -> "typeclass"
    ValueOperator   -> "valueoperator"
    TypeOperator    -> "typeoperator"
    Module          -> "module"
>>>>>>> d9bec8e4
<|MERGE_RESOLUTION|>--- conflicted
+++ resolved
@@ -31,21 +31,8 @@
       "valueoperator"     -> pure ValueOperator
       "typeoperator"      -> pure TypeOperator
       "module"            -> pure Module
-<<<<<<< HEAD
       s                   -> fail ("Unknown declaration type: " <> show s)
 
-declarationType :: PI.IdeDeclaration -> DeclarationType
-declarationType decl = case decl of
-  PI.IdeDeclValue _ -> Value
-  PI.IdeDeclType _ -> Type
-  PI.IdeDeclTypeSynonym _ -> Synonym
-  PI.IdeDeclDataConstructor _ -> DataConstructor
-  PI.IdeDeclTypeClass _ -> TypeClass
-  PI.IdeDeclValueOperator _ -> ValueOperator
-  PI.IdeDeclTypeOperator _ -> TypeOperator
-  PI.IdeDeclModule _ -> Module
-=======
-      _                   -> mzero
 instance ToJSON DeclarationType where
   toJSON dt = toJSON $ case dt of
     Value           -> "value" :: Text
@@ -55,5 +42,4 @@
     TypeClass       -> "typeclass"
     ValueOperator   -> "valueoperator"
     TypeOperator    -> "typeoperator"
-    Module          -> "module"
->>>>>>> d9bec8e4
+    Module          -> "module"