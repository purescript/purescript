--- conflicted
+++ resolved
@@ -245,17 +245,10 @@
   -> (Text -> IdeDeclaration -> IdeDeclarationAnn)
   -> (Text -> IdeDeclaration -> IdeDeclarationAnn)
   -> (Text -> IdeDeclaration -> IdeDeclarationAnn)
-<<<<<<< HEAD
-  -> IdeDeclaration
-  -> IdeDeclarationAnn
-convertDeclaration' annotateFunction annotateValue annotateType annotateModule d =
-=======
-  -> (Text -> IdeDeclaration -> IdeDeclarationAnn)
   -> (Text -> IdeDeclaration -> IdeDeclarationAnn)
   -> IdeDeclaration
   -> IdeDeclarationAnn
-convertDeclaration' annotateFunction annotateValue annotateDataConstructor annotateType annotateKind annotateModule d =
->>>>>>> 2bf5ef73
+convertDeclaration' annotateFunction annotateValue annotateDataConstructor annotateType annotateModule d =
   case d of
     IdeDeclValue v ->
       annotateFunction (v ^. ideValueIdent) d
