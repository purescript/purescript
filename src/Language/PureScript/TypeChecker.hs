-- |
-- The top-level type checker, which checks all declarations in a module.
--
module Language.PureScript.TypeChecker
  ( module T
  , typeCheckModule
  , checkNewtype
  ) where

import Prelude.Compat
import Protolude (headMay, maybeToLeft, ordNub)

import Control.Lens ((^..), _2)
import Control.Monad (when, unless, void, forM, zipWithM_)
import Control.Monad.Error.Class (MonadError(..))
import Control.Monad.State.Class (MonadState(..), modify, gets)
import Control.Monad.Supply.Class (MonadSupply)
import Control.Monad.Writer.Class (MonadWriter, tell)

import Data.Foldable (for_, traverse_, toList)
import Data.List (nub, nubBy, (\\), sort, group)
import Data.Maybe
import Data.Either (partitionEithers)
import Data.Text (Text)
import qualified Data.List.NonEmpty as NEL
import qualified Data.Map as M
import qualified Data.Set as S
import qualified Data.Text as T

import Language.PureScript.AST
import Language.PureScript.AST.Declarations.ChainId (ChainId)
import qualified Language.PureScript.Constants.Data.Generic.Rep as DataGenericRep
import qualified Language.PureScript.Constants.Data.Newtype as DataNewtype
import Language.PureScript.Crash
import Language.PureScript.Environment
import Language.PureScript.Errors
import Language.PureScript.Linter
import Language.PureScript.Linter.Wildcards
import Language.PureScript.Names
import Language.PureScript.Roles
import Language.PureScript.Sugar.Names.Env (Exports(..))
import Language.PureScript.TypeChecker.Kinds as T
import Language.PureScript.TypeChecker.Monad as T
import Language.PureScript.TypeChecker.Roles as T
import Language.PureScript.TypeChecker.Synonyms as T
import Language.PureScript.TypeChecker.Types as T
import Language.PureScript.TypeChecker.Unify (varIfUnknown)
import Language.PureScript.TypeClassDictionaries
import Language.PureScript.Types

addDataType
  :: (MonadState CheckState m, MonadError MultipleErrors m, MonadWriter MultipleErrors m)
  => ModuleName
  -> DataDeclType
  -> ProperName 'TypeName
  -> [(Text, Maybe SourceType, Role, VtaTypeVar)]
  -> [(DataConstructorDeclaration, SourceType)]
  -> SourceType
  -> m ()
addDataType moduleName dtype name args dctors ctorKind = do
  env <- getEnv
  let mapDataCtor (DataConstructorDeclaration _ ctorName vars) = (ctorName, snd <$> vars)
      qualName = Qualified (Just moduleName) name
      hasSig = qualName `M.member` types env
  putEnv $ env { types = M.insert qualName (ctorKind, DataType dtype args (map (mapDataCtor . fst) dctors)) (types env) }
  unless (hasSig || isDictTypeName name || not (containsForAll ctorKind)) $ do
    tell . errorMessage $ MissingKindDeclaration (if dtype == Newtype then NewtypeSig else DataSig) name ctorKind
  for_ dctors $ \(DataConstructorDeclaration _ dctor fields, polyType) ->
    warnAndRethrow (addHint (ErrorInDataConstructor dctor)) $
      addDataConstructor moduleName dtype name dctor fields polyType

addDataConstructor
  :: (MonadState CheckState m, MonadError MultipleErrors m)
  => ModuleName
  -> DataDeclType
  -> ProperName 'TypeName
  -> ProperName 'ConstructorName
  -> [(Ident, SourceType)]
  -> SourceType
  -> m ()
addDataConstructor moduleName dtype name dctor dctorArgs polyType = do
  let fields = fst <$> dctorArgs
  env <- getEnv
  checkTypeSynonyms polyType
  putEnv $ env { dataConstructors = M.insert (Qualified (Just moduleName) dctor) (dtype, name, polyType, fields) (dataConstructors env) }

checkRoleDeclaration
  :: (MonadState CheckState m, MonadError MultipleErrors m, MonadWriter MultipleErrors m)
  => ModuleName
  -> RoleDeclarationData
  -> m ()
checkRoleDeclaration moduleName (RoleDeclarationData (ss, _) name declaredRoles) = do
  warnAndRethrow (addHint (ErrorInRoleDeclaration name) . addHint (positionedError ss)) $ do
    env <- getEnv
    let qualName = Qualified (Just moduleName) name
    case M.lookup qualName (types env) of
      Just (kind, DataType dtype args dctors) -> do
        checkRoleDeclarationArity name declaredRoles (length args)
        checkRoles args declaredRoles
        let args' = zipWith (\(v, k, _, t) r -> (v, k, r, t)) args declaredRoles
        putEnv $ env { types = M.insert qualName (kind, DataType dtype args' dctors) (types env) }
      Just (kind, ExternData _) -> do
        checkRoleDeclarationArity name declaredRoles (kindArity kind)
        putEnv $ env { types = M.insert qualName (kind, ExternData declaredRoles) (types env) }
      _ -> internalError "Unsupported role declaration"

addTypeSynonym
  :: (MonadState CheckState m, MonadError MultipleErrors m, MonadWriter MultipleErrors m)
  => ModuleName
  -> ProperName 'TypeName
  -> [(Text, Maybe SourceType)]
  -> SourceType
  -> SourceType
  -> m ()
addTypeSynonym moduleName name args ty kind = do
  env <- getEnv
  checkTypeSynonyms ty
  let qualName = Qualified (Just moduleName) name
      hasSig = qualName `M.member` types env
  unless (hasSig || not (containsForAll kind)) $ do
    tell . errorMessage $ MissingKindDeclaration TypeSynonymSig name kind
  putEnv $ env { types = M.insert qualName (kind, TypeSynonym) (types env)
               , typeSynonyms = M.insert qualName (args, ty) (typeSynonyms env) }

valueIsNotDefined
  :: (MonadState CheckState m, MonadError MultipleErrors m)
  => ModuleName
  -> Ident
  -> m ()
valueIsNotDefined moduleName name = do
  env <- getEnv
  case M.lookup (Qualified (Just moduleName) name) (names env) of
    Just _ -> throwError . errorMessage $ RedefinedIdent name
    Nothing -> return ()

addValue
  :: (MonadState CheckState m)
  => ModuleName
  -> Ident
  -> SourceType
  -> NameKind
  -> m ()
addValue moduleName name ty nameKind = do
  env <- getEnv
  putEnv (env { names = M.insert (Qualified (Just moduleName) name) (ty, nameKind, Defined) (names env) })

addTypeClass
  :: forall m
   . (MonadState CheckState m, MonadError MultipleErrors m, MonadWriter MultipleErrors m)
  => ModuleName
  -> Qualified (ProperName 'ClassName)
  -> [(Text, Maybe SourceType, VtaTypeVar)]
  -> [SourceConstraint]
  -> [FunctionalDependency]
  -> [Declaration]
  -> SourceType
  -> m ()
addTypeClass _ qualifiedClassName args implies dependencies ds kind = do
  env <- getEnv
  newClass <- mkNewClass
  let qualName = fmap coerceProperName qualifiedClassName
      hasSig = qualName `M.member` types env
  unless (hasSig || not (containsForAll kind)) $ do
    tell . errorMessage $ MissingKindDeclaration ClassSig (disqualify qualName) kind
  traverse_ (checkMemberIsUsable newClass (typeSynonyms env) (types env)) classMembers
  putEnv $ env { types = M.insert qualName (kind, ExternData (nominalRolesForKind kind)) (types env)
               , typeClasses = M.insert qualifiedClassName newClass (typeClasses env) }
  where
    classMembers :: [(Ident, SourceType)]
    classMembers = map toPair ds

    mkNewClass :: m TypeClassData
    mkNewClass = do
      env <- getEnv
      implies' <- (traverse . overConstraintArgs . traverse) replaceAllTypeSynonyms implies
      let ctIsEmpty = null classMembers && all (typeClassIsEmpty . findSuperClass env) implies'
      pure $ makeTypeClassData args classMembers implies' dependencies ctIsEmpty
      where
      findSuperClass env c = case M.lookup (constraintClass c) (typeClasses env) of
        Just tcd -> tcd
        Nothing -> internalError "Unknown super class in TypeClassDeclaration"

    coveringSets :: TypeClassData -> [S.Set Int]
    coveringSets = S.toList . typeClassCoveringSets

    argToIndex :: Text -> Maybe Int
    argToIndex = flip M.lookup $ M.fromList (zipWith ((,) . \(a, _, _) -> a) args [0..])

    toPair (TypeDeclaration (TypeDeclarationData _ ident ty)) = (ident, ty)
    toPair _ = internalError "Invalid declaration in TypeClassDeclaration"

    findVtaTypeVars = catMaybes . zipWith fn [0..] . typeClassArguments
      where
      fn i (_, _, IsVtaTypeVar) = Just i
      fn i (_, _, IsVtaTypeVarRequired) = Just i
      fn _ (_, _, NotVtaTypeVar) = Nothing

    -- Currently we are only checking usability based on the type class currently
    -- being defined.  If the mentioned arguments don't include a covering set,
    -- then we won't be able to find a instance.
    checkMemberIsUsable :: TypeClassData -> T.SynonymMap -> T.KindMap -> (Ident, SourceType) -> m ()
    checkMemberIsUsable newClass syns kinds (ident, memberTy) = do
      memberTy' <- T.replaceAllTypeSynonymsM syns kinds memberTy
      let mentionedArgIndexes = S.fromList (mapMaybe argToIndex (freeTypeVariables memberTy'))
      let vtaTypeVars = S.fromList $ findVtaTypeVars newClass
      let leftovers = map ((`S.difference` vtaTypeVars) . (`S.difference` mentionedArgIndexes)) (coveringSets newClass)

      unless (any null leftovers) . throwError . errorMessage $
        let
          solutions = map (map ((\(a, _, _) -> a) . (args !!)) . S.toList) leftovers
        in
          UnusableDeclaration ident (nub solutions)

addTypeClassDictionaries
  :: (MonadState CheckState m)
  => Maybe ModuleName
  -> M.Map (Qualified (ProperName 'ClassName)) (M.Map (Qualified Ident) (NEL.NonEmpty NamedDict))
  -> m ()
addTypeClassDictionaries mn entries =
  modify $ \st -> st { checkEnv = (checkEnv st) { typeClassDictionaries = insertState st } }
  where insertState st = M.insertWith (M.unionWith (M.unionWith (<>))) mn entries (typeClassDictionaries . checkEnv $ st)

checkDuplicateTypeArguments
  :: (MonadState CheckState m, MonadError MultipleErrors m)
  => [Text]
  -> m ()
checkDuplicateTypeArguments args = for_ firstDup $ \dup ->
  throwError . errorMessage $ DuplicateTypeArgument dup
  where
  firstDup :: Maybe Text
  firstDup = listToMaybe $ args \\ ordNub args

checkTypeClassInstance
  :: (MonadState CheckState m, MonadError MultipleErrors m)
  => TypeClassData
  -> Int -- ^ index of type class argument
  -> SourceType
  -> m ()
checkTypeClassInstance cls i = check where
  -- If the argument is determined via fundeps then we are less restrictive in
  -- what type is allowed. This is because the type cannot be used to influence
  -- which instance is selected. Currently the only weakened restriction is that
  -- row types are allowed in determined type class arguments.
  isFunDepDetermined = S.member i (typeClassDeterminedArguments cls)
  check = \case
    TypeVar _ _ -> return ()
    TypeLevelString _ _ -> return ()
    TypeLevelInt _ _ -> return ()
    TypeConstructor _ _ -> return ()
    TypeApp _ t1 t2 -> check t1 >> check t2
    KindApp _ t k -> check t >> check k
    KindedType _ t _ -> check t
    REmpty _ | isFunDepDetermined -> return ()
    RCons _ _ hd tl | isFunDepDetermined -> check hd >> check tl
    ty -> throwError . errorMessage $ InvalidInstanceHead ty

-- |
-- Check that type synonyms are fully-applied in a type
--
checkTypeSynonyms
  :: (MonadState CheckState m, MonadError MultipleErrors m)
  => SourceType
  -> m ()
checkTypeSynonyms = void . replaceAllTypeSynonyms

-- |
-- Type check all declarations in a module
--
-- At this point, many declarations will have been desugared, but it is still necessary to
--
--  * Kind-check all types and add them to the @Environment@
--
--  * Type-check all values and add them to the @Environment@
--
--  * Infer all type roles and add them to the @Environment@
--
--  * Bring type class instances into scope
--
--  * Process module imports
--
typeCheckAll
  :: forall m
   . (MonadSupply m, MonadState CheckState m, MonadError MultipleErrors m, MonadWriter MultipleErrors m)
  => ModuleName
  -> [Declaration]
  -> m [Declaration]
typeCheckAll moduleName = traverse go
  where
  go :: Declaration -> m Declaration
  go (DataDeclaration sa@(ss, _) dtype name args dctors) = do
    warnAndRethrow (addHint (ErrorInTypeConstructor name) . addHint (positionedError ss)) $ do
<<<<<<< HEAD
      when (dtype == Newtype) $ checkNewtype name dctors
      let args_ = (\(a, b, _) -> (a, b)) <$> args
      checkDuplicateTypeArguments $ map fst args_
=======
      when (dtype == Newtype) $ void $ checkNewtype name dctors
      checkDuplicateTypeArguments $ map fst args
>>>>>>> 1887bcf2
      (dataCtors, ctorKind) <- kindOfData moduleName (sa, name, args, dctors)
      let args' = args `withKinds'` ctorKind
      env <- getEnv
      dctors' <- traverse (replaceTypeSynonymsInDataConstructor . fst) dataCtors
      let args'' = args' `withRoles` inferRoles env moduleName name args_ dctors'
      addDataType moduleName dtype name args'' dataCtors ctorKind
    return $ DataDeclaration sa dtype name args dctors
  go d@(DataBindingGroupDeclaration tys) = do
    let tysList = NEL.toList tys
        syns = mapMaybe toTypeSynonym tysList
        dataDecls = mapMaybe toDataDecl tysList
        roleDecls = mapMaybe toRoleDecl tysList
        clss = mapMaybe toClassDecl tysList
        bindingGroupNames = ordNub ((syns^..traverse._2) ++ (dataDecls^..traverse._2._2) ++ fmap coerceProperName (clss^..traverse._2._2))
        sss = fmap declSourceSpan tys
    warnAndRethrow (addHint (ErrorInDataBindingGroup bindingGroupNames) . addHint (PositionedError sss)) $ do
      env <- getEnv
      (syn_ks, data_ks, cls_ks) <- kindsOfAll moduleName syns (fmap snd dataDecls) (fmap snd clss)
      for_ (zip syns syn_ks) $ \((_, name, args, _), (elabTy, kind)) -> do
        checkDuplicateTypeArguments $ map fst args
        let args' = args `withKinds` kind
        addTypeSynonym moduleName name args' elabTy kind
      let dataDeclsWithKinds = zipWith (\(dtype, (_, name, args, _)) (dataCtors, ctorKind) ->
            (dtype, name, args `withKinds'` ctorKind, dataCtors, ctorKind)) dataDecls data_ks
      inferRoles' <- fmap (inferDataBindingGroupRoles env moduleName roleDecls) .
        forM dataDeclsWithKinds $ \(_, name, args, dataCtors, _) ->
          (name, (\(a, b, _) -> (a, b)) <$> args,) <$> traverse (replaceTypeSynonymsInDataConstructor . fst) dataCtors
      for_ dataDeclsWithKinds $ \(dtype, name, args', dataCtors, ctorKind) -> do
<<<<<<< HEAD
        when (dtype == Newtype) $ checkNewtype name (map fst dataCtors)
        let args_ = (\(a, b, _) -> (a, b)) <$> args'
        checkDuplicateTypeArguments $ map fst args_
        let args'' = args' `withRoles` inferRoles' name args_
=======
        when (dtype == Newtype) $ void $ checkNewtype name (map fst dataCtors)
        checkDuplicateTypeArguments $ map fst args'
        let args'' = args' `withRoles` inferRoles' name args'
>>>>>>> 1887bcf2
        addDataType moduleName dtype name args'' dataCtors ctorKind
      for_ roleDecls $ checkRoleDeclaration moduleName
      for_ (zip clss cls_ks) $ \((deps, (sa, pn, _, _, _)), (args', implies', tys', kind)) -> do
        let qualifiedClassName = Qualified (Just moduleName) pn
        guardWith (errorMessage (DuplicateTypeClass pn (fst sa))) $
          not (M.member qualifiedClassName (typeClasses env))
        addTypeClass moduleName qualifiedClassName ((\(a, b, c) -> (a, Just b, c)) <$> args') implies' deps tys' kind
    return d
    where
    toTypeSynonym (TypeSynonymDeclaration sa nm args ty) = Just (sa, nm, args, ty)
    toTypeSynonym _ = Nothing
    toDataDecl (DataDeclaration sa dtype nm args dctors) = Just (dtype, (sa, nm, args, dctors))
    toDataDecl _ = Nothing
    toRoleDecl (RoleDeclaration rdd) = Just rdd
    toRoleDecl _ = Nothing
    toClassDecl (TypeClassDeclaration sa nm args implies deps decls) = Just (deps, (sa, nm, args, implies, decls))
    toClassDecl _ = Nothing
  go (TypeSynonymDeclaration sa@(ss, _) name args ty) = do
    warnAndRethrow (addHint (ErrorInTypeSynonym name) . addHint (positionedError ss) ) $ do
      checkDuplicateTypeArguments $ map fst args
      (elabTy, kind) <- kindOfTypeSynonym moduleName (sa, name, args, ty)
      let args' = args `withKinds` kind
      addTypeSynonym moduleName name args' elabTy kind
    return $ TypeSynonymDeclaration sa name args ty
  go (KindDeclaration sa@(ss, _) kindFor name ty) = do
    warnAndRethrow (addHint (ErrorInKindDeclaration name) . addHint (positionedError ss)) $ do
      elabTy <- withFreshSubstitution $ checkKindDeclaration moduleName ty
      env <- getEnv
      putEnv $ env { types = M.insert (Qualified (Just moduleName) name) (elabTy, LocalTypeVariable) (types env) }
      return $ KindDeclaration sa kindFor name elabTy
  go d@(RoleDeclaration rdd) = do
    checkRoleDeclaration moduleName rdd
    return d
  go TypeDeclaration{} =
    internalError "Type declarations should have been removed before typeCheckAlld"
  go (ValueDecl sa@(ss, _) name nameKind [] [MkUnguarded val]) = do
    env <- getEnv
    let declHint = if isPlainIdent name then addHint (ErrorInValueDeclaration name) else id
    warnAndRethrow (declHint . addHint (positionedError ss)) $ do
      val' <- checkExhaustiveExpr ss env moduleName val
      valueIsNotDefined moduleName name
      typesOf NonRecursiveBindingGroup moduleName [((sa, name), val')] >>= \case
        [(_, (val'', ty))] -> do
          addValue moduleName name ty nameKind
          return $ ValueDecl sa name nameKind [] [MkUnguarded val'']
        _ -> internalError "typesOf did not return a singleton"
  go ValueDeclaration{} = internalError "Binders were not desugared"
  go BoundValueDeclaration{} = internalError "BoundValueDeclaration should be desugared"
  go (BindingGroupDeclaration vals) = do
    env <- getEnv
    let sss = fmap (\(((ss, _), _), _, _) -> ss) vals
    warnAndRethrow (addHint (ErrorInBindingGroup (fmap (\((_, ident), _, _) -> ident) vals)) . addHint (PositionedError sss)) $ do
      for_ vals $ \((_, ident), _, _) -> valueIsNotDefined moduleName ident
      vals' <- NEL.toList <$> traverse (\(sai@((ss, _), _), nk, expr) -> (sai, nk,) <$> checkExhaustiveExpr ss env moduleName expr) vals
      tys <- typesOf RecursiveBindingGroup moduleName $ fmap (\(sai, _, ty) -> (sai, ty)) vals'
      vals'' <- forM [ (sai, val, nameKind, ty)
                     | (sai@(_, name), nameKind, _) <- vals'
                     , ((_, name'), (val, ty)) <- tys
                     , name == name'
                     ] $ \(sai@(_, name), val, nameKind, ty) -> do
        addValue moduleName name ty nameKind
        return (sai, nameKind, val)
      return . BindingGroupDeclaration $ NEL.fromList vals''
  go d@(ExternDataDeclaration (ss, _) name kind) = do
    warnAndRethrow (addHint (ErrorInForeignImportData name) . addHint (positionedError ss)) $ do
      elabKind <- withFreshSubstitution $ checkKindDeclaration moduleName kind
      env <- getEnv
      let qualName = Qualified (Just moduleName) name
          roles = nominalRolesForKind elabKind
      putEnv $ env { types = M.insert qualName (elabKind, ExternData roles) (types env) }
      return d
  go d@(ExternDeclaration (ss, _) name ty) = do
    warnAndRethrow (addHint (ErrorInForeignImport name) . addHint (positionedError ss)) $ do
      env <- getEnv
      (elabTy, kind) <- withFreshSubstitution $ do
        ((unks, ty'), kind) <- kindOfWithUnknowns ty
        ty'' <- varIfUnknown unks ty'
        pure (ty'', kind)
      checkTypeKind elabTy kind
      case M.lookup (Qualified (Just moduleName) name) (names env) of
        Just _ -> throwError . errorMessage $ RedefinedIdent name
        Nothing -> putEnv (env { names = M.insert (Qualified (Just moduleName) name) (elabTy, External, Defined) (names env) })
    return d
  go d@FixityDeclaration{} = return d
  go d@ImportDeclaration{} = return d
  go d@(TypeClassDeclaration sa@(ss, _) pn args implies deps tys) = do
    warnAndRethrow (addHint (ErrorInTypeClassDeclaration pn) . addHint (positionedError ss)) $ do
      env <- getEnv
      let qualifiedClassName = Qualified (Just moduleName) pn
      guardWith (errorMessage (DuplicateTypeClass pn ss)) $
        not (M.member qualifiedClassName (typeClasses env))
      (args', implies', tys', kind) <- kindOfClass moduleName (sa, pn, args, implies, tys)
      addTypeClass moduleName qualifiedClassName ((\(a, b, c) -> (a, Just b, c)) <$> args') implies' deps tys' kind
      return d
  go (TypeInstanceDeclaration _ _ _ (Left _) _ _ _ _) = internalError "typeCheckAll: type class instance generated name should have been desugared"
  go d@(TypeInstanceDeclaration sa@(ss, _) ch idx (Right dictName) deps className tys body) =
    rethrow (addHint (ErrorInInstance className tys) . addHint (positionedError ss)) $ do
      env <- getEnv
      let qualifiedDictName = Qualified (Just moduleName) dictName
      flip (traverse_ . traverse_) (typeClassDictionaries env) $ \dictionaries ->
        guardWith (errorMessage (DuplicateInstance dictName ss)) $
          not (M.member qualifiedDictName dictionaries)
      case M.lookup className (typeClasses env) of
        Nothing -> internalError "typeCheckAll: Encountered unknown type class in instance declaration"
        Just typeClass -> do
          checkInstanceArity dictName className typeClass tys
          (deps', kinds', tys', vars) <- withFreshSubstitution $ checkInstanceDeclaration moduleName (sa, deps, className, tys)
          tys'' <- traverse replaceAllTypeSynonyms tys'
          zipWithM_ (checkTypeClassInstance typeClass) [0..] tys''
          let nonOrphanModules = findNonOrphanModules className typeClass tys''
          checkOrphanInstance dictName className tys'' nonOrphanModules
          let chainId = Just ch
          checkOverlappingInstance ss chainId dictName vars className typeClass tys'' nonOrphanModules
          _ <- traverseTypeInstanceBody checkInstanceMembers body
          deps'' <- (traverse . overConstraintArgs . traverse) replaceAllTypeSynonyms deps'
          let dict =
                TypeClassDictionaryInScope chainId idx qualifiedDictName [] className vars kinds' tys'' (Just deps'') $
                  if isPlainIdent dictName then Nothing else Just $ srcInstanceType ss vars className tys''
          addTypeClassDictionaries (Just moduleName) . M.singleton className $ M.singleton (tcdValue dict) (pure dict)
          return d

  checkInstanceArity :: Ident -> Qualified (ProperName 'ClassName) -> TypeClassData -> [SourceType] -> m ()
  checkInstanceArity dictName className typeClass tys = do
    let typeClassArity = length (typeClassArguments typeClass)
        instanceArity = length tys
    when (typeClassArity /= instanceArity) $
      throwError . errorMessage $ ClassInstanceArityMismatch dictName className typeClassArity instanceArity

  checkInstanceMembers :: [Declaration] -> m [Declaration]
  checkInstanceMembers instDecls = do
    let idents = sort . map head . group . map memberName $ instDecls
    for_ (firstDuplicate idents) $ \ident ->
      throwError . errorMessage $ DuplicateValueDeclaration ident
    return instDecls
    where
    memberName :: Declaration -> Ident
    memberName (ValueDeclaration vd) = valdeclIdent vd
    memberName _ = internalError "checkInstanceMembers: Invalid declaration in type instance definition"

    firstDuplicate :: (Eq a) => [a] -> Maybe a
    firstDuplicate (x : xs@(y : _))
      | x == y = Just x
      | otherwise = firstDuplicate xs
    firstDuplicate _ = Nothing

  findNonOrphanModules
    :: Qualified (ProperName 'ClassName)
    -> TypeClassData
    -> [SourceType]
    -> S.Set ModuleName
  findNonOrphanModules (Qualified (Just mn') _) typeClass tys' = nonOrphanModules
    where
    nonOrphanModules :: S.Set ModuleName
    nonOrphanModules = S.insert mn' nonOrphanModules'

    typeModule :: SourceType -> Maybe ModuleName
    typeModule (TypeVar _ _) = Nothing
    typeModule (TypeLevelString _ _) = Nothing
    typeModule (TypeLevelInt _ _) = Nothing
    typeModule (TypeConstructor _ (Qualified (Just mn'') _)) = Just mn''
    typeModule (TypeConstructor _ (Qualified Nothing _)) = internalError "Unqualified type name in findNonOrphanModules"
    typeModule (TypeApp _ t1 _) = typeModule t1
    typeModule (KindApp _ t1 _) = typeModule t1
    typeModule (KindedType _ t1 _) = typeModule t1
    typeModule _ = internalError "Invalid type in instance in findNonOrphanModules"

    modulesByTypeIndex :: M.Map Int (Maybe ModuleName)
    modulesByTypeIndex = M.fromList (zip [0 ..] (typeModule <$> tys'))

    lookupModule :: Int -> S.Set ModuleName
    lookupModule idx = case M.lookup idx modulesByTypeIndex of
      Just ms -> S.fromList (toList ms)
      Nothing -> internalError "Unknown type index in findNonOrphanModules"

    -- If the instance is declared in a module that wouldn't be found based on a covering set
    -- then it is considered an orphan - because we'd have a situation in which we expect an
    -- instance but can't find it. So a valid module must be applicable across *all* covering
    -- sets - therefore we take the intersection of covering set modules.
    nonOrphanModules' :: S.Set ModuleName
    nonOrphanModules' = foldl1 S.intersection (foldMap lookupModule `S.map` typeClassCoveringSets typeClass)
  findNonOrphanModules _ _ _ = internalError "Unqualified class name in findNonOrphanModules"

  -- Check that the instance currently being declared doesn't overlap with any
  -- other instance in any module that this instance wouldn't be considered an
  -- orphan in.  There are overlapping instance situations that won't be caught
  -- by this, for example when combining multiparameter type classes with
  -- flexible instances: the instances `Cls X y` and `Cls x Y` overlap and
  -- could live in different modules but won't be caught here.
  checkOverlappingInstance
    :: SourceSpan
    -> Maybe ChainId
    -> Ident
    -> [(Text, SourceType)]
    -> Qualified (ProperName 'ClassName)
    -> TypeClassData
    -> [SourceType]
    -> S.Set ModuleName
    -> m ()
  checkOverlappingInstance ss ch dictName vars className typeClass tys' nonOrphanModules = do
    for_ nonOrphanModules $ \m -> do
      dicts <- M.toList <$> lookupTypeClassDictionariesForClass (Just m) className

      for_ dicts $ \(Qualified mn' ident, dictNel) -> do
        for_ dictNel $ \dict -> do
          -- ignore instances in the same instance chain
          if ch == tcdChain dict ||
            instancesAreApart (typeClassCoveringSets typeClass) tys' (tcdInstanceTypes dict)
          then return ()
          else do
            let this = if isPlainIdent dictName then Right dictName else Left $ srcInstanceType ss vars className tys'
            let that = Qualified mn' . maybeToLeft ident $ tcdDescription dict
            throwError . errorMessage $
              OverlappingInstances className
                                    tys'
                                    [that, Qualified (Just moduleName) this]

  instancesAreApart
    :: S.Set (S.Set Int)
    -> [SourceType]
    -> [SourceType]
    -> Bool
  instancesAreApart sets lhs rhs = all (any typesApart . S.toList) (S.toList sets)
    where
      typesApart :: Int -> Bool
      typesApart i = typeHeadsApart (lhs !! i) (rhs !! i)

      -- Note: implementation doesn't need to care about all possible cases:
      -- TUnknown, Skolem, etc.
      typeHeadsApart :: SourceType -> SourceType -> Bool
      typeHeadsApart l                   r             | eqType l r = False
      typeHeadsApart (TypeVar _ _)       _                          = False
      typeHeadsApart _                   (TypeVar _ _)              = False
      typeHeadsApart (KindedType _ t1 _) t2                         = typeHeadsApart t1 t2
      typeHeadsApart t1                  (KindedType _ t2 _)        = typeHeadsApart t1 t2
      typeHeadsApart (TypeApp _ h1 t1)   (TypeApp _ h2 t2)          = typeHeadsApart h1 h2 || typeHeadsApart t1 t2
      typeHeadsApart _                   _                          = True

  checkOrphanInstance
    :: Ident
    -> Qualified (ProperName 'ClassName)
    -> [SourceType]
    -> S.Set ModuleName
    -> m ()
  checkOrphanInstance dictName className tys' nonOrphanModules
    | moduleName `S.member` nonOrphanModules = return ()
    | otherwise = throwError . errorMessage $ OrphanInstance dictName className nonOrphanModules tys'

  -- |
  -- This function adds the argument kinds for a type constructor so that they may appear in the externs file,
  -- extracted from the kind of the type constructor itself.
  --
  withKinds :: [(Text, Maybe SourceType)] -> SourceType -> [(Text, Maybe SourceType)]
  withKinds [] _ = []
  withKinds ss (ForAll _ _ _ k _ _) = withKinds ss k
  withKinds (s@(_, Just _):ss) (TypeApp _ (TypeApp _ tyFn _) k2) | eqType tyFn tyFunction = s : withKinds ss k2
  withKinds ((s, Nothing):ss) (TypeApp _ (TypeApp _ tyFn k1) k2) | eqType tyFn tyFunction = (s, Just k1) : withKinds ss k2
  withKinds _ _ = internalError "Invalid arguments to withKinds"

  withKinds' :: [(Text, Maybe SourceType, VtaTypeVar)] -> SourceType -> [(Text, Maybe SourceType, VtaTypeVar)]
  withKinds' [] _ = []
  withKinds' ss (ForAll _ _ _ k _ _) = withKinds' ss k
  withKinds' (s@(_, Just _, _):ss) (TypeApp _ (TypeApp _ tyFn _) k2) | eqType tyFn tyFunction = s : withKinds' ss k2
  withKinds' ((s, Nothing, v):ss) (TypeApp _ (TypeApp _ tyFn k1) k2) | eqType tyFn tyFunction = (s, Just k1, v) : withKinds' ss k2
  withKinds' _ _ = internalError "Invalid arguments to withKinds"

  withRoles :: [(Text, Maybe SourceType, VtaTypeVar)] -> [Role] -> [(Text, Maybe SourceType, Role, VtaTypeVar)]
  withRoles = zipWith $ \(v, k, t) r -> (v, k, r, t)

  replaceTypeSynonymsInDataConstructor :: DataConstructorDeclaration -> m DataConstructorDeclaration
  replaceTypeSynonymsInDataConstructor DataConstructorDeclaration{..} = do
    dataCtorFields' <- traverse (traverse replaceAllTypeSynonyms) dataCtorFields
    return DataConstructorDeclaration
      { dataCtorFields = dataCtorFields'
      , ..
      }

-- | Check that a newtype has just one data constructor with just one field, or
-- throw an error. If the newtype is valid, this function returns the single
-- data constructor declaration and the single field, as a 'proof' that the
-- newtype was indeed a valid newtype.
checkNewtype
  :: forall m
   . MonadError MultipleErrors m
  => ProperName 'TypeName
  -> [DataConstructorDeclaration]
  -> m (DataConstructorDeclaration, (Ident, SourceType))
checkNewtype _ [decl@(DataConstructorDeclaration _ _ [field])] = return (decl, field)
checkNewtype name _ = throwError . errorMessage $ InvalidNewtype name

-- |
-- Type check an entire module and ensure all types and classes defined within the module that are
-- required by exported members are also exported.
--
typeCheckModule
  :: forall m
   . (MonadSupply m, MonadState CheckState m, MonadError MultipleErrors m, MonadWriter MultipleErrors m)
  => M.Map ModuleName Exports
  -> Module
  -> m Module
typeCheckModule _ (Module _ _ _ _ Nothing) =
  internalError "exports should have been elaborated before typeCheckModule"
typeCheckModule modulesExports (Module ss coms mn decls (Just exps)) =
  warnAndRethrow (addHint (ErrorInModule mn)) $ do
    let (decls', imports) = partitionEithers $ fromImportDecl <$> decls
    modify (\s -> s { checkCurrentModule = Just mn, checkCurrentModuleImports = imports })
    decls'' <- typeCheckAll mn $ ignoreWildcardsUnderCompleteTypeSignatures <$> decls'
    checkSuperClassesAreExported <- getSuperClassExportCheck
    for_ exps $ \e -> do
      checkTypesAreExported e
      checkClassMembersAreExported e
      checkClassesAreExported e
      checkSuperClassesAreExported e
      checkDataConstructorsAreExported e
    return $ Module ss coms mn (map toImportDecl imports ++ decls'') (Just exps)
  where

  fromImportDecl
    :: Declaration
    -> Either Declaration
              ( SourceAnn
              , ModuleName
              , ImportDeclarationType
              , Maybe ModuleName
              , M.Map (ProperName 'TypeName) ([ProperName 'ConstructorName], ExportSource)
              )
  fromImportDecl (ImportDeclaration sa moduleName importDeclarationType asModuleName) =
    Right (sa, moduleName, importDeclarationType, asModuleName, foldMap exportedTypes $ M.lookup moduleName modulesExports)
  fromImportDecl decl = Left decl

  toImportDecl
    :: ( SourceAnn
       , ModuleName
       , ImportDeclarationType
       , Maybe ModuleName
       , M.Map (ProperName 'TypeName) ([ProperName 'ConstructorName], ExportSource)
       )
    -> Declaration
  toImportDecl (sa, moduleName, importDeclarationType, asModuleName, _) =
    ImportDeclaration sa moduleName importDeclarationType asModuleName

  qualify' :: a -> Qualified a
  qualify' = Qualified (Just mn)

  getSuperClassExportCheck = do
    classesToSuperClasses <- gets
      ( M.map
        ( S.fromList
        . filter (\(Qualified mn' _) -> mn' == Just mn)
        . fmap constraintClass
        . typeClassSuperclasses
        )
      . typeClasses
      . checkEnv
      )
    let
      -- A function that, given a class name, returns the set of
      -- transitive class dependencies that are defined in this
      -- module.
      transitiveSuperClassesFor
          :: Qualified (ProperName 'ClassName)
          -> S.Set (Qualified (ProperName 'ClassName))
      transitiveSuperClassesFor qname =
        untilSame
          (\s -> s <> foldMap (\n -> fromMaybe S.empty (M.lookup n classesToSuperClasses)) s)
          (fromMaybe S.empty (M.lookup qname classesToSuperClasses))

      superClassesFor qname =
        fromMaybe S.empty (M.lookup qname classesToSuperClasses)

    pure $ checkSuperClassExport superClassesFor transitiveSuperClassesFor
  moduleClassExports :: S.Set (Qualified (ProperName 'ClassName))
  moduleClassExports = S.fromList $ mapMaybe (\case
     TypeClassRef _ name -> Just (qualify' name)
     _ -> Nothing) exps

  untilSame :: Eq a => (a -> a) -> a -> a
  untilSame f a = let a' = f a in if a == a' then a else untilSame f a'

  checkMemberExport :: (SourceType -> [DeclarationRef]) -> DeclarationRef -> m ()
  checkMemberExport extract dr@(TypeRef _ name dctors) = do
    env <- getEnv
    for_ (M.lookup (qualify' name) (types env)) $ \(k, _) -> do
      -- TODO: remove?
      -- let findModuleKinds = everythingOnTypes (++) $ \case
      --       TypeConstructor _ (Qualified (Just mn') kindName) | mn' == mn -> [kindName]
      --       _ -> []
      checkExport dr (extract k)
    for_ (M.lookup (qualify' name) (typeSynonyms env)) $ \(_, ty) ->
      checkExport dr (extract ty)
    for_ dctors $ \dctors' ->
      for_ dctors' $ \dctor ->
        for_ (M.lookup (qualify' dctor) (dataConstructors env)) $ \(_, _, ty, _) ->
          checkExport dr (extract ty)
  checkMemberExport extract dr@(ValueRef _ name) = do
    ty <- lookupVariable (qualify' name)
    checkExport dr (extract ty)
  checkMemberExport _ _ = return ()

  checkSuperClassExport
    :: (Qualified (ProperName 'ClassName) -> S.Set (Qualified (ProperName 'ClassName)))
    -> (Qualified (ProperName 'ClassName) -> S.Set (Qualified (ProperName 'ClassName)))
    -> DeclarationRef
    -> m ()
  checkSuperClassExport superClassesFor transitiveSuperClassesFor dr@(TypeClassRef drss className) = do
    let superClasses = superClassesFor (qualify' className)
        -- thanks to laziness, the computation of the transitive
        -- superclasses defined in-module will only occur if we actually
        -- throw the error. Constructing the full set of transitive
        -- superclasses is likely to be costly for every single term.
        transitiveSuperClasses = transitiveSuperClassesFor (qualify' className)
        unexported = S.difference superClasses moduleClassExports
    unless (null unexported)
      . throwError . errorMessage' drss
      . TransitiveExportError dr
      . map (TypeClassRef drss . disqualify)
      $ toList transitiveSuperClasses
  checkSuperClassExport _ _ _ =
    return ()

  checkExport :: DeclarationRef -> [DeclarationRef] -> m ()
  checkExport dr drs = case filter (not . exported) drs of
    [] -> return ()
    hidden -> throwError . errorMessage' (declRefSourceSpan dr) $ TransitiveExportError dr (nubBy nubEq hidden)
    where
    exported e = any (exports e) exps
    exports (TypeRef _ pn1 _) (TypeRef _ pn2 _) = pn1 == pn2
    exports (ValueRef _ id1) (ValueRef _ id2) = id1 == id2
    exports (TypeClassRef _ pn1) (TypeClassRef _ pn2) = pn1 == pn2
    exports _ _ = False
    -- We avoid Eq for `nub`bing as the dctor part of `TypeRef` evaluates to
    -- `error` for the values generated here (we don't need them anyway)
    nubEq (TypeRef _ pn1 _) (TypeRef _ pn2 _) = pn1 == pn2
    nubEq r1 r2 = r1 == r2


  -- Check that all the type constructors defined in the current module that appear in member types
  -- have also been exported from the module
  checkTypesAreExported :: DeclarationRef -> m ()
  checkTypesAreExported ref = checkMemberExport findTcons ref
    where
    findTcons :: SourceType -> [DeclarationRef]
    findTcons = everythingOnTypes (++) go
      where
      go (TypeConstructor _ (Qualified (Just mn') name)) | mn' == mn =
        [TypeRef (declRefSourceSpan ref) name (internalError "Data constructors unused in checkTypesAreExported")]
      go _ = []

  -- Check that all the classes defined in the current module that appear in member types have also
  -- been exported from the module
  checkClassesAreExported :: DeclarationRef -> m ()
  checkClassesAreExported ref = checkMemberExport findClasses ref
    where
    findClasses :: SourceType -> [DeclarationRef]
    findClasses = everythingOnTypes (++) go
      where
      go (ConstrainedType _ c _) = (fmap (TypeClassRef (declRefSourceSpan ref)) . extractCurrentModuleClass . constraintClass) c
      go _ = []
    extractCurrentModuleClass :: Qualified (ProperName 'ClassName) -> [ProperName 'ClassName]
    extractCurrentModuleClass (Qualified (Just mn') name) | mn == mn' = [name]
    extractCurrentModuleClass _ = []

  checkClassMembersAreExported :: DeclarationRef -> m ()
  checkClassMembersAreExported dr@(TypeClassRef ss' name) = do
    let members = ValueRef ss' `map` head (mapMaybe findClassMembers decls)
    let missingMembers = members \\ exps
    unless (null missingMembers) . throwError . errorMessage' ss' $ TransitiveExportError dr missingMembers
    where
    findClassMembers :: Declaration -> Maybe [Ident]
    findClassMembers (TypeClassDeclaration _ name' _ _ _ ds) | name == name' = Just $ map extractMemberName ds
    findClassMembers (DataBindingGroupDeclaration decls') = headMay . mapMaybe findClassMembers $ NEL.toList decls'
    findClassMembers _ = Nothing
    extractMemberName :: Declaration -> Ident
    extractMemberName (TypeDeclaration td) = tydeclIdent td
    extractMemberName _ = internalError "Unexpected declaration in typeclass member list"
  checkClassMembersAreExported _ = return ()

  -- If a type is exported without data constructors, we warn on `Generic` or `Newtype` instances.
  -- On the other hand if any data constructors are exported, we require all of them to be exported.
  checkDataConstructorsAreExported :: DeclarationRef -> m ()
  checkDataConstructorsAreExported dr@(TypeRef ss' name (fromMaybe [] -> exportedDataConstructorsNames))
    | null exportedDataConstructorsNames = for_
      [ DataGenericRep.Generic
      , DataNewtype.Newtype
      ] $ \className -> do
        env <- getEnv
        let dicts = foldMap (foldMap NEL.toList) $
              M.lookup (Just mn) (typeClassDictionaries env) >>= M.lookup className
        when (any isDictOfTypeRef dicts) $
          tell . errorMessage' ss' $ HiddenConstructors dr className
    | otherwise = do
      env <- getEnv
      let dataConstructorNames = fromMaybe [] $
            M.lookup (mkQualified name mn) (types env) >>= getDataConstructorNames . snd
          missingDataConstructorsNames = dataConstructorNames \\ exportedDataConstructorsNames
      unless (null missingDataConstructorsNames) $
        throwError . errorMessage' ss' $ TransitiveDctorExportError dr missingDataConstructorsNames
      where
      isDictOfTypeRef :: TypeClassDictionaryInScope a -> Bool
      isDictOfTypeRef dict
        | (TypeConstructor _ qualTyName, _, _) : _ <- unapplyTypes <$> tcdInstanceTypes dict
        , qualTyName == Qualified (Just mn) name
        = True
      isDictOfTypeRef _ = False
      getDataConstructorNames :: TypeKind -> Maybe [ProperName 'ConstructorName]
      getDataConstructorNames (DataType _ _ constructors) = Just $ fst <$> constructors
      getDataConstructorNames _ = Nothing
  checkDataConstructorsAreExported _ = return ()<|MERGE_RESOLUTION|>--- conflicted
+++ resolved
@@ -289,14 +289,9 @@
   go :: Declaration -> m Declaration
   go (DataDeclaration sa@(ss, _) dtype name args dctors) = do
     warnAndRethrow (addHint (ErrorInTypeConstructor name) . addHint (positionedError ss)) $ do
-<<<<<<< HEAD
-      when (dtype == Newtype) $ checkNewtype name dctors
+      when (dtype == Newtype) $ void $ checkNewtype name dctors
       let args_ = (\(a, b, _) -> (a, b)) <$> args
       checkDuplicateTypeArguments $ map fst args_
-=======
-      when (dtype == Newtype) $ void $ checkNewtype name dctors
-      checkDuplicateTypeArguments $ map fst args
->>>>>>> 1887bcf2
       (dataCtors, ctorKind) <- kindOfData moduleName (sa, name, args, dctors)
       let args' = args `withKinds'` ctorKind
       env <- getEnv
@@ -325,16 +320,10 @@
         forM dataDeclsWithKinds $ \(_, name, args, dataCtors, _) ->
           (name, (\(a, b, _) -> (a, b)) <$> args,) <$> traverse (replaceTypeSynonymsInDataConstructor . fst) dataCtors
       for_ dataDeclsWithKinds $ \(dtype, name, args', dataCtors, ctorKind) -> do
-<<<<<<< HEAD
-        when (dtype == Newtype) $ checkNewtype name (map fst dataCtors)
+        when (dtype == Newtype) $ void $ checkNewtype name (map fst dataCtors)
         let args_ = (\(a, b, _) -> (a, b)) <$> args'
         checkDuplicateTypeArguments $ map fst args_
         let args'' = args' `withRoles` inferRoles' name args_
-=======
-        when (dtype == Newtype) $ void $ checkNewtype name (map fst dataCtors)
-        checkDuplicateTypeArguments $ map fst args'
-        let args'' = args' `withRoles` inferRoles' name args'
->>>>>>> 1887bcf2
         addDataType moduleName dtype name args'' dataCtors ctorKind
       for_ roleDecls $ checkRoleDeclaration moduleName
       for_ (zip clss cls_ks) $ \((deps, (sa, pn, _, _, _)), (args', implies', tys', kind)) -> do
