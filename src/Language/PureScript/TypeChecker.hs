--- conflicted
+++ resolved
@@ -43,11 +43,7 @@
 import Language.PureScript.Errors
 import Language.PureScript.Traversals
 
-<<<<<<< HEAD
-addDataType :: ModuleName -> DataDeclType -> ProperName -> [String] -> [DataConstructor] -> Kind -> Check ()
-=======
-addDataType :: ModuleName -> DataDeclType -> ProperName -> [(String, Maybe Kind)] -> [(ProperName, [Type])] -> Kind -> Check ()
->>>>>>> af0492a8
+addDataType :: ModuleName -> DataDeclType -> ProperName -> [(String, Maybe Kind)] -> [DataConstructor] -> Kind -> Check ()
 addDataType moduleName dtype name args dctors ctorKind = do
   env <- getEnv
   putEnv $ env { types = M.insert (Qualified (Just moduleName) name) (ctorKind, DataType args (map stripComment dctors)) (types env) }
@@ -135,16 +131,10 @@
   go (DataDeclaration dtype name args dctors : rest) = do
     rethrow (strMsg ("Error in type constructor " ++ show name) <>) $ do
       when (dtype == Newtype) $ checkNewtype dctors
-<<<<<<< HEAD
-      checkDuplicateTypeArguments args
+      checkDuplicateTypeArguments $ map fst args
       ctorKind <- kindsOf True moduleName name args (concatMap snd3 dctors)
-      addDataType moduleName dtype name args dctors ctorKind
-=======
-      checkDuplicateTypeArguments $ map fst args
-      ctorKind <- kindsOf True moduleName name args (concatMap snd dctors)
       let args' = args `withKinds` ctorKind
       addDataType moduleName dtype name args' dctors ctorKind
->>>>>>> af0492a8
     ds <- go rest
     return $ DataDeclaration dtype name args dctors : ds
     where
@@ -159,7 +149,7 @@
       (syn_ks, data_ks) <- kindsOfAll moduleName syns (map (\(_, name, args, dctors) -> (name, args, concatMap snd3 dctors)) dataDecls)
       forM_ (zip dataDecls data_ks) $ \((dtype, name, args, dctors), ctorKind) -> do
         checkDuplicateTypeArguments $ map fst args
-        let args' = args `withKinds` ctorKind 
+        let args' = args `withKinds` ctorKind
         addDataType moduleName dtype name args' dctors ctorKind
       forM_ (zip syns syn_ks) $ \((name, args, ty), kind) -> do
         checkDuplicateTypeArguments $ map fst args
@@ -260,13 +250,11 @@
     rethrowWithPosition pos $ do
       (d' : rest') <- go (d : rest)
       return (PositionedDeclaration pos d' : rest')
-<<<<<<< HEAD
   go (DocStringDeclaration _ (Just d) : rest) = go (d : rest)
   go (DocStringDeclaration _ Nothing : rest) = go rest
-=======
-  
+
   -- |
-  -- This function adds the argument kinds for a type constructor so that they may appear in the externs file, 
+  -- This function adds the argument kinds for a type constructor so that they may appear in the externs file,
   -- extracted from the kind of the type constructor itself.
   --
   withKinds :: [(String, Maybe Kind)] -> Kind -> [(String, Maybe Kind)]
@@ -274,7 +262,6 @@
   withKinds (s@(_, Just _ ):ss) (FunKind _   k) = s : withKinds ss k
   withKinds (  (s, Nothing):ss) (FunKind k1 k2) = (s, Just k1) : withKinds ss k2
   withKinds _                   _               = error "Invalid arguments to peelKinds"
->>>>>>> af0492a8
 
 -- |
 -- Type check an entire module and ensure all types and classes defined within the module that are
