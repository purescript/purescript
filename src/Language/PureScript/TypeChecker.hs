{-# LANGUAGE FlexibleInstances #-}

-- |
-- The top-level type checker, which checks all declarations in a module.
--
module Language.PureScript.TypeChecker
  ( module T
  , typeCheckModule
  , checkNewtype
  ) where

import Prelude.Compat
import Protolude (ordNub)

import Control.Monad (when, unless, void, forM)
import Control.Monad.Error.Class (MonadError(..))
import Control.Monad.State.Class (MonadState(..), modify, gets)
import Control.Monad.Supply.Class (MonadSupply)
import Control.Monad.Writer.Class (MonadWriter(..), censor)

import Data.Foldable (for_, traverse_, toList)
import Data.List (nub, nubBy, (\\), sort, group, intersect)
import Data.Maybe
import Data.Text (Text)
import qualified Data.List.NonEmpty as NEL
import qualified Data.Map as M
import qualified Data.Set as S
import qualified Data.Text as T

import Language.PureScript.AST
import Language.PureScript.Crash
import Language.PureScript.Environment
import Language.PureScript.Errors
import Language.PureScript.Linter
import Language.PureScript.Names
import Language.PureScript.TypeChecker.Monad as T
import Language.PureScript.TypeChecker.Synonyms as T
import Language.PureScript.TypeChecker.Types as T
import Language.PureScript.TypeClassDictionaries
import Language.PureScript.Types

import Lens.Micro.Platform ((^..), _2, _3)

addDataType
  :: (MonadState CheckState m, MonadError MultipleErrors m, MonadWriter MultipleErrors m)
  => ModuleName
  -> DataDeclType
  -> ProperName 'TypeName
<<<<<<< HEAD
  -> [(Text, Maybe SourceType)]
  -> [(ProperName 'ConstructorName, [(Ident, SourceType)])]
  -> SourceType
=======
  -> [(Text, Maybe SourceKind)]
  -> [DataConstructorDeclaration]
  -> SourceKind
>>>>>>> 2bf5ef73
  -> m ()
addDataType moduleName dtype name args dctors ctorKind = do
  env <- getEnv
  let mapDataCtor (DataConstructorDeclaration _ ctorName vars) = (ctorName, snd <$> vars)
  putEnv $ env { types = M.insert (Qualified (Just moduleName) name) (ctorKind, DataType args (map mapDataCtor dctors)) (types env) }
  for_ dctors $ \(DataConstructorDeclaration _ dctor fields) ->
    warnAndRethrow (addHint (ErrorInDataConstructor dctor)) $
      addDataConstructor moduleName dtype name (map fst args) dctor fields

addDataConstructor
  :: (MonadState CheckState m, MonadError MultipleErrors m)
  => ModuleName
  -> DataDeclType
  -> ProperName 'TypeName
  -> [Text]
  -> ProperName 'ConstructorName
  -> [(Ident, SourceType)]
  -> m ()
addDataConstructor moduleName dtype name args dctor dctorArgs = do
  let (fields, tys) = unzip dctorArgs
  env <- getEnv
  traverse_ checkTypeSynonyms tys
  let retTy = foldl srcTypeApp (srcTypeConstructor (Qualified (Just moduleName) name)) (map srcTypeVar args)
  let dctorTy = foldr function retTy tys
  let polyType = mkForAll (map (\i -> (NullSourceAnn, (i, Nothing))) args) dctorTy
  putEnv $ env { dataConstructors = M.insert (Qualified (Just moduleName) dctor) (dtype, name, polyType, fields) (dataConstructors env) }

addTypeSynonym
  :: (MonadState CheckState m, MonadError MultipleErrors m)
  => ModuleName
  -> ProperName 'TypeName
  -> [(Text, Maybe SourceType)]
  -> SourceType
  -> SourceType
  -> m ()
addTypeSynonym moduleName name args ty kind = do
  env <- getEnv
  checkTypeSynonyms ty
  putEnv $ env { types = M.insert (Qualified (Just moduleName) name) (kind, TypeSynonym) (types env)
               , typeSynonyms = M.insert (Qualified (Just moduleName) name) (args, ty) (typeSynonyms env) }

valueIsNotDefined
  :: (MonadState CheckState m, MonadError MultipleErrors m)
  => ModuleName
  -> Ident
  -> m ()
valueIsNotDefined moduleName name = do
  env <- getEnv
  case M.lookup (Qualified (Just moduleName) name) (names env) of
    Just _ -> throwError . errorMessage $ RedefinedIdent name
    Nothing -> return ()

addValue
  :: (MonadState CheckState m)
  => ModuleName
  -> Ident
  -> SourceType
  -> NameKind
  -> m ()
addValue moduleName name ty nameKind = do
  env <- getEnv
  putEnv (env { names = M.insert (Qualified (Just moduleName) name) (ty, nameKind, Defined) (names env) })

addTypeClass
  :: forall m
   . (MonadState CheckState m, MonadError MultipleErrors m)
  => Qualified (ProperName 'ClassName)
  -> [(Text, Maybe SourceType)]
  -> [SourceConstraint]
  -> [FunctionalDependency]
  -> [Declaration]
  -> m ()
addTypeClass qualifiedClassName args implies dependencies ds = do
  env <- getEnv
  let newClass = mkNewClass env
  traverse_ (checkMemberIsUsable newClass (typeSynonyms env)) classMembers
  modify $ \st -> st { checkEnv = (checkEnv st) { typeClasses = M.insert qualifiedClassName newClass (typeClasses . checkEnv $ st) } }
  where
    classMembers :: [(Ident, SourceType)]
    classMembers = map toPair ds

    mkNewClass :: Environment -> TypeClassData
    mkNewClass env = makeTypeClassData args classMembers implies dependencies ctIsEmpty
      where
      ctIsEmpty = null classMembers && all (typeClassIsEmpty . findSuperClass) implies
      findSuperClass c = case M.lookup (constraintClass c) (typeClasses env) of
        Just tcd -> tcd
        Nothing -> internalError "Unknown super class in TypeClassDeclaration"

    coveringSets :: TypeClassData -> [S.Set Int]
    coveringSets = S.toList . typeClassCoveringSets

    argToIndex :: Text -> Maybe Int
    argToIndex = flip M.lookup $ M.fromList (zipWith ((,) . fst) args [0..])

    toPair (TypeDeclaration (TypeDeclarationData _ ident ty)) = (ident, ty)
    toPair _ = internalError "Invalid declaration in TypeClassDeclaration"

    -- Currently we are only checking usability based on the type class currently
    -- being defined.  If the mentioned arguments don't include a covering set,
    -- then we won't be able to find a instance.
    checkMemberIsUsable :: TypeClassData -> T.SynonymMap -> (Ident, SourceType) -> m ()
    checkMemberIsUsable newClass syns (ident, memberTy) = do
      memberTy' <- T.replaceAllTypeSynonymsM syns memberTy
      let mentionedArgIndexes = S.fromList (mapMaybe argToIndex (freeTypeVariables memberTy'))
      let leftovers = map (`S.difference` mentionedArgIndexes) (coveringSets newClass)

      unless (any null leftovers) . throwError . errorMessage $
        let
          solutions = map (map (fst . (args !!)) . S.toList) leftovers
        in
          UnusableDeclaration ident (nub solutions)

addTypeClassDictionaries
  :: (MonadState CheckState m)
  => Maybe ModuleName
  -> M.Map (Qualified (ProperName 'ClassName)) (M.Map (Qualified Ident) (NEL.NonEmpty NamedDict))
  -> m ()
addTypeClassDictionaries mn entries =
  modify $ \st -> st { checkEnv = (checkEnv st) { typeClassDictionaries = insertState st } }
  where insertState st = M.insertWith (M.unionWith (M.unionWith (<>))) mn entries (typeClassDictionaries . checkEnv $ st)

checkDuplicateTypeArguments
  :: (MonadState CheckState m, MonadError MultipleErrors m)
  => [Text]
  -> m ()
checkDuplicateTypeArguments args = for_ firstDup $ \dup ->
  throwError . errorMessage $ DuplicateTypeArgument dup
  where
  firstDup :: Maybe Text
  firstDup = listToMaybe $ args \\ ordNub args

checkTypeClassInstance
  :: (MonadState CheckState m, MonadError MultipleErrors m)
  => TypeClassData
  -> Int -- ^ index of type class argument
  -> SourceType
  -> m ()
checkTypeClassInstance cls i = check where
  -- If the argument is determined via fundeps then we are less restrictive in
  -- what type is allowed. This is because the type cannot be used to influence
  -- which instance is selected. Currently the only weakened restriction is that
  -- row types are allowed in determined type class arguments.
  isFunDepDetermined = S.member i (typeClassDeterminedArguments cls)
  check = \case
    TypeVar _ _ -> return ()
    TypeLevelString _ _ -> return ()
    TypeConstructor _ ctor -> do
      env <- getEnv
      when (ctor `M.member` typeSynonyms env) . throwError . errorMessage $ TypeSynonymInstance
      return ()
    TypeApp _ t1 t2 -> check t1 >> check t2
    REmpty _ | isFunDepDetermined -> return ()
    RCons _ _ hd tl | isFunDepDetermined -> check hd >> check tl
    ty -> throwError . errorMessage $ InvalidInstanceHead ty

-- |
-- Check that type synonyms are fully-applied in a type
--
checkTypeSynonyms
  :: (MonadState CheckState m, MonadError MultipleErrors m)
  => SourceType
  -> m ()
checkTypeSynonyms = void . replaceAllTypeSynonyms

-- |
-- Type check all declarations in a module
--
-- At this point, many declarations will have been desugared, but it is still necessary to
--
--  * Kind-check all types and add them to the @Environment@
--
--  * Type-check all values and add them to the @Environment@
--
--  * Bring type class instances into scope
--
--  * Process module imports
--
typeCheckAll
  :: forall m
   . (MonadSupply m, MonadState CheckState m, MonadError MultipleErrors m, MonadWriter MultipleErrors m)
  => ModuleName
  -> [DeclarationRef]
  -> [Declaration]
  -> m [Declaration]
typeCheckAll moduleName _ = traverse go
  where
  go :: Declaration -> m Declaration
  go (DataDeclaration sa@(ss, _) dtype name args dctors) = do
    warnAndRethrow (addHint (ErrorInTypeConstructor name) . addHint (positionedError ss)) $ do
      when (dtype == Newtype) $ checkNewtype name dctors
      checkDuplicateTypeArguments $ map fst args
<<<<<<< HEAD
      ctorKind <- undefined -- TODO: kindsOf True moduleName name args (concatMap (fmap snd . snd) dctors)
=======
      ctorKind <- kindsOf True moduleName name args (concatMap (fmap snd . dataCtorFields) dctors)
>>>>>>> 2bf5ef73
      let args' = args `withKinds` ctorKind
      addDataType moduleName dtype name args' dctors ctorKind
    return $ DataDeclaration sa dtype name args dctors
  go (d@(DataBindingGroupDeclaration tys)) = do
    let tysList = NEL.toList tys
        syns = mapMaybe toTypeSynonym tysList
        dataDecls = mapMaybe toDataDecl tysList
        bindingGroupNames = ordNub ((syns^..traverse._2) ++ (dataDecls^..traverse._3))
        sss = fmap declSourceSpan tys
    warnAndRethrow (addHint (ErrorInDataBindingGroup bindingGroupNames) . addHint (PositionedError sss)) $ do
<<<<<<< HEAD
      (syn_ks, data_ks) <- undefined -- TODO: kindsOfAll moduleName syns (map (\(sa, _, name, args, dctors) -> (sa, name, args, concatMap (fmap snd . snd) dctors)) dataDecls)
=======
      (syn_ks, data_ks) <- kindsOfAll moduleName syns (map (\(sa, _, name, args, dctors) -> (sa, name, args, concatMap (fmap snd . dataCtorFields) dctors)) dataDecls)
>>>>>>> 2bf5ef73
      for_ (zip dataDecls data_ks) $ \((_, dtype, name, args, dctors), ctorKind) -> do
        when (dtype == Newtype) $ checkNewtype name dctors
        checkDuplicateTypeArguments $ map fst args
        let args' = args `withKinds` ctorKind
        addDataType moduleName dtype name args' dctors ctorKind
      for_ (zip syns syn_ks) $ \((_, name, args, ty), kind) -> do
        checkDuplicateTypeArguments $ map fst args
        let args' = args `withKinds` kind
        addTypeSynonym moduleName name args' ty kind
    return d
    where
    toTypeSynonym (TypeSynonymDeclaration sa nm args ty) = Just (sa, nm, args, ty)
    toTypeSynonym _ = Nothing
    toDataDecl (DataDeclaration sa dtype nm args dctors) = Just (sa, dtype, nm, args, dctors)
    toDataDecl _ = Nothing
  go (TypeSynonymDeclaration sa@(ss, _) name args ty) = do
    warnAndRethrow (addHint (ErrorInTypeSynonym name) . addHint (positionedError ss) ) $ do
      checkDuplicateTypeArguments $ map fst args
      kind <- undefined -- TODO: kindsOf False moduleName name args [ty]
      let args' = args `withKinds` kind
      addTypeSynonym moduleName name args' ty kind
    return $ TypeSynonymDeclaration sa name args ty
  go TypeDeclaration{} =
    internalError "Type declarations should have been removed before typeCheckAlld"
  go (ValueDecl sa@(ss, _) name nameKind [] [MkUnguarded val]) = do
    env <- getEnv
    warnAndRethrow (addHint (ErrorInValueDeclaration name) . addHint (positionedError ss)) . censorLocalUnnamedWildcards val $ do
      val' <- checkExhaustiveExpr ss env moduleName val
      valueIsNotDefined moduleName name
      typesOf NonRecursiveBindingGroup moduleName [((sa, name), val')] >>= \case
        [(_, (val'', ty))] -> do
          addValue moduleName name ty nameKind
          return $ ValueDecl sa name nameKind [] [MkUnguarded val'']
        _ -> internalError "typesOf did not return a singleton"
    where
  go ValueDeclaration{} = internalError "Binders were not desugared"
  go BoundValueDeclaration{} = internalError "BoundValueDeclaration should be desugared"
  go (BindingGroupDeclaration vals) = do
    env <- getEnv
    let sss = fmap (\(((ss, _), _), _, _) -> ss) vals
    warnAndRethrow (addHint (ErrorInBindingGroup (fmap (\((_, ident), _, _) -> ident) vals)) . addHint (PositionedError sss)) $ do
      for_ vals $ \((_, ident), _, _) -> valueIsNotDefined moduleName ident
      vals' <- NEL.toList <$> traverse (\(sai@((ss, _), _), nk, expr) -> (sai, nk,) <$> checkExhaustiveExpr ss env moduleName expr) vals
      tys <- typesOf RecursiveBindingGroup moduleName $ fmap (\(sai, _, ty) -> (sai, ty)) vals'
      vals'' <- forM [ (sai, val, nameKind, ty)
                     | (sai@(_, name), nameKind, _) <- vals'
                     , ((_, name'), (val, ty)) <- tys
                     , name == name'
                     ] $ \(sai@(_, name), val, nameKind, ty) -> do
        addValue moduleName name ty nameKind
        return (sai, nameKind, val)
      return . BindingGroupDeclaration $ NEL.fromList vals''
  go (d@(ExternDataDeclaration _ name kind)) = do
    env <- getEnv
    putEnv $ env { types = M.insert (Qualified (Just moduleName) name) (kind, ExternData) (types env) }
    return d
  go (d@(ExternDeclaration (ss, _) name ty)) = do
    warnAndRethrow (addHint (ErrorInForeignImport name) . addHint (positionedError ss)) $ do
      env <- getEnv
      kind <- undefined -- TODO: kindOf ty
      guardWith (errorMessage (ExpectedType ty kind)) $ kind == kindType
      case M.lookup (Qualified (Just moduleName) name) (names env) of
        Just _ -> throwError . errorMessage $ RedefinedIdent name
        Nothing -> putEnv (env { names = M.insert (Qualified (Just moduleName) name) (ty, External, Defined) (names env) })
    return d
  go d@FixityDeclaration{} = return d
  go d@ImportDeclaration{} = return d
  go d@(TypeClassDeclaration (ss, _) pn args implies deps tys) = do
    warnAndRethrow (addHint (ErrorInTypeClassDeclaration pn) . addHint (positionedError ss)) $ do
      env <- getEnv
      let qualifiedClassName = Qualified (Just moduleName) pn
      guardWith (errorMessage (DuplicateTypeClass pn ss)) $
        not (M.member qualifiedClassName (typeClasses env))
      addTypeClass qualifiedClassName args implies deps tys
      return d
  go (d@(TypeInstanceDeclaration (ss, _) ch idx dictName deps className tys body)) =
    rethrow (addHint (ErrorInInstance className tys) . addHint (positionedError ss)) $ do
      env <- getEnv
      let qualifiedDictName = Qualified (Just moduleName) dictName
      flip (traverse_ . traverse_) (typeClassDictionaries env) $ \dictionaries ->
        guardWith (errorMessage (DuplicateInstance dictName ss)) $
          not (M.member qualifiedDictName dictionaries)
      case M.lookup className (typeClasses env) of
        Nothing -> internalError "typeCheckAll: Encountered unknown type class in instance declaration"
        Just typeClass -> do
          checkInstanceArity dictName className typeClass tys
          sequence_ (zipWith (checkTypeClassInstance typeClass) [0..] tys)
          let nonOrphanModules = findNonOrphanModules className typeClass tys
          checkOrphanInstance dictName className tys nonOrphanModules
          let qualifiedChain = Qualified (Just moduleName) <$> ch
          checkOverlappingInstance qualifiedChain dictName className typeClass tys nonOrphanModules
          _ <- traverseTypeInstanceBody checkInstanceMembers body
          deps' <- (traverse . overConstraintArgs . traverse) replaceAllTypeSynonyms deps
          let dict = TypeClassDictionaryInScope qualifiedChain idx qualifiedDictName [] className tys (Just deps')
          addTypeClassDictionaries (Just moduleName) . M.singleton className $ M.singleton (tcdValue dict) (pure dict)
          return d

  checkInstanceArity :: Ident -> Qualified (ProperName 'ClassName) -> TypeClassData -> [SourceType] -> m ()
  checkInstanceArity dictName className typeClass tys = do
    let typeClassArity = length (typeClassArguments typeClass)
        instanceArity = length tys
    when (typeClassArity /= instanceArity) $
      throwError . errorMessage $ ClassInstanceArityMismatch dictName className typeClassArity instanceArity

  checkInstanceMembers :: [Declaration] -> m [Declaration]
  checkInstanceMembers instDecls = do
    let idents = sort . map head . group . map memberName $ instDecls
    for_ (firstDuplicate idents) $ \ident ->
      throwError . errorMessage $ DuplicateValueDeclaration ident
    return instDecls
    where
    memberName :: Declaration -> Ident
    memberName (ValueDeclaration vd) = valdeclIdent vd
    memberName _ = internalError "checkInstanceMembers: Invalid declaration in type instance definition"

    firstDuplicate :: (Eq a) => [a] -> Maybe a
    firstDuplicate (x : xs@(y : _))
      | x == y = Just x
      | otherwise = firstDuplicate xs
    firstDuplicate _ = Nothing

  findNonOrphanModules
    :: Qualified (ProperName 'ClassName)
    -> TypeClassData
    -> [SourceType]
    -> S.Set ModuleName
  findNonOrphanModules (Qualified (Just mn') _) typeClass tys' = nonOrphanModules
    where
    nonOrphanModules :: S.Set ModuleName
    nonOrphanModules = S.insert mn' nonOrphanModules'

    typeModule :: SourceType -> Maybe ModuleName
    typeModule (TypeVar _ _) = Nothing
    typeModule (TypeLevelString _ _) = Nothing
    typeModule (TypeConstructor _ (Qualified (Just mn'') _)) = Just mn''
    typeModule (TypeConstructor _ (Qualified Nothing _)) = internalError "Unqualified type name in findNonOrphanModules"
    typeModule (TypeApp _ t1 _) = typeModule t1
    typeModule _ = internalError "Invalid type in instance in findNonOrphanModules"

    modulesByTypeIndex :: M.Map Int (Maybe ModuleName)
    modulesByTypeIndex = M.fromList (zip [0 ..] (typeModule <$> tys'))

    lookupModule :: Int -> S.Set ModuleName
    lookupModule idx = case M.lookup idx modulesByTypeIndex of
      Just ms -> S.fromList (toList ms)
      Nothing -> internalError "Unknown type index in findNonOrphanModules"

    -- If the instance is declared in a module that wouldn't be found based on a covering set
    -- then it is considered an orphan - because we'd have a situation in which we expect an
    -- instance but can't find it. So a valid module must be applicable across *all* covering
    -- sets - therefore we take the intersection of covering set modules.
    nonOrphanModules' :: S.Set ModuleName
    nonOrphanModules' = foldl1 S.intersection (foldMap lookupModule `S.map` typeClassCoveringSets typeClass)
  findNonOrphanModules _ _ _ = internalError "Unqualified class name in findNonOrphanModules"

  -- Check that the instance currently being declared doesn't overlap with any
  -- other instance in any module that this instance wouldn't be considered an
  -- orphan in.  There are overlapping instance situations that won't be caught
  -- by this, for example when combining multiparametr type classes with
  -- flexible instances: the instances `Cls X y` and `Cls x Y` overlap and
  -- could live in different modules but won't be caught here.
  checkOverlappingInstance
    :: [Qualified Ident]
    -> Ident
    -> Qualified (ProperName 'ClassName)
    -> TypeClassData
    -> [SourceType]
    -> S.Set ModuleName
    -> m ()
  checkOverlappingInstance ch dictName className typeClass tys' nonOrphanModules = do
    for_ nonOrphanModules $ \m -> do
      dicts <- M.toList <$> lookupTypeClassDictionariesForClass (Just m) className

      for_ dicts $ \(ident, dictNel) -> do
        for_ dictNel $ \dict -> do
          -- ignore instances in the same instance chain
          if ch == tcdChain dict ||
            instancesAreApart (typeClassCoveringSets typeClass) tys' (tcdInstanceTypes dict)
          then return ()
          else throwError . errorMessage $
                OverlappingInstances className
                                      tys'
                                      [ident, Qualified (Just moduleName) dictName]

  instancesAreApart
    :: S.Set (S.Set Int)
    -> [SourceType]
    -> [SourceType]
    -> Bool
  instancesAreApart sets lhs rhs = all (any typesApart . S.toList) (S.toList sets)
    where
      typesApart :: Int -> Bool
      typesApart i = typeHeadsApart (lhs !! i) (rhs !! i)

      -- Note: implementation doesn't need to care about all possible cases:
      -- TUnknown, Skolem, etc.
      typeHeadsApart :: SourceType -> SourceType -> Bool
      typeHeadsApart l                   r             | eqType l r = False
      typeHeadsApart (TypeVar _ _)       _                          = False
      typeHeadsApart _                   (TypeVar _ _)              = False
      typeHeadsApart (KindedType _ t1 _) t2                         = typeHeadsApart t1 t2
      typeHeadsApart t1                  (KindedType _ t2 _)        = typeHeadsApart t1 t2
      typeHeadsApart (TypeApp _ h1 t1)   (TypeApp _ h2 t2)          = typeHeadsApart h1 h2 || typeHeadsApart t1 t2
      typeHeadsApart _                   _                          = True

  checkOrphanInstance
    :: Ident
    -> Qualified (ProperName 'ClassName)
    -> [SourceType]
    -> S.Set ModuleName
    -> m ()
  checkOrphanInstance dictName className tys' nonOrphanModules
    | moduleName `S.member` nonOrphanModules = return ()
    | otherwise = throwError . errorMessage $ OrphanInstance dictName className nonOrphanModules tys'

  censorLocalUnnamedWildcards :: Expr -> m a -> m a
  censorLocalUnnamedWildcards (TypedValue _ _ ty) = censor (filterErrors (not . isLocalUnnamedWildcardError ty))
  censorLocalUnnamedWildcards _ = id

  isLocalUnnamedWildcardError :: SourceType -> ErrorMessage -> Bool
  isLocalUnnamedWildcardError ty err@(ErrorMessage _ (WildcardInferredType _ _)) =
    let
      ssWildcard (TypeWildcard (ss', _) Nothing) = [ss']
      ssWildcard _ = []
      sssWildcards = everythingOnTypes (<>) ssWildcard ty
      sss = maybe [] NEL.toList $ errorSpan err
    in
      null $ intersect sss sssWildcards
  isLocalUnnamedWildcardError _ _ = False

  -- |
  -- This function adds the argument kinds for a type constructor so that they may appear in the externs file,
  -- extracted from the kind of the type constructor itself.
  --
  withKinds :: [(Text, Maybe SourceType)] -> SourceType -> [(Text, Maybe SourceType)]
  withKinds = undefined -- TODO
  -- withKinds []                  _               = []
  -- withKinds (s@(_, Just _ ):ss) (FunKind _ _   k) = s : withKinds ss k
  -- withKinds (  (s, Nothing):ss) (FunKind _ k1 k2) = (s, Just k1) : withKinds ss k2
  -- withKinds _                   _                 = internalError "Invalid arguments to peelKinds"

checkNewtype
  :: forall m
   . MonadError MultipleErrors m
  => ProperName 'TypeName
  -> [DataConstructorDeclaration]
  -> m ()
checkNewtype _ [(DataConstructorDeclaration _ _ [_])] = return ()
checkNewtype name _ = throwError . errorMessage $ InvalidNewtype name

-- |
-- Type check an entire module and ensure all types and classes defined within the module that are
-- required by exported members are also exported.
--
typeCheckModule
  :: forall m
   . (MonadSupply m, MonadState CheckState m, MonadError MultipleErrors m, MonadWriter MultipleErrors m)
  => Module
  -> m Module
typeCheckModule (Module _ _ _ _ Nothing) =
  internalError "exports should have been elaborated before typeCheckModule"
typeCheckModule (Module ss coms mn decls (Just exps)) =
  warnAndRethrow (addHint (ErrorInModule mn)) $ do
    modify (\s -> s { checkCurrentModule = Just mn })
    decls' <- typeCheckAll mn exps decls
    checkSuperClassesAreExported <- getSuperClassExportCheck
    for_ exps $ \e -> do
      checkTypesAreExported e
      checkClassMembersAreExported e
      checkClassesAreExported e
      checkSuperClassesAreExported e
    return $ Module ss coms mn decls' (Just exps)
  where
  qualify' :: a -> Qualified a
  qualify' = Qualified (Just mn)

  getSuperClassExportCheck = do
    classesToSuperClasses <- gets
      ( M.map
        ( S.fromList
        . filter (\(Qualified mn' _) -> mn' == Just mn)
        . fmap constraintClass
        . typeClassSuperclasses
        )
      . typeClasses
      . checkEnv
      )
    let
      -- A function that, given a class name, returns the set of
      -- transitive class dependencies that are defined in this
      -- module.
      transitiveSuperClassesFor
          :: Qualified (ProperName 'ClassName)
          -> S.Set (Qualified (ProperName 'ClassName))
      transitiveSuperClassesFor qname =
        untilSame
          (\s -> s <> foldMap (\n -> fromMaybe S.empty (M.lookup n classesToSuperClasses)) s)
          (fromMaybe S.empty (M.lookup qname classesToSuperClasses))

      superClassesFor qname =
        fromMaybe S.empty (M.lookup qname classesToSuperClasses)

    pure $ checkSuperClassExport superClassesFor transitiveSuperClassesFor
  moduleClassExports :: S.Set (Qualified (ProperName 'ClassName))
  moduleClassExports = S.fromList $ mapMaybe (\x -> case x of
     TypeClassRef _ name -> Just (qualify' name)
     _ -> Nothing) exps

  untilSame :: Eq a => (a -> a) -> a -> a
  untilSame f a = let a' = f a in if a == a' then a else untilSame f a'

  checkMemberExport :: (SourceType -> [DeclarationRef]) -> DeclarationRef -> m ()
  checkMemberExport extract dr@(TypeRef _ name dctors) = do
    env <- getEnv
    for_ (M.lookup (qualify' name) (types env)) $ \(k, _) -> do
      let findModuleKinds = everythingOnTypes (++) $ \case
            TypeConstructor _ (Qualified (Just mn') kindName) | mn' == mn -> [kindName]
            _ -> []
      undefined -- TODO: checkExport dr $ KindRef (declRefSourceSpan dr) <$> findModuleKinds k
    for_ (M.lookup (qualify' name) (typeSynonyms env)) $ \(_, ty) ->
      checkExport dr (extract ty)
    for_ dctors $ \dctors' ->
      for_ dctors' $ \dctor ->
        for_ (M.lookup (qualify' dctor) (dataConstructors env)) $ \(_, _, ty, _) ->
          checkExport dr (extract ty)
  checkMemberExport extract dr@(ValueRef _ name) = do
    ty <- lookupVariable (qualify' name)
    checkExport dr (extract ty)
  checkMemberExport _ _ = return ()

  checkSuperClassExport
    :: (Qualified (ProperName 'ClassName) -> S.Set (Qualified (ProperName 'ClassName)))
    -> (Qualified (ProperName 'ClassName) -> S.Set (Qualified (ProperName 'ClassName)))
    -> DeclarationRef
    -> m ()
  checkSuperClassExport superClassesFor transitiveSuperClassesFor dr@(TypeClassRef drss className) = do
    let superClasses = superClassesFor (qualify' className)
        -- thanks to laziness, the computation of the transitive
        -- superclasses defined in-module will only occur if we actually
        -- throw the error. Constructing the full set of transitive
        -- superclasses is likely to be costly for every single term.
        transitiveSuperClasses = transitiveSuperClassesFor (qualify' className)
        unexported = S.difference superClasses moduleClassExports
    unless (null unexported)
      . throwError . errorMessage' drss
      . TransitiveExportError dr
      . map (TypeClassRef drss . disqualify)
      $ toList transitiveSuperClasses
  checkSuperClassExport _ _ _ =
    return ()

  checkExport :: DeclarationRef -> [DeclarationRef] -> m ()
  checkExport dr drs = case filter (not . exported) drs of
    [] -> return ()
    hidden -> throwError . errorMessage' (declRefSourceSpan dr) $ TransitiveExportError dr (nubBy nubEq hidden)
    where
    exported e = any (exports e) exps
    exports (TypeRef _ pn1 _) (TypeRef _ pn2 _) = pn1 == pn2
    exports (ValueRef _ id1) (ValueRef _ id2) = id1 == id2
    exports (TypeClassRef _ pn1) (TypeClassRef _ pn2) = pn1 == pn2
    exports _ _ = False
    -- We avoid Eq for `nub`bing as the dctor part of `TypeRef` evaluates to
    -- `error` for the values generated here (we don't need them anyway)
    nubEq (TypeRef _ pn1 _) (TypeRef _ pn2 _) = pn1 == pn2
    nubEq r1 r2 = r1 == r2


  -- Check that all the type constructors defined in the current module that appear in member types
  -- have also been exported from the module
  checkTypesAreExported :: DeclarationRef -> m ()
  checkTypesAreExported ref = checkMemberExport findTcons ref
    where
    findTcons :: SourceType -> [DeclarationRef]
    findTcons = everythingOnTypes (++) go
      where
      go (TypeConstructor _ (Qualified (Just mn') name)) | mn' == mn =
        [TypeRef (declRefSourceSpan ref) name (internalError "Data constructors unused in checkTypesAreExported")]
      go _ = []

  -- Check that all the classes defined in the current module that appear in member types have also
  -- been exported from the module
  checkClassesAreExported :: DeclarationRef -> m ()
  checkClassesAreExported ref = checkMemberExport findClasses ref
    where
    findClasses :: SourceType -> [DeclarationRef]
    findClasses = everythingOnTypes (++) go
      where
      go (ConstrainedType _ c _) = (fmap (TypeClassRef (declRefSourceSpan ref)) . extractCurrentModuleClass . constraintClass) c
      go _ = []
    extractCurrentModuleClass :: Qualified (ProperName 'ClassName) -> [ProperName 'ClassName]
    extractCurrentModuleClass (Qualified (Just mn') name) | mn == mn' = [name]
    extractCurrentModuleClass _ = []

  checkClassMembersAreExported :: DeclarationRef -> m ()
  checkClassMembersAreExported dr@(TypeClassRef ss' name) = do
    let members = ValueRef ss' `map` head (mapMaybe findClassMembers decls)
    let missingMembers = members \\ exps
    unless (null missingMembers) . throwError . errorMessage' ss' $ TransitiveExportError dr missingMembers
    where
    findClassMembers :: Declaration -> Maybe [Ident]
    findClassMembers (TypeClassDeclaration _ name' _ _ _ ds) | name == name' = Just $ map extractMemberName ds
    findClassMembers _ = Nothing
    extractMemberName :: Declaration -> Ident
    extractMemberName (TypeDeclaration td) = tydeclIdent td
    extractMemberName _ = internalError "Unexpected declaration in typeclass member list"
  checkClassMembersAreExported _ = return ()<|MERGE_RESOLUTION|>--- conflicted
+++ resolved
@@ -46,15 +46,9 @@
   => ModuleName
   -> DataDeclType
   -> ProperName 'TypeName
-<<<<<<< HEAD
   -> [(Text, Maybe SourceType)]
-  -> [(ProperName 'ConstructorName, [(Ident, SourceType)])]
+  -> [DataConstructorDeclaration]
   -> SourceType
-=======
-  -> [(Text, Maybe SourceKind)]
-  -> [DataConstructorDeclaration]
-  -> SourceKind
->>>>>>> 2bf5ef73
   -> m ()
 addDataType moduleName dtype name args dctors ctorKind = do
   env <- getEnv
@@ -247,11 +241,7 @@
     warnAndRethrow (addHint (ErrorInTypeConstructor name) . addHint (positionedError ss)) $ do
       when (dtype == Newtype) $ checkNewtype name dctors
       checkDuplicateTypeArguments $ map fst args
-<<<<<<< HEAD
-      ctorKind <- undefined -- TODO: kindsOf True moduleName name args (concatMap (fmap snd . snd) dctors)
-=======
-      ctorKind <- kindsOf True moduleName name args (concatMap (fmap snd . dataCtorFields) dctors)
->>>>>>> 2bf5ef73
+      ctorKind <- undefined -- TODO: kindsOf True moduleName name args (concatMap (fmap snd . dataCtorFields) dctors)
       let args' = args `withKinds` ctorKind
       addDataType moduleName dtype name args' dctors ctorKind
     return $ DataDeclaration sa dtype name args dctors
@@ -262,11 +252,7 @@
         bindingGroupNames = ordNub ((syns^..traverse._2) ++ (dataDecls^..traverse._3))
         sss = fmap declSourceSpan tys
     warnAndRethrow (addHint (ErrorInDataBindingGroup bindingGroupNames) . addHint (PositionedError sss)) $ do
-<<<<<<< HEAD
-      (syn_ks, data_ks) <- undefined -- TODO: kindsOfAll moduleName syns (map (\(sa, _, name, args, dctors) -> (sa, name, args, concatMap (fmap snd . snd) dctors)) dataDecls)
-=======
-      (syn_ks, data_ks) <- kindsOfAll moduleName syns (map (\(sa, _, name, args, dctors) -> (sa, name, args, concatMap (fmap snd . dataCtorFields) dctors)) dataDecls)
->>>>>>> 2bf5ef73
+      (syn_ks, data_ks) <- undefined -- TODO: kindsOfAll moduleName syns (map (\(sa, _, name, args, dctors) -> (sa, name, args, concatMap (fmap snd . dataCtorFields) dctors)) dataDecls)
       for_ (zip dataDecls data_ks) $ \((_, dtype, name, args, dctors), ctorKind) -> do
         when (dtype == Newtype) $ checkNewtype name dctors
         checkDuplicateTypeArguments $ map fst args
