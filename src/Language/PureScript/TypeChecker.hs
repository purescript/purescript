--- conflicted
+++ resolved
@@ -73,21 +73,14 @@
   env <- getEnv
   putEnv (env { names = M.insert (moduleName, name) (ty, nameKind) (names env) })
 
-<<<<<<< HEAD
-addTypeClass :: ModuleName -> ProperName -> [String] -> [Declaration] -> Check ()
-addTypeClass moduleName pn args ds =
+addTypeClass :: ModuleName -> ProperName -> [String] -> [(Qualified ProperName, [Type])] -> [Declaration] -> Check ()
+addTypeClass moduleName pn args implies ds =
   let members = map toPair ds in
-  modify $ \st -> st { checkEnv = (checkEnv st) { typeClasses = M.insert (Qualified (Just moduleName) pn) (args, members) (typeClasses . checkEnv $ st) } }
+  modify $ \st -> st { checkEnv = (checkEnv st) { typeClasses = M.insert (Qualified (Just moduleName) pn) (args, members, implies) (typeClasses . checkEnv $ st) } }
   where
   toPair (TypeDeclaration ident ty) = (ident, ty)
   toPair (PositionedDeclaration _ d) = toPair d
   toPair _ = error "Invalid declaration in TypeClassDeclaration"
-=======
-addTypeClass :: ModuleName -> ProperName -> [String] -> [(Qualified ProperName, [Type])] -> [Declaration] -> Check ()
-addTypeClass moduleName pn args implies ds =
-  let members = map (\(TypeDeclaration ident ty) -> (ident, ty)) ds in
-  modify $ \st -> st { checkEnv = (checkEnv st) { typeClasses = M.insert (Qualified (Just moduleName) pn) (args, members, implies) (typeClasses . checkEnv $ st) } }
->>>>>>> d4efd887
 
 addTypeClassDictionaries :: [TypeClassDictionaryInScope] -> Check ()
 addTypeClassDictionaries entries =
