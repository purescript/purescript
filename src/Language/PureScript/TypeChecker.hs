--- conflicted
+++ resolved
@@ -387,25 +387,15 @@
         Nothing -> internalError "typeCheckAll: Encountered unknown type class in instance declaration"
         Just typeClass -> do
           checkInstanceArity dictName className typeClass tys
-<<<<<<< HEAD
-          sequence_ (zipWith (checkTypeClassInstance typeClass) [0..] tys)
-          tys' <- traverse replaceAllTypeSynonyms tys
-=======
           (deps', kinds', tys', vars) <- withFreshSubstitution $ checkInstanceDeclaration moduleName (sa, deps, className, tys)
           sequence_ (zipWith (checkTypeClassInstance typeClass) [0..] tys')
->>>>>>> f6e9a7bb
           let nonOrphanModules = findNonOrphanModules className typeClass tys'
           checkOrphanInstance dictName className tys' nonOrphanModules
           let qualifiedChain = Qualified (Just moduleName) <$> ch
           checkOverlappingInstance qualifiedChain dictName className typeClass tys' nonOrphanModules
           _ <- traverseTypeInstanceBody checkInstanceMembers body
-<<<<<<< HEAD
-          deps' <- (traverse . overConstraintArgs . traverse) replaceAllTypeSynonyms deps
-          let dict = TypeClassDictionaryInScope qualifiedChain idx qualifiedDictName [] className tys' (Just deps')
-=======
           deps'' <- (traverse . overConstraintArgs . traverse) replaceAllTypeSynonyms deps'
           let dict = TypeClassDictionaryInScope qualifiedChain idx qualifiedDictName [] className vars kinds' tys' (Just deps'')
->>>>>>> f6e9a7bb
           addTypeClassDictionaries (Just moduleName) . M.singleton className $ M.singleton (tcdValue dict) (pure dict)
           return d
 
