--- conflicted
+++ resolved
@@ -377,25 +377,14 @@
         addValue moduleName name ty nameKind
         return (sai, nameKind, val)
       return . BindingGroupDeclaration $ NEL.fromList vals''
-<<<<<<< HEAD
-  go d@(ExternDataDeclaration _ name kind) = do
-    elabKind <- withFreshSubstitution $ checkKindDeclaration moduleName kind
-    env <- getEnv
-    let qualName = Qualified (Just moduleName) name
-        roles = nominalRolesForKind elabKind
-    putEnv $ env { types = M.insert qualName (elabKind, ExternData roles) (types env) }
-    return d
-=======
   go d@(ExternDataDeclaration (ss, _) name kind) = do
     warnAndRethrow (addHint (ErrorInForeignImportData name) . addHint (positionedError ss)) $ do
       elabKind <- withFreshSubstitution $ checkKindDeclaration moduleName kind
       env <- getEnv
       let qualName = Qualified (Just moduleName) name
-      -- If there's an explicit role declaration, just trust it
-      let roles = fromMaybe (nominalRolesForKind elabKind) $ M.lookup qualName (roleDeclarations env)
+          roles = nominalRolesForKind elabKind
       putEnv $ env { types = M.insert qualName (elabKind, ExternData roles) (types env) }
       return d
->>>>>>> 5d0f1a6a
   go d@(ExternDeclaration (ss, _) name ty) = do
     warnAndRethrow (addHint (ErrorInForeignImport name) . addHint (positionedError ss)) $ do
       env <- getEnv
