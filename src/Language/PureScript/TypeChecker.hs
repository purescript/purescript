--- conflicted
+++ resolved
@@ -185,64 +185,7 @@
     addTypeClassDictionaries [tcd { tcdName = Qualified (Just currentModule) ident, tcdType = TCDAlias (canonicalizeDictionary tcd) }]
   ds <- typeCheckAll mainModuleName currentModule rest
   return $ d : ds
-<<<<<<< HEAD
-  where
-  errorMessage = (("Error in import declaration " ++ show moduleName ++ ":\n") ++)
-  filterModule = filter ((== moduleName) . fst) . M.keys
-  moduleExists env = not (null (filterModule (names env))) || not (null (filterModule (types env)))
-  shadowIdents idents' env =
-    forM_ idents' $ \ident -> do
-      case (moduleName, ident) `M.lookup` names env of
-        Just (_, Alias _ _) -> return ()
-        Just (pt, _) -> do
-          guardWith (show currentModule ++ "." ++ show ident ++ " is already defined") $ (currentModule, ident) `M.notMember` names env
-          modifyEnv (\e -> e { names = M.insert (currentModule, ident) (pt, Alias moduleName ident) (names e) })
-        Nothing -> throwError (show moduleName ++ "." ++ show ident ++ " is undefined")
-  shadowTypes pns env =
-    forM_ pns $ \pn -> do
-      case (moduleName, pn) `M.lookup` types env of
-        Nothing -> throwError (show moduleName ++ "." ++ show pn ++ " is undefined")
-        Just (_, DataAlias _ _) -> return ()
-        Just (k, _) -> do
-          guardWith (show currentModule ++ "." ++ show pn ++ " is already defined") $ (currentModule, pn) `M.notMember` types env
-          modifyEnv (\e -> e { types = M.insert (currentModule, pn) (k, DataAlias moduleName pn) (types e) })
-          let keys = map (snd . fst) . filter (\(_, (fn, _)) -> fn `constructs` pn) . M.toList . dataConstructors $ env
-          forM_ keys $ \dctor -> do
-            case (moduleName, dctor) `M.lookup` dataConstructors env of
-              Just (_, Alias _ _) -> return ()
-              Just (ctorTy, _) -> do
-                guardWith (show currentModule ++ "." ++ show dctor ++ " is already defined") $ (currentModule, dctor) `M.notMember` dataConstructors env
-                modifyEnv (\e -> e { dataConstructors = M.insert (currentModule, dctor) (ctorTy, Alias moduleName (Ident (runProperName dctor))) (dataConstructors e) })
-              Nothing -> throwError (show moduleName ++ "." ++ show dctor ++ " is undefined")
-  shadowTypeClassInstances env = do
-    let instances = filter (\tcd ->
-                      let Qualified (Just mn) _ = tcdName tcd in
-                      moduleName == mn && tcdType tcd == TCDRegular
-                    ) (typeClassDictionaries env)
-    forM_ instances $ \tcd -> do
-      let (Qualified _ ident) = tcdName tcd
-      addTypeClassDictionaries [tcd { tcdName = (Qualified (Just currentModule) ident), tcdType = TCDAlias (tcdName tcd) }]
-  constructs (TypeConstructor (Qualified (Just mn) pn')) pn
-    = mn == moduleName && pn' == pn
-  constructs (ForAll _ ty _) pn = ty `constructs` pn
-  constructs (TypeApp (TypeApp t _) ty) pn | t == tyFunction = ty `constructs` pn
-  constructs (TypeApp ty _) pn = ty `constructs` pn
-  constructs fn _ = error $ "Invalid arguments to constructs: " ++ show fn
-typeCheckAll moduleName (d@(TypeClassDeclaration _ _ _ _) : rest) = do
-  env <- getEnv
-  ds <- typeCheckAll moduleName rest
-  return $ qualifyAllUnqualifiedNames moduleName env d : ds
-typeCheckAll moduleName (d@(TypeInstanceDeclaration deps className ty _) : rest) = do
-  env <- getEnv
-  dictName <- Check . lift $ mkDictionaryValueName moduleName className ty
-  checkTypeClassInstance moduleName ty
-  forM_ deps $ checkTypeClassInstance moduleName . snd
-  addTypeClassDictionaries (qualifyAllUnqualifiedNames moduleName env
-    [TypeClassDictionaryInScope (Qualified (Just moduleName) dictName) className ty (Just deps) TCDRegular])
-  ds <- typeCheckAll moduleName rest
-  return $ qualifyAllUnqualifiedNames moduleName env d : ds
-=======
-typeCheckAll mainModuleName moduleName (d@(TypeClassDeclaration pn args tys) : rest) = do
+typeCheckAll mainModuleName moduleName (d@(TypeClassDeclaration pn args _ tys) : rest) = do
   addTypeClass moduleName pn args tys
   ds <- typeCheckAll mainModuleName moduleName rest
   return $ d : ds
@@ -257,5 +200,4 @@
 typeCheckAll mainModuleName moduleName (PositionedDeclaration pos d : rest) =
   rethrowWithPosition pos $ do
     (d' : rest') <- typeCheckAll mainModuleName moduleName (d : rest)
-    return (PositionedDeclaration pos d' : rest')
->>>>>>> fb962211
+    return (PositionedDeclaration pos d' : rest')