-----------------------------------------------------------------------------
--
-- Module      :  Language.PureScript.Declarations
-- Copyright   :  (c) Phil Freeman 2013
-- License     :  MIT
--
-- Maintainer  :  Phil Freeman <paf31@cantab.net>
-- Stability   :  experimental
-- Portability :
--
-- | Data types for modules and declarations
--
-----------------------------------------------------------------------------

{-# LANGUAGE DeriveDataTypeable, ScopedTypeVariables #-}

module Language.PureScript.Declarations where

import Data.Monoid (Monoid(..), mconcat)

import qualified Data.Data as D

import Control.Applicative
import Control.Monad

import Language.PureScript.Types
import Language.PureScript.Names
import Language.PureScript.Kinds
import Language.PureScript.TypeClassDictionaries
import Language.PureScript.CodeGen.JS.AST
import Language.PureScript.Environment
import Language.PureScript.Traversals

-- |
-- A precedence level for an infix operator
--
type Precedence = Integer

-- |
-- Associativity for infix operators
--
data Associativity = Infixl | Infixr | Infix deriving (D.Data, D.Typeable)

instance Show Associativity where
  show Infixl = "infixl"
  show Infixr = "infixr"
  show Infix  = "infix"

-- |
-- Source position information
--
data SourcePos = SourcePos
  { -- |
    -- Source name
    --
    sourceName :: String
    -- |
    -- Line number
    --
  , sourcePosLine :: Int
    -- |
    -- Column number
    --
  , sourcePosColumn :: Int
  } deriving (D.Data, D.Typeable)

instance Show SourcePos where
  show sp = (sourceName sp) ++ " line " ++ show (sourcePosLine sp) ++ ", column " ++ show (sourcePosColumn sp)

-- |
-- Fixity data for infix operators
--
data Fixity = Fixity Associativity Precedence deriving (Show, D.Data, D.Typeable)

-- |
-- A module declaration, consisting of a module name, a list of declarations, and a list of the
-- declarations that are explicitly exported. If the export list is Nothing, everything is exported.
--
data Module = Module ModuleName [Declaration] (Maybe [DeclarationRef]) deriving (Show, D.Data, D.Typeable)

-- |
-- An item in a list of explicit imports or exports
--
data DeclarationRef
  -- |
  -- A type constructor with data constructors
  --
  = TypeRef ProperName (Maybe [ProperName])
  -- |
  -- A value
  --
  | ValueRef Ident
  -- |
  -- A type class
  --
  | TypeClassRef ProperName
    -- |
  -- A type class instance, created during typeclass desugaring (name, class name, instance types)
  --
  | TypeInstanceRef Ident
  -- |
  -- A declaration reference with source position information
  --
  | PositionedDeclarationRef SourcePos DeclarationRef
  deriving (Show, D.Data, D.Typeable)

instance Eq DeclarationRef where
  (TypeRef name dctors)  == (TypeRef name' dctors') = name == name' && dctors == dctors'
  (ValueRef name)        == (ValueRef name')        = name == name'
  (TypeClassRef name)    == (TypeClassRef name')    = name == name'
  (TypeInstanceRef name) == (TypeInstanceRef name') = name == name'
  (PositionedDeclarationRef _ r) == r' = r == r'
  r == (PositionedDeclarationRef _ r') = r == r'
  _ == _ = False

-- |
-- The data type which specifies type of import declaration
--
data ImportDeclarationType
  -- |
  -- Unqualified import
  --
  = Unqualified
  -- |
  -- Qualified import with a list of references to import
  --
  | Qualifying [DeclarationRef]
  -- |
  -- Import with hiding clause with a list of references to hide
  --
  | Hiding [DeclarationRef]
  deriving (Show, D.Data, D.Typeable)

-- |
-- A constructor definition for a DataDeclaration
--
type DataConstructor = (ProperName, [Type], Maybe String)

-- |
-- The data type of declarations
--
data Declaration
  -- |
  -- A data type declaration (data or newtype, name, arguments, data constructors)
  --
<<<<<<< HEAD
  = DataDeclaration DataDeclType ProperName [String] [DataConstructor]
=======
  = DataDeclaration DataDeclType ProperName [(String, Maybe Kind)] [(ProperName, [Type])]
>>>>>>> af0492a8
  -- |
  -- A minimal mutually recursive set of data type declarations
  --
  | DataBindingGroupDeclaration [Declaration]
  -- |
  -- A type synonym declaration (name, arguments, type)
  --
  | TypeSynonymDeclaration ProperName [(String, Maybe Kind)] Type
  -- |
  -- A type declaration for a value (name, ty)
  --
  | TypeDeclaration Ident Type
  -- |
  -- A value declaration (name, top-level binders, optional guard, value)
  --
  | ValueDeclaration Ident NameKind [Binder] (Maybe Guard) Expr
  -- |
  -- A minimal mutually recursive set of value declarations
  --
  | BindingGroupDeclaration [(Ident, NameKind, Expr)]
  -- |
  -- A foreign import declaration (type, name, optional inline Javascript, type)
  --
  | ExternDeclaration ForeignImportType Ident (Maybe JS) Type
  -- |
  -- A data type foreign import (name, kind)
  --
  | ExternDataDeclaration ProperName Kind
  -- |
  -- A type class instance foreign import
  --
  | ExternInstanceDeclaration Ident [(Qualified ProperName, [Type])] (Qualified ProperName) [Type]
  -- |
  -- A fixity declaration (fixity data, operator name)
  --
  | FixityDeclaration Fixity String
  -- |
  -- A module import (module name, optional set of identifiers to import,
  -- optional set of identifiers to hide, optional "qualified as" name)
  --
  | ImportDeclaration ModuleName ImportDeclarationType (Maybe ModuleName)
  -- |
  -- A type class declaration (name, argument, implies, member declarations)
  --
  | TypeClassDeclaration ProperName [(String, Maybe Kind)] [(Qualified ProperName, [Type])] [Declaration]
  -- |
  -- A type instance declaration (name, dependencies, class name, instance types, member
  -- declarations)
  --
  | TypeInstanceDeclaration Ident [(Qualified ProperName, [Type])] (Qualified ProperName) [Type] [Declaration]
  -- |
  -- A declaration with source position information
  --
  | PositionedDeclaration SourcePos Declaration
  -- |
  -- A declaration with a docstring and possible associated declarations.
  --
  | DocStringDeclaration String (Maybe Declaration)
  deriving (Show, D.Data, D.Typeable)

-- |
-- Test if a declaration is a value declaration
--
isValueDecl :: Declaration -> Bool
isValueDecl ValueDeclaration{} = True
isValueDecl (PositionedDeclaration _ d) = isValueDecl d
isValueDecl (DocStringDeclaration _ (Just d)) = isValueDecl d
isValueDecl _ = False

-- |
-- Test if a declaration is a data type or type synonym declaration
--
isDataDecl :: Declaration -> Bool
isDataDecl DataDeclaration{} = True
isDataDecl TypeSynonymDeclaration{} = True
isDataDecl (PositionedDeclaration _ d) = isDataDecl d
isDataDecl (DocStringDeclaration _ (Just d)) = isDataDecl d
isDataDecl _ = False

-- |
-- Test if a declaration is a module import
--
isImportDecl :: Declaration -> Bool
isImportDecl ImportDeclaration{} = True
isImportDecl (PositionedDeclaration _ d) = isImportDecl d
isImportDecl (DocStringDeclaration _ (Just d)) = isImportDecl d
isImportDecl _ = False

-- |
-- Test if a declaration is a data type foreign import
--
isExternDataDecl :: Declaration -> Bool
isExternDataDecl ExternDataDeclaration{} = True
isExternDataDecl (PositionedDeclaration _ d) = isExternDataDecl d
isExternDataDecl (DocStringDeclaration _ (Just d)) = isExternDataDecl d
isExternDataDecl _ = False

-- |
-- Test if a declaration is a type class instance foreign import
--
isExternInstanceDecl :: Declaration -> Bool
isExternInstanceDecl ExternInstanceDeclaration{} = True
isExternInstanceDecl (PositionedDeclaration _ d) = isExternInstanceDecl d
isExternInstanceDecl (DocStringDeclaration _ (Just d)) = isExternInstanceDecl d
isExternInstanceDecl _ = False

-- |
-- Test if a declaration is a fixity declaration
--
isFixityDecl :: Declaration -> Bool
isFixityDecl FixityDeclaration{} = True
isFixityDecl (PositionedDeclaration _ d) = isFixityDecl d
isFixityDecl (DocStringDeclaration _ (Just d)) = isFixityDecl d
isFixityDecl _ = False

-- |
-- Test if a declaration is a foreign import
--
isExternDecl :: Declaration -> Bool
isExternDecl ExternDeclaration{} = True
isExternDecl (PositionedDeclaration _ d) = isExternDecl d
isExternDecl (DocStringDeclaration _ (Just d)) = isExternDecl d
isExternDecl _ = False

-- |
-- Test if a declaration is a type class or instance declaration
--
isTypeClassDeclaration :: Declaration -> Bool
isTypeClassDeclaration TypeClassDeclaration{} = True
isTypeClassDeclaration TypeInstanceDeclaration{} = True
isTypeClassDeclaration (PositionedDeclaration _ d) = isTypeClassDeclaration d
isTypeClassDeclaration (DocStringDeclaration _ (Just d)) = isTypeClassDeclaration d
isTypeClassDeclaration _ = False

-- |
-- Creates a DocStringDeclaration.
--
makeDocStringDeclaration :: String -> Declaration -> Declaration
makeDocStringDeclaration str d = DocStringDeclaration str (Just d)

-- |
-- A guard is just a boolean-valued expression that appears alongside a set of binders
--
type Guard = Expr

-- |
-- Data type for expressions and terms
--
data Expr
  -- |
  -- A numeric literal
  --
  = NumericLiteral (Either Integer Double)
  -- |
  -- A string literal
  --
  | StringLiteral String
  -- |
  -- A boolean literal
  --
  | BooleanLiteral Bool
  -- |
  -- A prefix -, will be desugared
  --
  | UnaryMinus Expr
  -- |
  -- Binary operator application. During the rebracketing phase of desugaring, this data constructor
  -- will be removed.
  --
  | BinaryNoParens (Qualified Ident) Expr Expr
  -- |
  -- Explicit parentheses. During the rebracketing phase of desugaring, this data constructor
  -- will be removed.
  --
  | Parens Expr
  -- |
  -- An array literal
  --
  | ArrayLiteral [Expr]
  -- |
  -- An object literal
  --
  | ObjectLiteral [(String, Expr)]
  -- |
  -- An record property accessor expression
  --
  | Accessor String Expr
  -- |
  -- Partial record update
  --
  | ObjectUpdate Expr [(String, Expr)]
  -- |
  -- Function introduction
  --
  | Abs (Either Ident Binder) Expr
  -- |
  -- Function application
  --
  | App Expr Expr
  -- |
  -- Variable
  --
  | Var (Qualified Ident)
  -- |
  -- Conditional (if-then-else expression)
  --
  | IfThenElse Expr Expr Expr
  -- |
  -- A data constructor
  --
  | Constructor (Qualified ProperName)
  -- |
  -- A case expression. During the case expansion phase of desugaring, top-level binders will get
  -- desugared into case expressions, hence the need for guards and multiple binders per branch here.
  --
  | Case [Expr] [CaseAlternative]
  -- |
  -- A value with a type annotation
  --
  | TypedValue Bool Expr Type
  -- |
  -- A let binding
  --
  | Let [Declaration] Expr
  -- |
  -- A do-notation block
  --
  | Do [DoNotationElement]
  -- |
  -- An application of a typeclass dictionary constructor. The value should be
  -- an ObjectLiteral.
  --
  | TypeClassDictionaryConstructorApp (Qualified ProperName) Expr
  -- |
  -- A placeholder for a type class dictionary to be inserted later. At the end of type checking, these
  -- placeholders will be replaced with actual expressions representing type classes dictionaries which
  -- can be evaluated at runtime. The constructor arguments represent (in order): whether or not to look
  -- at superclass implementations when searching for a dictionary, the type class name and
  -- instance type, and the type class dictionaries in scope.
  --
  | TypeClassDictionary Bool (Qualified ProperName, [Type]) [TypeClassDictionaryInScope]
  -- |
  -- A placeholder for a superclass dictionary to be turned into a TypeClassDictionary during typechecking
  --
  | SuperClassDictionary (Qualified ProperName) [Type]
  -- |
  -- A value with source position information
  --
  | PositionedValue SourcePos Expr deriving (Show, D.Data, D.Typeable)

-- |
-- An alternative in a case statement
--
data CaseAlternative = CaseAlternative
  { -- |
    -- A collection of binders with which to match the inputs
    --
    caseAlternativeBinders :: [Binder]
    -- |
    -- An optional guard
    --
  , caseAlternativeGuard :: Maybe Guard
    -- |
    -- The result expression
    --
  , caseAlternativeResult :: Expr
  } deriving (Show, D.Data, D.Typeable)

-- |
-- Find the original dictionary which a type class dictionary in scope refers to
--
canonicalizeDictionary :: TypeClassDictionaryInScope -> Qualified Ident
canonicalizeDictionary (TypeClassDictionaryInScope { tcdType = TCDRegular, tcdName = nm }) = nm
canonicalizeDictionary (TypeClassDictionaryInScope { tcdType = TCDAlias nm }) = nm

-- |
-- A statement in a do-notation block
--
data DoNotationElement
  -- |
  -- A monadic value without a binder
  --
  = DoNotationValue Expr
  -- |
  -- A monadic value with a binder
  --
  | DoNotationBind Binder Expr
  -- |
  -- A let statement, i.e. a pure value with a binder
  --
  | DoNotationLet [Declaration]
  -- |
  -- A do notation element with source position information
  --
  | PositionedDoNotationElement SourcePos DoNotationElement deriving (Show, D.Data, D.Typeable)

-- |
-- Data type for binders
--
data Binder
  -- |
  -- Wildcard binder
  --
  = NullBinder
  -- |
  -- A binder which matches a boolean literal
  --
  | BooleanBinder Bool
  -- |
  -- A binder which matches a string literal
  --
  | StringBinder String
  -- |
  -- A binder which matches a numeric literal
  --
  | NumberBinder (Either Integer Double)
  -- |
  -- A binder which binds an identifier
  --
  | VarBinder Ident
  -- |
  -- A binder which matches a data constructor
  --
  | ConstructorBinder (Qualified ProperName) [Binder]
  -- |
  -- A binder which matches a record and binds its properties
  --
  | ObjectBinder [(String, Binder)]
  -- |
  -- A binder which matches an array and binds its elements
  --
  | ArrayBinder [Binder]
  -- |
  -- A binder which matches an array and binds its head and tail
  --
  | ConsBinder Binder Binder
  -- |
  -- A binder which binds its input to an identifier
  --
  | NamedBinder Ident Binder
  -- |
  -- A binder with source position information
  --
  | PositionedBinder SourcePos Binder deriving (Show, D.Data, D.Typeable)

-- |
-- Collect all names introduced in binders in an expression
--
binderNames :: Binder -> [Ident]
binderNames = go []
  where
  go ns (VarBinder name) = name : ns
  go ns (ConstructorBinder _ bs) = foldl go ns bs
  go ns (ObjectBinder bs) = foldl go ns (map snd bs)
  go ns (ArrayBinder bs) = foldl go ns bs
  go ns (ConsBinder b1 b2) = go (go ns b1) b2
  go ns (NamedBinder name b) = go (name : ns) b
  go ns (PositionedBinder _ b) = go ns b
  go ns _ = ns

--
-- Traversals
--

everywhereOnValues :: (Declaration -> Declaration) ->
                      (Expr -> Expr) ->
                      (Binder -> Binder) ->
                      (Declaration -> Declaration, Expr -> Expr, Binder -> Binder)
everywhereOnValues f g h = (f', g', h')
  where
  f' :: Declaration -> Declaration
  f' (DataBindingGroupDeclaration ds) = f (DataBindingGroupDeclaration (map f' ds))
  f' (ValueDeclaration name nameKind bs grd val) = f (ValueDeclaration name nameKind (map h' bs) (fmap g' grd) (g' val))
  f' (BindingGroupDeclaration ds) = f (BindingGroupDeclaration (map (\(name, nameKind, val) -> (name, nameKind, g' val)) ds))
  f' (TypeClassDeclaration name args implies ds) = f (TypeClassDeclaration name args implies (map f' ds))
  f' (TypeInstanceDeclaration name cs className args ds) = f (TypeInstanceDeclaration name cs className args (map f' ds))
  f' (PositionedDeclaration pos d) = f (PositionedDeclaration pos (f' d))
  f' (DocStringDeclaration doc (Just d)) = f (DocStringDeclaration doc (Just (f' d)))
  f' other = f other

  g' :: Expr -> Expr
  g' (UnaryMinus v) = g (UnaryMinus (g' v))
  g' (BinaryNoParens op v1 v2) = g (BinaryNoParens op (g' v1) (g' v2))
  g' (Parens v) = g (Parens (g' v))
  g' (ArrayLiteral vs) = g (ArrayLiteral (map g' vs))
  g' (ObjectLiteral vs) = g (ObjectLiteral (map (fmap g') vs))
  g' (TypeClassDictionaryConstructorApp name v) = g (TypeClassDictionaryConstructorApp name (g' v))
  g' (Accessor prop v) = g (Accessor prop (g' v))
  g' (ObjectUpdate obj vs) = g (ObjectUpdate (g' obj) (map (fmap g') vs))
  g' (Abs name v) = g (Abs name (g' v))
  g' (App v1 v2) = g (App (g' v1) (g' v2))
  g' (IfThenElse v1 v2 v3) = g (IfThenElse (g' v1) (g' v2) (g' v3))
  g' (Case vs alts) = g (Case (map g' vs) (map handleCaseAlternative alts))
  g' (TypedValue check v ty) = g (TypedValue check (g' v) ty)
  g' (Let ds v) = g (Let (map f' ds) (g' v))
  g' (Do es) = g (Do (map handleDoNotationElement es))
  g' (PositionedValue pos v) = g (PositionedValue pos (g' v))
  g' other = g other

  h' :: Binder -> Binder
  h' (ConstructorBinder ctor bs) = h (ConstructorBinder ctor (map h' bs))
  h' (ObjectBinder bs) = h (ObjectBinder (map (fmap h') bs))
  h' (ArrayBinder bs) = h (ArrayBinder (map h' bs))
  h' (ConsBinder b1 b2) = h (ConsBinder (h' b1) (h' b2))
  h' (NamedBinder name b) = h (NamedBinder name (h' b))
  h' (PositionedBinder pos b) = h (PositionedBinder pos (h' b))
  h' other = h other

  handleCaseAlternative :: CaseAlternative -> CaseAlternative
  handleCaseAlternative ca =
    ca { caseAlternativeBinders = map h' (caseAlternativeBinders ca)
       , caseAlternativeGuard = fmap g' (caseAlternativeGuard ca)
       , caseAlternativeResult = g' (caseAlternativeResult ca)
       }

  handleDoNotationElement :: DoNotationElement -> DoNotationElement
  handleDoNotationElement (DoNotationValue v) = DoNotationValue (g' v)
  handleDoNotationElement (DoNotationBind b v) = DoNotationBind (h' b) (g' v)
  handleDoNotationElement (DoNotationLet ds) = DoNotationLet (map f' ds)
  handleDoNotationElement (PositionedDoNotationElement pos e) = PositionedDoNotationElement pos (handleDoNotationElement e)


everywhereOnValuesTopDownM :: (Functor m, Applicative m, Monad m) =>
  (Declaration -> m Declaration) ->
  (Expr -> m Expr) ->
  (Binder -> m Binder) ->
  (Declaration -> m Declaration, Expr -> m Expr, Binder -> m Binder)
everywhereOnValuesTopDownM f g h = (f' <=< f, g' <=< g, h' <=< h)
  where
  f' (DataBindingGroupDeclaration ds) = DataBindingGroupDeclaration <$> mapM (f' <=< f) ds
  f' (ValueDeclaration name nameKind bs grd val) = ValueDeclaration name nameKind <$> mapM (h' <=< h) bs <*> maybeM (g' <=< g) grd <*> (g val >>= g')
  f' (BindingGroupDeclaration ds) = BindingGroupDeclaration <$> mapM (\(name, nameKind, val) -> (,,) name nameKind <$> (g val >>= g')) ds
  f' (TypeClassDeclaration name args implies ds) = TypeClassDeclaration name args implies <$> mapM (f' <=< f) ds
  f' (TypeInstanceDeclaration name cs className args ds) = TypeInstanceDeclaration name cs className args <$> mapM (f' <=< f) ds
  f' (PositionedDeclaration pos d) = PositionedDeclaration pos <$> (f d >>= f')
  f' (DocStringDeclaration str (Just d)) = makeDocStringDeclaration str <$> (f d >>= f')
  f' other = f other

  g' (UnaryMinus v) = UnaryMinus <$> (g v >>= g')
  g' (BinaryNoParens op v1 v2) = BinaryNoParens op <$> (g v1 >>= g') <*> (g v2 >>= g')
  g' (Parens v) = Parens <$> (g v >>= g')
  g' (ArrayLiteral vs) = ArrayLiteral <$> mapM (g' <=< g) vs
  g' (ObjectLiteral vs) = ObjectLiteral <$> mapM (sndM (g' <=< g)) vs
  g' (TypeClassDictionaryConstructorApp name v) = TypeClassDictionaryConstructorApp name <$> (g v >>= g')
  g' (Accessor prop v) = Accessor prop <$> (g v >>= g')
  g' (ObjectUpdate obj vs) = ObjectUpdate <$> (g obj >>= g') <*> mapM (sndM (g' <=< g)) vs
  g' (Abs name v) = Abs name <$> (g v >>= g')
  g' (App v1 v2) = App <$> (g v1 >>= g') <*> (g v2 >>= g')
  g' (IfThenElse v1 v2 v3) = IfThenElse <$> (g v1 >>= g') <*> (g v2 >>= g') <*> (g v3 >>= g')
  g' (Case vs alts) = Case <$> mapM (g' <=< g) vs <*> mapM handleCaseAlternative alts
  g' (TypedValue check v ty) = TypedValue check <$> (g v >>= g') <*> pure ty
  g' (Let ds v) = Let <$> mapM (f' <=< f) ds <*> (g v >>= g')
  g' (Do es) = Do <$> mapM handleDoNotationElement es
  g' (PositionedValue pos v) = PositionedValue pos <$> (g v >>= g')
  g' other = g other

  h' (ConstructorBinder ctor bs) = ConstructorBinder ctor <$> mapM (h' <=< h) bs
  h' (ObjectBinder bs) = ObjectBinder <$> mapM (sndM (h' <=< h)) bs
  h' (ArrayBinder bs) = ArrayBinder <$> mapM (h' <=< h) bs
  h' (ConsBinder b1 b2) = ConsBinder <$> (h b1 >>= h') <*> (h b2 >>= h')
  h' (NamedBinder name b) = NamedBinder name <$> (h b >>= h')
  h' (PositionedBinder pos b) = PositionedBinder pos <$> (h b >>= h')
  h' other = h other

  handleCaseAlternative (CaseAlternative bs grd val) = CaseAlternative <$> mapM (h' <=< h) bs
                                                                       <*> maybeM (g' <=< g) grd
                                                                       <*> (g' <=< g) val

  handleDoNotationElement (DoNotationValue v) = DoNotationValue <$> (g' <=< g) v
  handleDoNotationElement (DoNotationBind b v) = DoNotationBind <$> (h' <=< h) b <*> (g' <=< g) v
  handleDoNotationElement (DoNotationLet ds) = DoNotationLet <$> mapM (f' <=< f) ds
  handleDoNotationElement (PositionedDoNotationElement pos e) = PositionedDoNotationElement pos <$> handleDoNotationElement e

everywhereOnValuesM :: (Functor m, Applicative m, Monad m) =>
  (Declaration -> m Declaration) ->
  (Expr -> m Expr) ->
  (Binder -> m Binder) ->
  (Declaration -> m Declaration, Expr -> m Expr, Binder -> m Binder)
everywhereOnValuesM f g h = (f' <=< f, g' <=< g, h' <=< h)
  where
  f' (DataBindingGroupDeclaration ds) = (DataBindingGroupDeclaration <$> mapM f' ds) >>= f
  f' (ValueDeclaration name nameKind bs grd val) = (ValueDeclaration name nameKind <$> mapM h' bs <*> maybeM g' grd <*> g' val) >>= f
  f' (BindingGroupDeclaration ds) = (BindingGroupDeclaration <$> mapM (\(name, nameKind, val) -> (,,) name nameKind <$> g' val) ds) >>= f
  f' (TypeClassDeclaration name args implies ds) = (TypeClassDeclaration name args implies <$> mapM f' ds) >>= f
  f' (TypeInstanceDeclaration name cs className args ds) = (TypeInstanceDeclaration name cs className args <$> mapM f' ds) >>= f
  f' (PositionedDeclaration pos d) = (PositionedDeclaration pos <$> f' d) >>= f
  f' (DocStringDeclaration str (Just d)) = (makeDocStringDeclaration str <$> f' d) >>= f
  f' other = f other

  g' (UnaryMinus v) = (UnaryMinus <$> g' v) >>= g
  g' (BinaryNoParens op v1 v2) = (BinaryNoParens op <$> (g' v1) <*> (g' v2)) >>= g
  g' (Parens v) = (Parens <$> g' v) >>= g
  g' (ArrayLiteral vs) = (ArrayLiteral <$> mapM g' vs) >>= g
  g' (ObjectLiteral vs) = (ObjectLiteral <$> mapM (sndM g') vs) >>= g
  g' (TypeClassDictionaryConstructorApp name v) = (TypeClassDictionaryConstructorApp name <$> g' v) >>= g
  g' (Accessor prop v) = (Accessor prop <$> g' v) >>= g
  g' (ObjectUpdate obj vs) = (ObjectUpdate <$> g' obj <*> mapM (sndM g') vs) >>= g
  g' (Abs name v) = (Abs name <$> g' v) >>= g
  g' (App v1 v2) = (App <$> g' v1 <*> g' v2) >>= g
  g' (IfThenElse v1 v2 v3) = (IfThenElse <$> g' v1 <*> g' v2 <*> g' v3) >>= g
  g' (Case vs alts) = (Case <$> mapM g' vs <*> mapM handleCaseAlternative alts) >>= g
  g' (TypedValue check v ty) = (TypedValue check <$> g' v <*> pure ty) >>= g
  g' (Let ds v) = (Let <$> mapM f' ds <*> g' v) >>= g
  g' (Do es) = (Do <$> mapM handleDoNotationElement es) >>= g
  g' (PositionedValue pos v) = (PositionedValue pos <$> g' v) >>= g
  g' other = g other

  h' (ConstructorBinder ctor bs) = (ConstructorBinder ctor <$> mapM h' bs) >>= h
  h' (ObjectBinder bs) = (ObjectBinder <$> mapM (sndM h') bs) >>= h
  h' (ArrayBinder bs) = (ArrayBinder <$> mapM h' bs) >>= h
  h' (ConsBinder b1 b2) = (ConsBinder <$> h' b1 <*> h' b2) >>= h
  h' (NamedBinder name b) = (NamedBinder name <$> h' b) >>= h
  h' (PositionedBinder pos b) = (PositionedBinder pos <$> h' b) >>= h
  h' other = h other

  handleCaseAlternative (CaseAlternative bs grd val) = CaseAlternative <$> mapM h' bs
                                                                       <*> maybeM g' grd
                                                                       <*> g' val

  handleDoNotationElement (DoNotationValue v) = DoNotationValue <$> g' v
  handleDoNotationElement (DoNotationBind b v) = DoNotationBind <$> h' b <*> g' v
  handleDoNotationElement (DoNotationLet ds) = DoNotationLet <$> mapM f' ds
  handleDoNotationElement (PositionedDoNotationElement pos e) = PositionedDoNotationElement pos <$> handleDoNotationElement e

everythingOnValues :: (r -> r -> r) ->
                      (Declaration -> r) ->
                      (Expr -> r) ->
                      (Binder -> r) ->
                      (CaseAlternative -> r) ->
                      (DoNotationElement -> r) ->
                      (Declaration -> r, Expr -> r, Binder -> r, CaseAlternative -> r, DoNotationElement -> r)
everythingOnValues (<>) f g h i j = (f', g', h', i', j')
  where
  f' d@(DataBindingGroupDeclaration ds) = foldl (<>) (f d) (map f' ds)
  f' d@(ValueDeclaration _ _ bs Nothing val) = foldl (<>) (f d) (map h' bs) <> g' val
  f' d@(ValueDeclaration _ _ bs (Just grd) val) = foldl (<>) (f d) (map h' bs) <> g' grd <> g' val
  f' d@(BindingGroupDeclaration ds) = foldl (<>) (f d) (map (\(_, _, val) -> g' val) ds)
  f' d@(TypeClassDeclaration _ _ _ ds) = foldl (<>) (f d) (map f' ds)
  f' d@(TypeInstanceDeclaration _ _ _ _ ds) = foldl (<>) (f d) (map f' ds)
  f' d@(PositionedDeclaration _ d1) = f d <> f' d1
  f' d@(DocStringDeclaration _ (Just d1)) = f d <> f' d1
  f' d = f d

  g' v@(UnaryMinus v1) = g v <> g' v1
  g' v@(BinaryNoParens _ v1 v2) = g v <> g' v1 <> g' v2
  g' v@(Parens v1) = g v <> g' v1
  g' v@(ArrayLiteral vs) = foldl (<>) (g v) (map g' vs)
  g' v@(ObjectLiteral vs) = foldl (<>) (g v) (map (g' . snd) vs)
  g' v@(TypeClassDictionaryConstructorApp _ v1) = g v <> g' v1
  g' v@(Accessor _ v1) = g v <> g' v1
  g' v@(ObjectUpdate obj vs) = foldl (<>) (g v <> g' obj) (map (g' . snd) vs)
  g' v@(Abs _ v1) = g v <> g' v1
  g' v@(App v1 v2) = g v <> g' v1 <> g' v2
  g' v@(IfThenElse v1 v2 v3) = g v <> g' v1 <> g' v2 <> g' v3
  g' v@(Case vs alts) = foldl (<>) (foldl (<>) (g v) (map g' vs)) (map i' alts)
  g' v@(TypedValue _ v1 _) = g v <> g' v1
  g' v@(Let ds v1) = (foldl (<>) (g v) (map f' ds)) <> g' v1
  g' v@(Do es) = foldl (<>) (g v) (map j' es)
  g' v@(PositionedValue _ v1) = g v <> g' v1
  g' v = g v

  h' b@(ConstructorBinder _ bs) = foldl (<>) (h b) (map h' bs)
  h' b@(ObjectBinder bs) = foldl (<>) (h b) (map (h' . snd) bs)
  h' b@(ArrayBinder bs) = foldl (<>) (h b) (map h' bs)
  h' b@(ConsBinder b1 b2) = h b <> h' b1 <> h' b2
  h' b@(NamedBinder _ b1) = h b <> h' b1
  h' b@(PositionedBinder _ b1) = h b <> h' b1
  h' b = h b

  i' ca = case caseAlternativeGuard ca of
    Nothing -> foldl (<>) (i ca) (map h' (caseAlternativeBinders ca)) <> g' (caseAlternativeResult ca)
    Just grd -> foldl (<>) (i ca) (map h' (caseAlternativeBinders ca)) <> g' grd <> g' (caseAlternativeResult ca)

  j' e@(DoNotationValue v) = j e <> g' v
  j' e@(DoNotationBind b v) = j e <> h' b <> g' v
  j' e@(DoNotationLet ds) = foldl (<>) (j e) (map f' ds)
  j' e@(PositionedDoNotationElement _ e1) = j e <> j' e1

everythingWithContextOnValues ::
  s ->
  r ->
  (r -> r -> r) ->
  (s -> Declaration       -> (s, r)) ->
  (s -> Expr             -> (s, r)) ->
  (s -> Binder            -> (s, r)) ->
  (s -> CaseAlternative   -> (s, r)) ->
  (s -> DoNotationElement -> (s, r)) ->
  ( Declaration       -> r
  , Expr             -> r
  , Binder            -> r
  , CaseAlternative   -> r
  , DoNotationElement -> r)
everythingWithContextOnValues s0 r0 (<>) f g h i j = (f'' s0, g'' s0, h'' s0, i'' s0, j'' s0)
  where
  f'' s d = let (s', r) = f s d in r <> f' s' d

  f' s (DataBindingGroupDeclaration ds) = foldl (<>) r0 (map (f'' s) ds)
  f' s (ValueDeclaration _ _ bs Nothing val) = foldl (<>) r0 (map (h'' s) bs) <> (g'' s) val
  f' s (ValueDeclaration _ _ bs (Just grd) val) = foldl (<>) r0 (map (h'' s) bs) <> (g'' s) grd <> (g'' s) val
  f' s (BindingGroupDeclaration ds) = foldl (<>) r0 (map (\(_, _, val) -> (g'' s) val) ds)
  f' s (TypeClassDeclaration _ _ _ ds) = foldl (<>) r0 (map (f'' s) ds)
  f' s (TypeInstanceDeclaration _ _ _ _ ds) = foldl (<>) r0 (map (f'' s) ds)
  f' s (PositionedDeclaration _ d1) = (f'' s) d1
  f' s (DocStringDeclaration _ (Just d1)) = (f'' s) d1
  f' _ _ = r0

  g'' s v = let (s', r) = g s v in r <> g' s' v

  g' s (UnaryMinus v1) = (g'' s) v1
  g' s (BinaryNoParens _ v1 v2) = (g'' s) v1 <> (g'' s) v2
  g' s (Parens v1) = (g'' s) v1
  g' s (ArrayLiteral vs) = foldl (<>) r0 (map (g'' s) vs)
  g' s (ObjectLiteral vs) = foldl (<>) r0 (map (g'' s . snd) vs)
  g' s (TypeClassDictionaryConstructorApp _ v1) = (g'' s) v1
  g' s (Accessor _ v1) = (g'' s) v1
  g' s (ObjectUpdate obj vs) = foldl (<>) ((g'' s) obj) (map (g'' s . snd) vs)
  g' s (Abs _ v1) = (g'' s) v1
  g' s (App v1 v2) = (g'' s) v1 <> (g'' s) v2
  g' s (IfThenElse v1 v2 v3) = (g'' s) v1 <> (g'' s) v2 <> (g'' s) v3
  g' s (Case vs alts) = foldl (<>) (foldl (<>) r0 (map (g'' s) vs)) (map (i'' s) alts)
  g' s (TypedValue _ v1 _) = (g'' s) v1
  g' s (Let ds v1) = (foldl (<>) r0 (map (f'' s) ds)) <> (g'' s) v1
  g' s (Do es) = foldl (<>) r0 (map (j'' s) es)
  g' s (PositionedValue _ v1) = (g'' s) v1
  g' _ _ = r0

  h'' s b = let (s', r) = h s b in r <> h' s' b

  h' s (ConstructorBinder _ bs) = foldl (<>) r0 (map (h'' s) bs)
  h' s (ObjectBinder bs) = foldl (<>) r0 (map (h'' s . snd) bs)
  h' s (ArrayBinder bs) = foldl (<>) r0 (map (h'' s) bs)
  h' s (ConsBinder b1 b2) = (h'' s) b1 <> (h'' s) b2
  h' s (NamedBinder _ b1) = (h'' s) b1
  h' s (PositionedBinder _ b1) = (h'' s) b1
  h' _ _ = r0

  i'' s ca = let (s', r) = i s ca in r <> i' s' ca

  i' s (CaseAlternative bs Nothing val) = foldl (<>) r0 (map (h'' s) bs) <> (g'' s) val
  i' s (CaseAlternative bs (Just grd) val) = foldl (<>) r0 (map (h'' s) bs) <> (g'' s) grd <> (g'' s) val

  j'' s e = let (s', r) = j s e in r <> j' s' e

  j' s (DoNotationValue v) = (g'' s) v
  j' s (DoNotationBind b v) =  (h'' s) b <> (g'' s) v
  j' s (DoNotationLet ds) = foldl (<>) r0 (map (f'' s) ds)
  j' s (PositionedDoNotationElement _ e1) = (j'' s) e1

everywhereWithContextOnValuesM :: (Functor m, Applicative m, Monad m) =>
  s ->
  (s -> Declaration       -> m (s, Declaration)) ->
  (s -> Expr             -> m (s, Expr)) ->
  (s -> Binder            -> m (s, Binder)) ->
  (s -> CaseAlternative   -> m (s, CaseAlternative)) ->
  (s -> DoNotationElement -> m (s, DoNotationElement)) ->
  ( Declaration       -> m Declaration
  , Expr             -> m Expr
  , Binder            -> m Binder
  , CaseAlternative   -> m CaseAlternative
  , DoNotationElement -> m DoNotationElement)
everywhereWithContextOnValuesM s0 f g h i j = (f'' s0, g'' s0, h'' s0, i'' s0, j'' s0)
  where
  f'' s = uncurry f' <=< f s

  f' s (DataBindingGroupDeclaration ds) = DataBindingGroupDeclaration <$> mapM (f'' s) ds
  f' s (ValueDeclaration name nameKind bs grd val) = ValueDeclaration name nameKind <$> mapM (h'' s) bs <*> maybeM (g'' s) grd <*> g'' s val
  f' s (BindingGroupDeclaration ds) = BindingGroupDeclaration <$> mapM (thirdM (g'' s)) ds
  f' s (TypeClassDeclaration name args implies ds) = TypeClassDeclaration name args implies <$> mapM (f'' s) ds
  f' s (TypeInstanceDeclaration name cs className args ds) = TypeInstanceDeclaration name cs className args <$> mapM (f'' s) ds
  f' s (PositionedDeclaration pos d1) = PositionedDeclaration pos <$> f'' s d1
  f' s (DocStringDeclaration str (Just d1)) = makeDocStringDeclaration str <$> f'' s d1
  f' _ other = return other

  g'' s = uncurry g' <=< g s

  g' s (UnaryMinus v) = UnaryMinus <$> g'' s v
  g' s (BinaryNoParens op v1 v2) = BinaryNoParens op <$> g'' s v1 <*> g'' s v2
  g' s (Parens v) = Parens <$> g'' s v
  g' s (ArrayLiteral vs) = ArrayLiteral <$> mapM (g'' s) vs
  g' s (ObjectLiteral vs) = ObjectLiteral <$> mapM (sndM (g'' s)) vs
  g' s (TypeClassDictionaryConstructorApp name v) = TypeClassDictionaryConstructorApp name <$> (g'' s) v
  g' s (Accessor prop v) = Accessor prop <$> g'' s v
  g' s (ObjectUpdate obj vs) = ObjectUpdate <$> g'' s obj <*> mapM (sndM (g'' s)) vs
  g' s (Abs name v) = Abs name <$> g'' s v
  g' s (App v1 v2) = App <$> g'' s v1 <*> g'' s v2
  g' s (IfThenElse v1 v2 v3) = IfThenElse <$> g'' s v1 <*> g'' s v2 <*> g'' s v3
  g' s (Case vs alts) = Case <$> mapM (g'' s) vs <*> mapM (i'' s) alts
  g' s (TypedValue check v ty) = TypedValue check <$> g'' s v <*> pure ty
  g' s (Let ds v) = Let <$> mapM (f'' s) ds <*> g'' s v
  g' s (Do es) = Do <$> mapM (j'' s) es
  g' s (PositionedValue pos v) = PositionedValue pos <$> g'' s v
  g' _ other = return other

  h'' s = uncurry h' <=< h s

  h' s (ConstructorBinder ctor bs) = ConstructorBinder ctor <$> mapM (h'' s) bs
  h' s (ObjectBinder bs) = ObjectBinder <$> mapM (sndM (h'' s)) bs
  h' s (ArrayBinder bs) = ArrayBinder <$> mapM (h'' s) bs
  h' s (ConsBinder b1 b2) = ConsBinder <$> h'' s b1 <*> h'' s b2
  h' s (NamedBinder name b) = NamedBinder name <$> h'' s b
  h' s (PositionedBinder pos b) = PositionedBinder pos <$> h'' s b
  h' _ other = return other

  i'' s = uncurry i' <=< i s

  i' s (CaseAlternative bs grd val) = CaseAlternative <$> mapM (h'' s) bs <*> maybeM (g'' s) grd <*> g'' s val

  j'' s = uncurry j' <=< j s

  j' s (DoNotationValue v) = DoNotationValue <$> g'' s v
  j' s (DoNotationBind b v) = DoNotationBind <$> h'' s b <*> g'' s v
  j' s (DoNotationLet ds) = DoNotationLet <$> mapM (f'' s) ds
  j' s (PositionedDoNotationElement pos e1) = PositionedDoNotationElement pos <$> j'' s e1

accumTypes :: (Monoid r) => (Type -> r) -> (Declaration -> r, Expr -> r, Binder -> r, CaseAlternative -> r, DoNotationElement -> r)
accumTypes f = everythingOnValues mappend forDecls forValues (const mempty) (const mempty) (const mempty)
  where
  forDecls (DataDeclaration _ _ _ dctors) = mconcat (concatMap (map f . getTypes) dctors)
  forDecls (ExternDeclaration _ _ _ ty) = f ty
  forDecls (ExternInstanceDeclaration _ cs _ tys) = mconcat (concatMap (map f . snd) cs) `mappend` mconcat (map f tys)
  forDecls (TypeClassDeclaration _ _ implies _) = mconcat (concatMap (map f . snd) implies)
  forDecls (TypeInstanceDeclaration _ cs _ tys _) = mconcat (concatMap (map f . snd) cs) `mappend` mconcat (map f tys)
  forDecls (TypeSynonymDeclaration _ _ ty) = f ty
  forDecls (TypeDeclaration _ ty) = f ty
  forDecls _ = mempty

  forValues (TypeClassDictionary _ (_, cs) _) = mconcat (map f cs)
  forValues (SuperClassDictionary _ tys) = mconcat (map f tys)
  forValues (TypedValue _ _ ty) = f ty
  forValues _ = mempty

  getTypes (_, types', _) = types'<|MERGE_RESOLUTION|>--- conflicted
+++ resolved
@@ -143,11 +143,7 @@
   -- |
   -- A data type declaration (data or newtype, name, arguments, data constructors)
   --
-<<<<<<< HEAD
-  = DataDeclaration DataDeclType ProperName [String] [DataConstructor]
-=======
-  = DataDeclaration DataDeclType ProperName [(String, Maybe Kind)] [(ProperName, [Type])]
->>>>>>> af0492a8
+  = DataDeclaration DataDeclType ProperName [(String, Maybe Kind)] [DataConstructor]
   -- |
   -- A minimal mutually recursive set of data type declarations
   --
