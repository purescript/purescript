--- conflicted
+++ resolved
@@ -160,11 +160,7 @@
   -- |
   -- A type class declaration (name, argument, implies, member declarations)
   --
-<<<<<<< HEAD
-  | TypeClassDeclaration ProperName String [(Qualified ProperName, Type)] [Declaration]
-=======
-  | TypeClassDeclaration ProperName [String] [Declaration]
->>>>>>> fb962211
+  | TypeClassDeclaration ProperName [String] [(Qualified ProperName, Type)] [Declaration]
   -- |
   -- A type instance declaration (name, dependencies, class name, instance types, member
   -- declarations)
@@ -237,11 +233,6 @@
 -- Test if a declaration is a type class or instance declaration
 --
 isTypeClassDeclaration :: Declaration -> Bool
-<<<<<<< HEAD
-isTypeClassDeclaration (TypeClassDeclaration _ _ _ _) = True
-isTypeClassDeclaration (TypeInstanceDeclaration _ _ _ _) = True
-isTypeClassDeclaration _ = False
-=======
 isTypeClassDeclaration TypeClassDeclaration{} = True
 isTypeClassDeclaration TypeInstanceDeclaration{} = True
 isTypeClassDeclaration (PositionedDeclaration _ d) = isTypeClassDeclaration d
@@ -450,5 +441,4 @@
   where
   go (VarBinder ident) = [ident]
   go (NamedBinder ident _) = [ident]
-  go _ = []
->>>>>>> fb962211
+  go _ = []