-- |
-- Pretty printer for values
--
module Language.PureScript.Pretty.Values
  ( prettyPrintValue
  , prettyPrintBinder
  , prettyPrintBinderAtom
  ) where

import Prelude.Compat

import Control.Arrow (second)

import Data.Text (Text)
import qualified Data.List.NonEmpty as NEL
import qualified Data.Monoid as Monoid ((<>))
import qualified Data.Text as T

import Language.PureScript.AST
import Language.PureScript.Crash
import Language.PureScript.Names
import Language.PureScript.Pretty.Common
import Language.PureScript.Pretty.Types (typeAsBox, typeAtomAsBox, prettyPrintObjectKey)
import Language.PureScript.Types (Constraint(..))
import Language.PureScript.PSString (PSString, prettyPrintString)

import Text.PrettyPrint.Boxes

-- TODO(Christoph): remove T.unpack s

textT :: Text -> Box
textT = text . T.unpack

-- | Render an aligned list of items separated with commas
list :: Char -> Char -> (a -> Box) -> [a] -> Box
list open close _ [] = text [open, close]
list open close f xs = vcat left (zipWith toLine [0 :: Int ..] xs ++ [ text [ close ] ])
  where
  toLine i a = text [ if i == 0 then open else ',', ' ' ] <> f a

ellipsis :: Box
ellipsis = text "..."

prettyPrintObject :: Int -> [(PSString, Maybe Expr)] -> Box
prettyPrintObject d = list '{' '}' prettyPrintObjectProperty
  where
  prettyPrintObjectProperty :: (PSString, Maybe Expr) -> Box
  prettyPrintObjectProperty (key, value) = textT (prettyPrintObjectKey key Monoid.<> ": ") <> maybe (text "_") (prettyPrintValue (d - 1)) value

prettyPrintUpdateEntry :: Int -> PSString -> Expr -> Box
prettyPrintUpdateEntry d key val = textT (prettyPrintObjectKey key) <> text " = " <> prettyPrintValue (d - 1) val

-- | Pretty-print an expression
prettyPrintValue :: Int -> Expr -> Box
prettyPrintValue d _ | d < 0 = text "..."
prettyPrintValue d (IfThenElse _ cond th el) =
  (text "if " <> prettyPrintValueAtom (d - 1) cond)
  // moveRight 2 (vcat left [ text "then " <> prettyPrintValueAtom (d - 1) th
                            , text "else " <> prettyPrintValueAtom (d - 1) el
                            ])
prettyPrintValue d (Accessor _ prop val) = prettyPrintValueAtom (d - 1) val `before` textT ("." Monoid.<> prettyPrintObjectKey prop)
prettyPrintValue d (ObjectUpdate _ o ps) = prettyPrintValueAtom (d - 1) o `beforeWithSpace` list '{' '}' (uncurry (prettyPrintUpdateEntry d)) ps
prettyPrintValue d (ObjectUpdateNested _ o ps) = prettyPrintValueAtom (d - 1) o `beforeWithSpace` prettyPrintUpdate ps
  where
    prettyPrintUpdate (PathTree tree) = list '{' '}' printNode (runAssocList tree)
    printNode (key, Leaf val) = prettyPrintUpdateEntry d key val
    printNode (key, Branch val) = textT (prettyPrintObjectKey key) `beforeWithSpace` prettyPrintUpdate val
prettyPrintValue d (App _ val arg) = prettyPrintValueAtom (d - 1) val `beforeWithSpace` prettyPrintValueAtom (d - 1) arg
prettyPrintValue d (Abs _ arg val) = text ('\\' : T.unpack (prettyPrintBinder arg) ++ " -> ") // moveRight 2 (prettyPrintValue (d - 1) val)
prettyPrintValue d (TypeClassDictionaryConstructorApp _ className ps) =
  text (T.unpack (runProperName (disqualify className)) ++ " ") <> prettyPrintValueAtom (d - 1) ps
prettyPrintValue d (Case _ values binders) =
  text "case " <> foldr (beforeWithSpace . prettyPrintValueAtom (d - 1)) (text "of") values //
    moveRight 2 (vcat left (map (prettyPrintCaseAlternative (d - 1)) binders))
prettyPrintValue d (Let _ ds val) =
  text "let" //
    moveRight 2 (vcat left (map (prettyPrintDeclaration (d - 1)) ds)) //
    (text "in " <> prettyPrintValue (d - 1) val)
prettyPrintValue d (Do _ els) =
  text "do " <> vcat left (map (prettyPrintDoNotationElement (d - 1)) els)
prettyPrintValue _ (TypeClassDictionary _ (Constraint name tys _) _ _) = foldl1 beforeWithSpace $ text ("#dict " ++ T.unpack (runProperName (disqualify name))) : map typeAtomAsBox tys
prettyPrintValue _ (DeferredDictionary _ name _) = text $ "#dict " ++ T.unpack (runProperName (disqualify name))
prettyPrintValue _ (TypeClassDictionaryAccessor _ className ident) =
    text "#dict-accessor " <> text (T.unpack (runProperName (disqualify className))) <> text "." <> text (T.unpack (showIdent ident)) <> text ">"
prettyPrintValue d (TypedValue _ _ val _) = prettyPrintValue d val
prettyPrintValue d (Literal _ l) = prettyPrintLiteralValue d l
prettyPrintValue _ (Hole _ name) = text "?" <> textT name
prettyPrintValue d expr@AnonymousArgument{} = prettyPrintValueAtom d expr
prettyPrintValue d expr@Constructor{} = prettyPrintValueAtom d expr
prettyPrintValue d expr@Var{} = prettyPrintValueAtom d expr
prettyPrintValue d expr@Op{} = prettyPrintValueAtom d expr
prettyPrintValue d expr@BinaryNoParens{} = prettyPrintValueAtom d expr
prettyPrintValue d expr@Parens{} = prettyPrintValueAtom d expr
prettyPrintValue d expr@UnaryMinus{} = prettyPrintValueAtom d expr

-- | Pretty-print an atomic expression, adding parentheses if necessary.
prettyPrintValueAtom :: Int -> Expr -> Box
prettyPrintValueAtom d (Literal _ l) = prettyPrintLiteralValue d l
prettyPrintValueAtom _ AnonymousArgument{} = text "_"
prettyPrintValueAtom _ (Constructor _ name) = text . T.unpack $ runProperName (disqualify name)
prettyPrintValueAtom _ (Var _ ident) = text . T.unpack $ showIdent (disqualify ident)
prettyPrintValueAtom d (BinaryNoParens _ op lhs rhs) =
  prettyPrintValue (d - 1) lhs `beforeWithSpace` printOp op `beforeWithSpace` prettyPrintValue (d - 1) rhs
  where
  printOp (Op _ (Qualified _ name)) = text . T.unpack $ runOpName name
  printOp expr = text "`" <> prettyPrintValue (d - 1) expr `before` text "`"
prettyPrintValueAtom d (TypedValue _ _ val _) = prettyPrintValueAtom d val
prettyPrintValueAtom d (Parens _ expr) = (text "(" <> prettyPrintValue d expr) `before` text ")"
prettyPrintValueAtom d (UnaryMinus _ expr) = text "(-" <> prettyPrintValue d expr <> text ")"
prettyPrintValueAtom d expr = (text "(" <> prettyPrintValue d expr) `before` text ")"

prettyPrintLiteralValue :: Int -> Literal Expr -> Box
prettyPrintLiteralValue _ (NumericLiteral n) = text $ either show show n
prettyPrintLiteralValue _ (StringLiteral s) = text . T.unpack $ prettyPrintString s
prettyPrintLiteralValue _ (CharLiteral c) = text $ show c
prettyPrintLiteralValue _ (BooleanLiteral True) = text "true"
prettyPrintLiteralValue _ (BooleanLiteral False) = text "false"
prettyPrintLiteralValue d (ArrayLiteral xs) = list '[' ']' (prettyPrintValue (d - 1)) xs
prettyPrintLiteralValue d (ObjectLiteral ps) = prettyPrintObject (d - 1) $ second Just `map` ps

prettyPrintDeclaration :: Int -> Declaration -> Box
prettyPrintDeclaration d _ | d < 0 = ellipsis
<<<<<<< HEAD
prettyPrintDeclaration _ (TypeDeclaration _ ident ty) =
  text (T.unpack (showIdent ident) ++ " :: ") <> typeAsBox ty
prettyPrintDeclaration d (ValueDeclaration _ ident _ [] [GuardedExpr _ [] val]) =
=======
prettyPrintDeclaration _ (TypeDeclaration td) =
  text (T.unpack (showIdent (tydeclIdent td)) ++ " :: ") <> typeAsBox (tydeclType td)
prettyPrintDeclaration d (ValueDecl _ ident _ [] [GuardedExpr [] val]) =
>>>>>>> 3a6f3f6d
  text (T.unpack (showIdent ident) ++ " = ") <> prettyPrintValue (d - 1) val
prettyPrintDeclaration d (BindingGroupDeclaration ds) =
  vsep 1 left (NEL.toList (fmap (prettyPrintDeclaration (d - 1) . toDecl) ds))
  where
<<<<<<< HEAD
  toDecl ((sa@(ss, _), nm), t, e) = ValueDeclaration sa nm t [] [GuardedExpr ss [] e]
=======
  toDecl ((sa, nm), t, e) = ValueDecl sa nm t [] [GuardedExpr [] e]
>>>>>>> 3a6f3f6d
prettyPrintDeclaration _ _ = internalError "Invalid argument to prettyPrintDeclaration"

prettyPrintCaseAlternative :: Int -> CaseAlternative -> Box
prettyPrintCaseAlternative d _ | d < 0 = ellipsis
prettyPrintCaseAlternative d (CaseAlternative _ binders result) =
  text (T.unpack (T.unwords (map prettyPrintBinderAtom binders))) <> prettyPrintResult result
  where
  prettyPrintResult :: [GuardedExpr] -> Box
  prettyPrintResult [GuardedExpr _ [] v] = text " -> " <> prettyPrintValue (d - 1) v
  prettyPrintResult gs =
    vcat left (map (prettyPrintGuardedValueSep (text " | ")) gs)

  prettyPrintGuardedValueSep :: Box -> GuardedExpr -> Box
  prettyPrintGuardedValueSep _ (GuardedExpr _ [] val) =
    text " -> " <> prettyPrintValue (d - 1) val

  prettyPrintGuardedValueSep sep (GuardedExpr sa [guard] val) =
    foldl1 before [ sep
                  , prettyPrintGuard guard
                  , prettyPrintGuardedValueSep sep (GuardedExpr sa [] val)
                  ]

  prettyPrintGuardedValueSep sep (GuardedExpr sa (guard : guards) val) =
    vcat left [ foldl1 before
                [ sep
                , prettyPrintGuard guard
                ]
              , prettyPrintGuardedValueSep (text " , ") (GuardedExpr sa guards val)
              ]

  prettyPrintGuard (ConditionGuard _ cond) =
    prettyPrintValue (d - 1) cond
  prettyPrintGuard (PatternGuard _ binder val) =
    foldl1 before
    [ text (T.unpack (prettyPrintBinder binder))
    , text " <- "
    , prettyPrintValue (d - 1) val
    ]

prettyPrintDoNotationElement :: Int -> DoNotationElement -> Box
prettyPrintDoNotationElement d _ | d < 0 = ellipsis
prettyPrintDoNotationElement d (DoNotationValue _ val) =
  prettyPrintValue d val
prettyPrintDoNotationElement d (DoNotationBind _ binder val) =
  textT (prettyPrintBinder binder Monoid.<> " <- ") <> prettyPrintValue d val
prettyPrintDoNotationElement d (DoNotationLet _ ds) =
  text "let" //
    moveRight 2 (vcat left (map (prettyPrintDeclaration (d - 1)) ds))

prettyPrintBinderAtom :: Binder -> Text
prettyPrintBinderAtom NullBinder{} = "_"
prettyPrintBinderAtom (LiteralBinder _ l) = prettyPrintLiteralBinder l
prettyPrintBinderAtom (VarBinder _ ident) = showIdent ident
prettyPrintBinderAtom (ConstructorBinder _ ctor []) = runProperName (disqualify ctor)
prettyPrintBinderAtom b@ConstructorBinder{} = parensT (prettyPrintBinder b)
prettyPrintBinderAtom (NamedBinder _ ident binder) = showIdent ident Monoid.<> "@" Monoid.<> prettyPrintBinder binder
prettyPrintBinderAtom (TypedBinder _ _ binder) = prettyPrintBinderAtom binder
prettyPrintBinderAtom (OpBinder _ op) = runOpName (disqualify op)
prettyPrintBinderAtom (BinaryNoParensBinder _ op b1 b2) =
  prettyPrintBinderAtom b1 Monoid.<> " " Monoid.<> prettyPrintBinderAtom op Monoid.<> " " Monoid.<> prettyPrintBinderAtom b2
prettyPrintBinderAtom (ParensInBinder _ b) = parensT (prettyPrintBinder b)

prettyPrintLiteralBinder :: Literal Binder -> Text
prettyPrintLiteralBinder (StringLiteral str) = prettyPrintString str
prettyPrintLiteralBinder (CharLiteral c) = T.pack (show c)
prettyPrintLiteralBinder (NumericLiteral num) = either (T.pack . show) (T.pack . show) num
prettyPrintLiteralBinder (BooleanLiteral True) = "true"
prettyPrintLiteralBinder (BooleanLiteral False) = "false"
prettyPrintLiteralBinder (ObjectLiteral bs) =
  "{ "
  Monoid.<> T.intercalate ", " (map prettyPrintObjectPropertyBinder bs)
  Monoid.<> " }"
  where
  prettyPrintObjectPropertyBinder :: (PSString, Binder) -> Text
  prettyPrintObjectPropertyBinder (key, binder) = prettyPrintObjectKey key Monoid.<> ": " Monoid.<> prettyPrintBinder binder
prettyPrintLiteralBinder (ArrayLiteral bs) =
  "[ "
  Monoid.<> T.intercalate ", " (map prettyPrintBinder bs)
  Monoid.<> " ]"

-- |
-- Generate a pretty-printed string representing a Binder
--
prettyPrintBinder :: Binder -> Text
prettyPrintBinder (ConstructorBinder _ ctor []) = runProperName (disqualify ctor)
prettyPrintBinder (ConstructorBinder _ ctor args) = runProperName (disqualify ctor) Monoid.<> " " Monoid.<> T.unwords (map prettyPrintBinderAtom args)
prettyPrintBinder (TypedBinder _ _ binder) = prettyPrintBinder binder
prettyPrintBinder b = prettyPrintBinderAtom b<|MERGE_RESOLUTION|>--- conflicted
+++ resolved
@@ -120,24 +120,14 @@
 
 prettyPrintDeclaration :: Int -> Declaration -> Box
 prettyPrintDeclaration d _ | d < 0 = ellipsis
-<<<<<<< HEAD
-prettyPrintDeclaration _ (TypeDeclaration _ ident ty) =
-  text (T.unpack (showIdent ident) ++ " :: ") <> typeAsBox ty
-prettyPrintDeclaration d (ValueDeclaration _ ident _ [] [GuardedExpr _ [] val]) =
-=======
 prettyPrintDeclaration _ (TypeDeclaration td) =
   text (T.unpack (showIdent (tydeclIdent td)) ++ " :: ") <> typeAsBox (tydeclType td)
-prettyPrintDeclaration d (ValueDecl _ ident _ [] [GuardedExpr [] val]) =
->>>>>>> 3a6f3f6d
+prettyPrintDeclaration d (ValueDecl _ ident _ [] [GuardedExpr _ [] val]) =
   text (T.unpack (showIdent ident) ++ " = ") <> prettyPrintValue (d - 1) val
 prettyPrintDeclaration d (BindingGroupDeclaration ds) =
   vsep 1 left (NEL.toList (fmap (prettyPrintDeclaration (d - 1) . toDecl) ds))
   where
-<<<<<<< HEAD
-  toDecl ((sa@(ss, _), nm), t, e) = ValueDeclaration sa nm t [] [GuardedExpr ss [] e]
-=======
-  toDecl ((sa, nm), t, e) = ValueDecl sa nm t [] [GuardedExpr [] e]
->>>>>>> 3a6f3f6d
+  toDecl ((sa@(ss, _), nm), t, e) = ValueDecl sa nm t [] [GuardedExpr ss [] e]
 prettyPrintDeclaration _ _ = internalError "Invalid argument to prettyPrintDeclaration"
 
 prettyPrintCaseAlternative :: Int -> CaseAlternative -> Box
