-- |
-- Pretty printer for Types
--
module Language.PureScript.Pretty.Types
  ( PrettyPrintType(..)
  , PrettyPrintConstraint
  , convertPrettyPrintType
  , typeAsBox
  , suggestedTypeAsBox
  , prettyPrintType
  , prettyPrintTypeWithUnicode
  , prettyPrintSuggestedType
  , typeAtomAsBox
  , prettyPrintTypeAtom
  , prettyPrintLabel
  , prettyPrintObjectKey
  ) where

import Prelude.Compat hiding ((<>))

import Control.Arrow ((<+>))
import Control.PatternArrows as PA

import Data.Functor (($>))
import Data.Maybe (fromMaybe)
import Data.Text (Text)
import qualified Data.Text as T

import Language.PureScript.Crash
import Language.PureScript.Environment
import Language.PureScript.Kinds
import Language.PureScript.Names
import Language.PureScript.Pretty.Common
import Language.PureScript.Pretty.Kinds
import Language.PureScript.Types
import Language.PureScript.PSString (PSString, prettyPrintString, decodeString)
import Language.PureScript.Label (Label(..))

import Text.PrettyPrint.Boxes hiding ((<+>))

data PrettyPrintType
  = PPTUnknown Int
  | PPTypeVar Text
  | PPTypeLevelString PSString
  | PPTypeWildcard (Maybe Text)
  | PPTypeConstructor (Qualified (ProperName 'TypeName))
  | PPTypeOp (Qualified (OpName 'TypeOpName))
  | PPSkolem Text Int
  | PPTypeApp PrettyPrintType PrettyPrintType
  | PPConstrainedType PrettyPrintConstraint PrettyPrintType
  | PPKindedType PrettyPrintType (Kind ())
  | PPBinaryNoParensType PrettyPrintType PrettyPrintType PrettyPrintType
  | PPParensInType PrettyPrintType
  | PPForAll [(Text, Maybe (Kind ()))] PrettyPrintType
  | PPFunction PrettyPrintType PrettyPrintType
  | PPRecord [(Label, PrettyPrintType)] (Maybe PrettyPrintType)
  | PPRow [(Label, PrettyPrintType)] (Maybe PrettyPrintType)
  | PPTruncated

type PrettyPrintConstraint = (Qualified (ProperName 'ClassName), [PrettyPrintType])

convertPrettyPrintType :: Int -> Type a -> PrettyPrintType
convertPrettyPrintType = go
  where
  go d _ | d < 0 = PPTruncated
  go _ (TUnknown _ n) = PPTUnknown n
  go _ (TypeVar _ t) = PPTypeVar t
  go _ (TypeLevelString _ s) = PPTypeLevelString s
  go _ (TypeWildcard _ n) = PPTypeWildcard n
  go _ (TypeConstructor _ c) = PPTypeConstructor c
  go _ (TypeOp _ o) = PPTypeOp o
  go _ (Skolem _ t n _) = PPSkolem t n
  go d (ConstrainedType _ (Constraint _ cls args _) ty) = PPConstrainedType (cls, go (d-1) <$> args) (go (d-1) ty)
  go d (KindedType _ ty k) = PPKindedType (go (d-1) ty) (k $> ())
  go d (BinaryNoParensType _ ty1 ty2 ty3) = PPBinaryNoParensType (go (d-1) ty1) (go (d-1) ty2) (go (d-1) ty3)
  go d (ParensInType _ ty) = PPParensInType (go (d-1) ty)
  go _ (REmpty _) = PPRow [] Nothing
  go d ty@RCons{} = uncurry PPRow (goRow d ty)
<<<<<<< HEAD
  go d (ForAll _ v mbK ty _) = goForAll d [(v, fmap ($> ()) mbK)] ty
  go d (TypeApp _ (TypeApp _ f arg) ret) | eqType f tyFunction = PPFunction (go (d-1) arg) (go (d-1) ret)
  go d (TypeApp _ o ty@RCons{}) | eqType o tyRecord = uncurry PPRecord (goRow d ty)
  go d (TypeApp _ a b) = PPTypeApp (go (d-1) a) (go (d-1) b)
=======
  go d (ForAll _ v ty _) = goForAll d [v] ty
  go d (TypeApp _ a b) = goTypeApp d a b
>>>>>>> b09144bc

  goForAll d vs (ForAll _ v mbK ty _) = goForAll d ((v, fmap ($> ()) mbK) : vs) ty
  goForAll d vs ty = PPForAll vs (go (d-1) ty)

  goRow d ty =
    let (items, tail_) = rowToSortedList ty
    in ( map (\item -> (rowListLabel item, go (d-1) (rowListType item))) items
       , case tail_ of
           REmpty _ -> Nothing
           _ -> Just (go (d-1) tail_)
       )

  goTypeApp d (TypeApp _ f a) b
    | eqType f tyFunction = PPFunction (go (d-1) a) (go (d-1) b)
    | otherwise = PPTypeApp (goTypeApp d f a) (go (d-1) b)
  goTypeApp d o ty@RCons{}
    | eqType o tyRecord = uncurry PPRecord (goRow d ty)
  goTypeApp d a b = PPTypeApp (go (d-1) a) (go (d-1) b)

-- TODO(Christoph): get rid of T.unpack s

constraintsAsBox :: TypeRenderOptions -> PrettyPrintConstraint -> Box -> Box
constraintsAsBox tro con ty =
    constraintAsBox con `before` (" " <> text doubleRightArrow <> " " <> ty)
  where
    doubleRightArrow = if troUnicode tro then "⇒" else "=>"

constraintAsBox :: PrettyPrintConstraint -> Box
constraintAsBox (pn, tys) = typeAsBox' (foldl PPTypeApp (PPTypeConstructor (fmap coerceProperName pn)) tys)

-- |
-- Generate a pretty-printed string representing a Row
--
prettyPrintRowWith :: TypeRenderOptions -> Char -> Char -> [(Label, PrettyPrintType)] -> Maybe PrettyPrintType -> Box
prettyPrintRowWith tro open close labels rest =
  case (labels, rest) of
    ([], Nothing) ->
      text [open, close]
    ([], Just _) ->
      text [ open, ' ' ] <> tailToPs rest <> text [ ' ', close ]
    _ ->
      vcat left $
        zipWith (\(nm, ty) i -> nameAndTypeToPs (if i == 0 then open else ',') nm ty) labels [0 :: Int ..] ++
        [ tailToPs rest, text [close] ]

  where
  nameAndTypeToPs :: Char -> Label -> PrettyPrintType -> Box
  nameAndTypeToPs start name ty = text (start : ' ' : T.unpack (prettyPrintLabel name) ++ " " ++ doubleColon ++ " ") <> typeAsBox' ty

  doubleColon = if troUnicode tro then "∷" else "::"

  tailToPs :: Maybe PrettyPrintType -> Box
  tailToPs Nothing = nullBox
  tailToPs (Just other) = text "| " <> typeAsBox' other

typeApp :: Pattern () PrettyPrintType (PrettyPrintType, PrettyPrintType)
typeApp = mkPattern match
  where
  match (PPTypeApp f x) = Just (f, x)
  match _ = Nothing

appliedFunction :: Pattern () PrettyPrintType (PrettyPrintType, PrettyPrintType)
appliedFunction = mkPattern match
  where
  match (PPFunction arg ret) = Just (arg, ret)
  match _ = Nothing

kinded :: Pattern () PrettyPrintType (Kind (), PrettyPrintType)
kinded = mkPattern match
  where
  match (PPKindedType t k) = Just (k, t)
  match _ = Nothing

constrained :: Pattern () PrettyPrintType (PrettyPrintConstraint, PrettyPrintType)
constrained = mkPattern match
  where
  match (PPConstrainedType deps ty) = Just (deps, ty)
  match _ = Nothing

explicitParens :: Pattern () PrettyPrintType ((), PrettyPrintType)
explicitParens = mkPattern match
  where
  match (PPParensInType ty) = Just ((), ty)
  match _ = Nothing

matchTypeAtom :: TypeRenderOptions -> Pattern () PrettyPrintType Box
matchTypeAtom tro@TypeRenderOptions{troSuggesting = suggesting} =
    typeLiterals <+> fmap ((`before` (text ")")) . (text "(" <>)) (matchType tro)
  where
    typeLiterals :: Pattern () PrettyPrintType Box
    typeLiterals = mkPattern match where
      match (PPTypeWildcard name) = Just $ maybe (text "_") (text . ('?' :) . T.unpack) name
      match (PPTypeVar var) = Just $ text $ T.unpack var
      match (PPTypeLevelString s) = Just $ text $ T.unpack $ prettyPrintString s
      match (PPTypeConstructor ctor) = Just $ text $ T.unpack $ runProperName $ disqualify ctor
      match (PPTUnknown u)
        | suggesting = Just $ text "_"
        | otherwise = Just $ text $ 't' : show u
      match (PPSkolem name s)
        | suggesting =  Just $ text $ T.unpack name
        | otherwise = Just $ text $ T.unpack name ++ show s
      match (PPRecord labels tail_) = Just $ prettyPrintRowWith tro '{' '}' labels tail_
      match (PPRow labels tail_) = Just $ prettyPrintRowWith tro '(' ')' labels tail_
      match (PPBinaryNoParensType op l r) =
        Just $ typeAsBox' l <> text " " <> typeAsBox' op <> text " " <> typeAsBox' r
      match (PPTypeOp op) = Just $ text $ T.unpack $ showQualified runOpName op
      match PPTruncated = Just $ text "..."
      match _ = Nothing

matchType :: TypeRenderOptions -> Pattern () PrettyPrintType Box
matchType tro = buildPrettyPrinter operators (matchTypeAtom tro) where
  operators :: OperatorTable () PrettyPrintType Box
  operators =
    OperatorTable [ [ AssocL typeApp $ \f x -> keepSingleLinesOr (moveRight 2) f x ]
                  , [ AssocR appliedFunction $ \arg ret -> keepSingleLinesOr id arg (text rightArrow <> " " <> ret) ]
                  , [ Wrap constrained $ \deps ty -> constraintsAsBox tro deps ty ]
                  , [ Wrap forall_ $ \idents ty -> keepSingleLinesOr (moveRight 2) (text (forall' ++ " " ++ unwords (fmap printMbKindedType idents) ++ ".")) ty ]
                  , [ Wrap kinded $ \k ty -> keepSingleLinesOr (moveRight 2) ty (text (doubleColon ++ " " ++ T.unpack (prettyPrintKind k))) ]
                  , [ Wrap explicitParens $ \_ ty -> ty ]
                  ]

  rightArrow = if troUnicode tro then "→" else "->"
  forall' = if troUnicode tro then "∀" else "forall"
  doubleColon = if troUnicode tro then "∷" else "::"
  printMbKindedType (v, mbK) = maybe v (\k -> unwords ["(" ++ v, doubleColon, T.unpack (prettyPrintKind k) ++ ")"]) mbK

  -- If both boxes span a single line, keep them on the same line, or else
  -- use the specified function to modify the second box, then combine vertically.
  keepSingleLinesOr :: (Box -> Box) -> Box -> Box -> Box
  keepSingleLinesOr f b1 b2
    | rows b1 > 1 || rows b2 > 1 = vcat left [ b1, f b2 ]
    | otherwise = hcat top [ b1, text " ", b2]

forall_ :: Pattern () PrettyPrintType ([(String, Maybe (Kind ()))], PrettyPrintType)
forall_ = mkPattern match
  where
  match (PPForAll idents ty) = Just (map (\(v, mbK) -> (T.unpack v, mbK)) idents, ty)
  match _ = Nothing

typeAtomAsBox' :: PrettyPrintType -> Box
typeAtomAsBox'
  = fromMaybe (internalError "Incomplete pattern")
  . PA.pattern (matchTypeAtom defaultOptions) ()

typeAtomAsBox :: Int -> Type a -> Box
typeAtomAsBox maxDepth = typeAtomAsBox' . convertPrettyPrintType maxDepth

-- | Generate a pretty-printed string representing a Type, as it should appear inside parentheses
prettyPrintTypeAtom :: Int -> Type a -> String
prettyPrintTypeAtom maxDepth = render . typeAtomAsBox maxDepth

typeAsBox' :: PrettyPrintType -> Box
typeAsBox' = typeAsBoxImpl defaultOptions

typeAsBox :: Int -> Type a -> Box
typeAsBox maxDepth = typeAsBox' . convertPrettyPrintType maxDepth

suggestedTypeAsBox :: PrettyPrintType -> Box
suggestedTypeAsBox = typeAsBoxImpl suggestingOptions

data TypeRenderOptions = TypeRenderOptions
  { troSuggesting :: Bool
  , troUnicode :: Bool
  }

suggestingOptions :: TypeRenderOptions
suggestingOptions = TypeRenderOptions True False

defaultOptions :: TypeRenderOptions
defaultOptions = TypeRenderOptions False False

unicodeOptions :: TypeRenderOptions
unicodeOptions = TypeRenderOptions False True

typeAsBoxImpl :: TypeRenderOptions -> PrettyPrintType -> Box
typeAsBoxImpl tro
  = fromMaybe (internalError "Incomplete pattern")
  . PA.pattern (matchType tro) ()

-- | Generate a pretty-printed string representing a 'Type'
prettyPrintType :: Int -> Type a -> String
prettyPrintType = flip prettyPrintType' defaultOptions

-- | Generate a pretty-printed string representing a 'Type' using unicode
-- symbols where applicable
prettyPrintTypeWithUnicode :: Int -> Type a -> String
prettyPrintTypeWithUnicode = flip prettyPrintType' unicodeOptions

-- | Generate a pretty-printed string representing a suggested 'Type'
prettyPrintSuggestedType :: Type a -> String
prettyPrintSuggestedType = prettyPrintType' maxBound suggestingOptions

prettyPrintType' :: Int -> TypeRenderOptions -> Type a -> String
prettyPrintType' maxDepth tro = render . typeAsBoxImpl tro . convertPrettyPrintType maxDepth

prettyPrintLabel :: Label -> Text
prettyPrintLabel (Label s) =
  case decodeString s of
    Just s' | not (objectKeyRequiresQuoting s') ->
      s'
    _ ->
      prettyPrintString s

prettyPrintObjectKey :: PSString -> Text
prettyPrintObjectKey = prettyPrintLabel . Label<|MERGE_RESOLUTION|>--- conflicted
+++ resolved
@@ -76,15 +76,8 @@
   go d (ParensInType _ ty) = PPParensInType (go (d-1) ty)
   go _ (REmpty _) = PPRow [] Nothing
   go d ty@RCons{} = uncurry PPRow (goRow d ty)
-<<<<<<< HEAD
   go d (ForAll _ v mbK ty _) = goForAll d [(v, fmap ($> ()) mbK)] ty
-  go d (TypeApp _ (TypeApp _ f arg) ret) | eqType f tyFunction = PPFunction (go (d-1) arg) (go (d-1) ret)
-  go d (TypeApp _ o ty@RCons{}) | eqType o tyRecord = uncurry PPRecord (goRow d ty)
-  go d (TypeApp _ a b) = PPTypeApp (go (d-1) a) (go (d-1) b)
-=======
-  go d (ForAll _ v ty _) = goForAll d [v] ty
   go d (TypeApp _ a b) = goTypeApp d a b
->>>>>>> b09144bc
 
   goForAll d vs (ForAll _ v mbK ty _) = goForAll d ((v, fmap ($> ()) mbK) : vs) ty
   goForAll d vs ty = PPForAll vs (go (d-1) ty)
