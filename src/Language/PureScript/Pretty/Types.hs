-- |
-- Pretty printer for Types
--
module Language.PureScript.Pretty.Types
  ( PrettyPrintType(..)
  , PrettyPrintConstraint
  , convertPrettyPrintType
  , typeAsBox
  , suggestedTypeAsBox
  , prettyPrintType
  , prettyPrintTypeWithUnicode
  , prettyPrintSuggestedType
  , typeAtomAsBox
  , prettyPrintTypeAtom
  , prettyPrintLabel
  , prettyPrintObjectKey
  ) where

import Prelude.Compat hiding ((<>))

import Control.Arrow ((<+>))
import Control.PatternArrows as PA

import Data.Functor (($>))
import Data.Maybe (fromMaybe)
import Data.Text (Text)
import qualified Data.Text as T

import Language.PureScript.Crash
import Language.PureScript.Environment
import Language.PureScript.Kinds
import Language.PureScript.Names
import Language.PureScript.Pretty.Common
import Language.PureScript.Pretty.Kinds
import Language.PureScript.Types
import Language.PureScript.PSString (PSString, prettyPrintString, decodeString)
import Language.PureScript.Label (Label(..))

import Text.PrettyPrint.Boxes hiding ((<+>))

data PrettyPrintType
  = PPTUnknown Int
  | PPTypeVar Text
  | PPTypeLevelString PSString
  | PPTypeWildcard (Maybe Text)
  | PPTypeConstructor (Qualified (ProperName 'TypeName))
  | PPTypeOp (Qualified (OpName 'TypeOpName))
  | PPSkolem Text Int
  | PPTypeApp PrettyPrintType PrettyPrintType
  | PPConstrainedType PrettyPrintConstraint PrettyPrintType
  | PPKindedType PrettyPrintType (Kind ())
  | PPBinaryNoParensType PrettyPrintType PrettyPrintType PrettyPrintType
  | PPParensInType PrettyPrintType
  | PPForAll [(Text, Maybe (Kind ()))] PrettyPrintType
  | PPFunction PrettyPrintType PrettyPrintType
  | PPRecord [(Label, PrettyPrintType)] (Maybe PrettyPrintType)
  | PPRow [(Label, PrettyPrintType)] (Maybe PrettyPrintType)
  | PPTruncated

type PrettyPrintConstraint = (Qualified (ProperName 'ClassName), [PrettyPrintType])

convertPrettyPrintType :: Int -> Type a -> PrettyPrintType
convertPrettyPrintType = go
  where
<<<<<<< HEAD
  go (TUnknown _ n) = PPTUnknown n
  go (TypeVar _ t) = PPTypeVar t
  go (TypeLevelString _ s) = PPTypeLevelString s
  go (TypeWildcard _ n) = PPTypeWildcard n
  go (TypeConstructor _ c) = PPTypeConstructor c
  go (TypeOp _ o) = PPTypeOp o
  go (Skolem _ t n _) = PPSkolem t n
  go (ConstrainedType _ (Constraint _ cls args _) ty) = PPConstrainedType (cls, go <$> args) (go ty)
  go (KindedType _ ty k) = PPKindedType (go ty) (k $> ())
  go (BinaryNoParensType _ ty1 ty2 ty3) = PPBinaryNoParensType (go ty1) (go ty2) (go ty3)
  go (ParensInType _ ty) = PPParensInType (go ty)
  go (REmpty _) = PPREmpty
  go (RCons _ l ty1 ty2) = PPRCons l (go ty1) (go ty2)
  go (ForAll _ v mbK ty _) = goForAll [(v, fmap ($> ()) mbK)] ty
  go (TypeApp _ (TypeApp _ f arg) ret) | eqType f tyFunction = PPFunction (go arg) (go ret)
  go (TypeApp _ o r) | eqType o tyRecord = PPRecord (go r)
  go (TypeApp _ a b) = PPTypeApp (go a) (go b)

  goForAll vs (ForAll _ v mbK ty _) = goForAll ((v, fmap ($> ()) mbK) : vs) ty
  goForAll vs ty = PPForAll vs (go ty)
=======
  go d _ | d < 0 = PPTruncated
  go _ (TUnknown _ n) = PPTUnknown n
  go _ (TypeVar _ t) = PPTypeVar t
  go _ (TypeLevelString _ s) = PPTypeLevelString s
  go _ (TypeWildcard _ n) = PPTypeWildcard n
  go _ (TypeConstructor _ c) = PPTypeConstructor c
  go _ (TypeOp _ o) = PPTypeOp o
  go _ (Skolem _ t n _) = PPSkolem t n
  go d (ConstrainedType _ (Constraint _ cls args _) ty) = PPConstrainedType (cls, go (d-1) <$> args) (go (d-1) ty)
  go d (KindedType _ ty k) = PPKindedType (go (d-1) ty) (k $> ())
  go d (BinaryNoParensType _ ty1 ty2 ty3) = PPBinaryNoParensType (go (d-1) ty1) (go (d-1) ty2) (go (d-1) ty3)
  go d (ParensInType _ ty) = PPParensInType (go (d-1) ty)
  go _ (REmpty _) = PPRow [] Nothing
  go d ty@RCons{} = uncurry PPRow (goRow d ty)
  go d (ForAll _ v ty _) = goForAll d [v] ty
  go d (TypeApp _ (TypeApp _ f arg) ret) | eqType f tyFunction = PPFunction (go (d-1) arg) (go (d-1) ret)
  go d (TypeApp _ o ty@RCons{}) | eqType o tyRecord = uncurry PPRecord (goRow d ty)
  go d (TypeApp _ a b) = PPTypeApp (go (d-1) a) (go (d-1) b)

  goForAll d vs (ForAll _ v ty _) = goForAll d (v : vs) ty
  goForAll d vs ty = PPForAll vs (go (d-1) ty)

  goRow d ty =
    let (items, tail_) = rowToSortedList ty
    in ( map (\item -> (rowListLabel item, go (d-1) (rowListType item))) items
       , case tail_ of
           REmpty _ -> Nothing
           _ -> Just (go (d-1) tail_)
       )
>>>>>>> e976f906

-- TODO(Christoph): get rid of T.unpack s

constraintsAsBox :: TypeRenderOptions -> PrettyPrintConstraint -> Box -> Box
constraintsAsBox tro con ty =
    constraintAsBox con `before` (" " <> text doubleRightArrow <> " " <> ty)
  where
    doubleRightArrow = if troUnicode tro then "⇒" else "=>"

constraintAsBox :: PrettyPrintConstraint -> Box
constraintAsBox (pn, tys) = typeAsBox' (foldl PPTypeApp (PPTypeConstructor (fmap coerceProperName pn)) tys)

-- |
-- Generate a pretty-printed string representing a Row
--
prettyPrintRowWith :: TypeRenderOptions -> Char -> Char -> [(Label, PrettyPrintType)] -> Maybe PrettyPrintType -> Box
prettyPrintRowWith tro open close labels rest =
  case (labels, rest) of
    ([], Nothing) ->
      text [open, close]
    ([], Just _) ->
      text [ open, ' ' ] <> tailToPs rest <> text [ ' ', close ]
    _ ->
      vcat left $
        zipWith (\(nm, ty) i -> nameAndTypeToPs (if i == 0 then open else ',') nm ty) labels [0 :: Int ..] ++
        [ tailToPs rest, text [close] ]

  where
  nameAndTypeToPs :: Char -> Label -> PrettyPrintType -> Box
  nameAndTypeToPs start name ty = text (start : ' ' : T.unpack (prettyPrintLabel name) ++ " " ++ doubleColon ++ " ") <> typeAsBox' ty

  doubleColon = if troUnicode tro then "∷" else "::"

  tailToPs :: Maybe PrettyPrintType -> Box
  tailToPs Nothing = nullBox
  tailToPs (Just other) = text "| " <> typeAsBox' other

typeApp :: Pattern () PrettyPrintType (PrettyPrintType, PrettyPrintType)
typeApp = mkPattern match
  where
  match (PPTypeApp f x) = Just (f, x)
  match _ = Nothing

appliedFunction :: Pattern () PrettyPrintType (PrettyPrintType, PrettyPrintType)
appliedFunction = mkPattern match
  where
  match (PPFunction arg ret) = Just (arg, ret)
  match _ = Nothing

kinded :: Pattern () PrettyPrintType (Kind (), PrettyPrintType)
kinded = mkPattern match
  where
  match (PPKindedType t k) = Just (k, t)
  match _ = Nothing

constrained :: Pattern () PrettyPrintType (PrettyPrintConstraint, PrettyPrintType)
constrained = mkPattern match
  where
  match (PPConstrainedType deps ty) = Just (deps, ty)
  match _ = Nothing

explicitParens :: Pattern () PrettyPrintType ((), PrettyPrintType)
explicitParens = mkPattern match
  where
  match (PPParensInType ty) = Just ((), ty)
  match _ = Nothing

matchTypeAtom :: TypeRenderOptions -> Pattern () PrettyPrintType Box
matchTypeAtom tro@TypeRenderOptions{troSuggesting = suggesting} =
    typeLiterals <+> fmap ((`before` (text ")")) . (text "(" <>)) (matchType tro)
  where
    typeLiterals :: Pattern () PrettyPrintType Box
    typeLiterals = mkPattern match where
      match (PPTypeWildcard name) = Just $ maybe (text "_") (text . ('?' :) . T.unpack) name
      match (PPTypeVar var) = Just $ text $ T.unpack var
      match (PPTypeLevelString s) = Just $ text $ T.unpack $ prettyPrintString s
      match (PPTypeConstructor ctor) = Just $ text $ T.unpack $ runProperName $ disqualify ctor
      match (PPTUnknown u)
        | suggesting = Just $ text "_"
        | otherwise = Just $ text $ 't' : show u
      match (PPSkolem name s)
        | suggesting =  Just $ text $ T.unpack name
        | otherwise = Just $ text $ T.unpack name ++ show s
      match (PPRecord labels tail_) = Just $ prettyPrintRowWith tro '{' '}' labels tail_
      match (PPRow labels tail_) = Just $ prettyPrintRowWith tro '(' ')' labels tail_
      match (PPBinaryNoParensType op l r) =
        Just $ typeAsBox' l <> text " " <> typeAsBox' op <> text " " <> typeAsBox' r
      match (PPTypeOp op) = Just $ text $ T.unpack $ showQualified runOpName op
      match PPTruncated = Just $ text "..."
      match _ = Nothing

matchType :: TypeRenderOptions -> Pattern () PrettyPrintType Box
matchType tro = buildPrettyPrinter operators (matchTypeAtom tro) where
  operators :: OperatorTable () PrettyPrintType Box
  operators =
    OperatorTable [ [ AssocL typeApp $ \f x -> keepSingleLinesOr (moveRight 2) f x ]
                  , [ AssocR appliedFunction $ \arg ret -> keepSingleLinesOr id arg (text rightArrow <> " " <> ret) ]
                  , [ Wrap constrained $ \deps ty -> constraintsAsBox tro deps ty ]
                  , [ Wrap forall_ $ \idents ty -> keepSingleLinesOr (moveRight 2) (text (forall' ++ " " ++ unwords (fmap printMbKindedType idents) ++ ".")) ty ]
                  , [ Wrap kinded $ \k ty -> keepSingleLinesOr (moveRight 2) ty (text (doubleColon ++ " " ++ T.unpack (prettyPrintKind k))) ]
                  , [ Wrap explicitParens $ \_ ty -> ty ]
                  ]

  rightArrow = if troUnicode tro then "→" else "->"
  forall' = if troUnicode tro then "∀" else "forall"
  doubleColon = if troUnicode tro then "∷" else "::"
  printMbKindedType (v, mbK) = case mbK of
    Nothing -> v
    Just k -> unwords ["(" ++ v, doubleColon, T.unpack (prettyPrintKind k) ++ ")"]


  -- If both boxes span a single line, keep them on the same line, or else
  -- use the specified function to modify the second box, then combine vertically.
  keepSingleLinesOr :: (Box -> Box) -> Box -> Box -> Box
  keepSingleLinesOr f b1 b2
    | rows b1 > 1 || rows b2 > 1 = vcat left [ b1, f b2 ]
    | otherwise = hcat top [ b1, text " ", b2]

forall_ :: Pattern () PrettyPrintType ([(String, Maybe (Kind ()))], PrettyPrintType)
forall_ = mkPattern match
  where
  match (PPForAll idents ty) = Just (map (\(v, mbK) -> (T.unpack v, mbK)) idents, ty)
  match _ = Nothing

typeAtomAsBox' :: PrettyPrintType -> Box
typeAtomAsBox'
  = fromMaybe (internalError "Incomplete pattern")
  . PA.pattern (matchTypeAtom defaultOptions) ()

typeAtomAsBox :: Int -> Type a -> Box
typeAtomAsBox maxDepth = typeAtomAsBox' . convertPrettyPrintType maxDepth

-- | Generate a pretty-printed string representing a Type, as it should appear inside parentheses
prettyPrintTypeAtom :: Int -> Type a -> String
prettyPrintTypeAtom maxDepth = render . typeAtomAsBox maxDepth

typeAsBox' :: PrettyPrintType -> Box
typeAsBox' = typeAsBoxImpl defaultOptions

typeAsBox :: Int -> Type a -> Box
typeAsBox maxDepth = typeAsBox' . convertPrettyPrintType maxDepth

suggestedTypeAsBox :: PrettyPrintType -> Box
suggestedTypeAsBox = typeAsBoxImpl suggestingOptions

data TypeRenderOptions = TypeRenderOptions
  { troSuggesting :: Bool
  , troUnicode :: Bool
  }

suggestingOptions :: TypeRenderOptions
suggestingOptions = TypeRenderOptions True False

defaultOptions :: TypeRenderOptions
defaultOptions = TypeRenderOptions False False

unicodeOptions :: TypeRenderOptions
unicodeOptions = TypeRenderOptions False True

typeAsBoxImpl :: TypeRenderOptions -> PrettyPrintType -> Box
typeAsBoxImpl tro
  = fromMaybe (internalError "Incomplete pattern")
  . PA.pattern (matchType tro) ()

-- | Generate a pretty-printed string representing a 'Type'
prettyPrintType :: Int -> Type a -> String
prettyPrintType = flip prettyPrintType' defaultOptions

-- | Generate a pretty-printed string representing a 'Type' using unicode
-- symbols where applicable
prettyPrintTypeWithUnicode :: Int -> Type a -> String
prettyPrintTypeWithUnicode = flip prettyPrintType' unicodeOptions

-- | Generate a pretty-printed string representing a suggested 'Type'
prettyPrintSuggestedType :: Type a -> String
prettyPrintSuggestedType = prettyPrintType' maxBound suggestingOptions

prettyPrintType' :: Int -> TypeRenderOptions -> Type a -> String
prettyPrintType' maxDepth tro = render . typeAsBoxImpl tro . convertPrettyPrintType maxDepth

prettyPrintLabel :: Label -> Text
prettyPrintLabel (Label s) =
  case decodeString s of
    Just s' | not (objectKeyRequiresQuoting s') ->
      s'
    _ ->
      prettyPrintString s

prettyPrintObjectKey :: PSString -> Text
prettyPrintObjectKey = prettyPrintLabel . Label<|MERGE_RESOLUTION|>--- conflicted
+++ resolved
@@ -62,28 +62,6 @@
 convertPrettyPrintType :: Int -> Type a -> PrettyPrintType
 convertPrettyPrintType = go
   where
-<<<<<<< HEAD
-  go (TUnknown _ n) = PPTUnknown n
-  go (TypeVar _ t) = PPTypeVar t
-  go (TypeLevelString _ s) = PPTypeLevelString s
-  go (TypeWildcard _ n) = PPTypeWildcard n
-  go (TypeConstructor _ c) = PPTypeConstructor c
-  go (TypeOp _ o) = PPTypeOp o
-  go (Skolem _ t n _) = PPSkolem t n
-  go (ConstrainedType _ (Constraint _ cls args _) ty) = PPConstrainedType (cls, go <$> args) (go ty)
-  go (KindedType _ ty k) = PPKindedType (go ty) (k $> ())
-  go (BinaryNoParensType _ ty1 ty2 ty3) = PPBinaryNoParensType (go ty1) (go ty2) (go ty3)
-  go (ParensInType _ ty) = PPParensInType (go ty)
-  go (REmpty _) = PPREmpty
-  go (RCons _ l ty1 ty2) = PPRCons l (go ty1) (go ty2)
-  go (ForAll _ v mbK ty _) = goForAll [(v, fmap ($> ()) mbK)] ty
-  go (TypeApp _ (TypeApp _ f arg) ret) | eqType f tyFunction = PPFunction (go arg) (go ret)
-  go (TypeApp _ o r) | eqType o tyRecord = PPRecord (go r)
-  go (TypeApp _ a b) = PPTypeApp (go a) (go b)
-
-  goForAll vs (ForAll _ v mbK ty _) = goForAll ((v, fmap ($> ()) mbK) : vs) ty
-  goForAll vs ty = PPForAll vs (go ty)
-=======
   go d _ | d < 0 = PPTruncated
   go _ (TUnknown _ n) = PPTUnknown n
   go _ (TypeVar _ t) = PPTypeVar t
@@ -98,12 +76,12 @@
   go d (ParensInType _ ty) = PPParensInType (go (d-1) ty)
   go _ (REmpty _) = PPRow [] Nothing
   go d ty@RCons{} = uncurry PPRow (goRow d ty)
-  go d (ForAll _ v ty _) = goForAll d [v] ty
+  go d (ForAll _ v mbK ty _) = goForAll d [(v, fmap ($> ()) mbK)] ty
   go d (TypeApp _ (TypeApp _ f arg) ret) | eqType f tyFunction = PPFunction (go (d-1) arg) (go (d-1) ret)
   go d (TypeApp _ o ty@RCons{}) | eqType o tyRecord = uncurry PPRecord (goRow d ty)
   go d (TypeApp _ a b) = PPTypeApp (go (d-1) a) (go (d-1) b)
 
-  goForAll d vs (ForAll _ v ty _) = goForAll d (v : vs) ty
+  goForAll d vs (ForAll _ v mbK ty _) = goForAll d ((v, fmap ($> ()) mbK) : vs) ty
   goForAll d vs ty = PPForAll vs (go (d-1) ty)
 
   goRow d ty =
@@ -113,7 +91,6 @@
            REmpty _ -> Nothing
            _ -> Just (go (d-1) tail_)
        )
->>>>>>> e976f906
 
 -- TODO(Christoph): get rid of T.unpack s
 
