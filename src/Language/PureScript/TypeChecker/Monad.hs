--- conflicted
+++ resolved
@@ -29,14 +29,7 @@
 import Data.Foldable (for_)
 import qualified Data.Map as M
 
-<<<<<<< HEAD
-#if __GLASGOW_HASKELL__ < 710
-import Data.Monoid
-import Control.Applicative
-#endif
 import Control.Arrow (second)
-=======
->>>>>>> 09f4c2d7
 import Control.Monad.State
 import Control.Monad.Error.Class (MonadError(..))
 import Control.Monad.Writer.Class (MonadWriter(..), listen, censor)
@@ -95,22 +88,14 @@
   modify $ \st -> st { checkEnv = (checkEnv st) { types = types . checkEnv $ orig } }
   return a
 
-<<<<<<< HEAD
 -- | Temporarily bind a collection of names to types
-withScopedTypeVars :: (Functor m, MonadState CheckState m) => ModuleName -> [(String, Kind)] -> m a -> m a
-withScopedTypeVars mn ks = bindTypes (M.fromList (map (\(name, k) -> (Qualified (Just mn) (ProperName name), (k, ScopedTypeVar))) ks))
-=======
--- |
--- Temporarily bind a collection of names to types
---
 withScopedTypeVars :: (Functor m, Applicative m, MonadState CheckState m, MonadWriter MultipleErrors m) => ModuleName -> [(String, Kind)] -> m a -> m a
 withScopedTypeVars mn ks ma = do
   orig <- get
-  for_ ks $ \(name, _) ->
+  forM_ ks $ \(name, _) ->
     when (Qualified (Just mn) (ProperName name) `M.member` types (checkEnv orig)) $
       tell . errorMessage $ ShadowedTypeVar name
   bindTypes (M.fromList (map (\(name, k) -> (Qualified (Just mn) (ProperName name), (k, ScopedTypeVar))) ks)) ma
->>>>>>> 09f4c2d7
 
 -- | Temporarily make a collection of type class dictionaries available
 withTypeClassDictionaries :: (MonadState CheckState m) => [TypeClassDictionaryInScope] -> m a -> m a
