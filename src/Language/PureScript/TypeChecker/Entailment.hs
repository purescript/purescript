--- conflicted
+++ resolved
@@ -166,41 +166,23 @@
 entails SolverOptions{..} constraint context hints =
     solve constraint
   where
-<<<<<<< HEAD
-    forClassName :: InstanceContext -> Qualified (ProperName 'ClassName) -> [SourceType] -> [SourceType] -> [TypeClassDict]
-    forClassName ctx cn@C.Warn _ [msg] =
+    forClassName :: Environment -> InstanceContext -> Qualified (ProperName 'ClassName) -> [SourceType] -> [SourceType] -> [TypeClassDict]
+    forClassName _ ctx cn@C.Warn _ [msg] =
       -- Prefer a warning dictionary in scope if there is one available.
       -- This allows us to defer a warning by propagating the constraint.
       findDicts ctx cn Nothing ++ [TypeClassDictionaryInScope [] 0 (WarnInstance msg) [] C.Warn [] [msg] Nothing]
-    forClassName _ C.IsSymbol _ args | Just dicts <- solveIsSymbol args = dicts
-    forClassName _ C.SymbolCompare _ args | Just dicts <- solveSymbolCompare args = dicts
-    forClassName _ C.SymbolAppend _ args | Just dicts <- solveSymbolAppend args = dicts
-    forClassName _ C.SymbolCons _ args | Just dicts <- solveSymbolCons args = dicts
-    forClassName _ C.RowUnion kinds args | Just dicts <- solveUnion kinds args = dicts
-    forClassName _ C.RowNub kinds args | Just dicts <- solveNub kinds args = dicts
-    forClassName _ C.RowLacks kinds args | Just dicts <- solveLacks kinds args = dicts
-    forClassName _ C.RowCons kinds args | Just dicts <- solveRowCons kinds args = dicts
-    forClassName _ C.RowToList kinds args | Just dicts <- solveRowToList kinds args = dicts
-    forClassName ctx cn@(Qualified (Just mn) _) _ tys = concatMap (findDicts ctx cn) (ordNub (Nothing : Just mn : map Just (mapMaybe ctorModules tys)))
-=======
-    forClassName :: Environment -> InstanceContext -> Qualified (ProperName 'ClassName) -> [SourceType] -> [TypeClassDict]
-    forClassName _ ctx cn@C.Warn [msg] =
-      -- Prefer a warning dictionary in scope if there is one available.
-      -- This allows us to defer a warning by propagating the constraint.
-      findDicts ctx cn Nothing ++ [TypeClassDictionaryInScope [] 0 (WarnInstance msg) [] C.Warn [msg] Nothing]
-    forClassName env _ C.Coercible args | Just dicts <- solveCoercible env args = dicts
-    forClassName _ _ C.IsSymbol args | Just dicts <- solveIsSymbol args = dicts
-    forClassName _ _ C.SymbolCompare args | Just dicts <- solveSymbolCompare args = dicts
-    forClassName _ _ C.SymbolAppend args | Just dicts <- solveSymbolAppend args = dicts
-    forClassName _ _ C.SymbolCons args | Just dicts <- solveSymbolCons args = dicts
-    forClassName _ _ C.RowUnion args | Just dicts <- solveUnion args = dicts
-    forClassName _ _ C.RowNub args | Just dicts <- solveNub args = dicts
-    forClassName _ _ C.RowLacks args | Just dicts <- solveLacks args = dicts
-    forClassName _ _ C.RowCons args | Just dicts <- solveRowCons args = dicts
-    forClassName _ _ C.RowToList args | Just dicts <- solveRowToList args = dicts
-    forClassName _ ctx cn@(Qualified (Just mn) _) tys = concatMap (findDicts ctx cn) (ordNub (Nothing : Just mn : map Just (mapMaybe ctorModules tys)))
->>>>>>> ed130c78
-    forClassName _ _ _ _ = internalError "forClassName: expected qualified class name"
+    forClassName env _ C.Coercible _ args | Just dicts <- solveCoercible env args = dicts
+    forClassName _ _ C.IsSymbol _ args | Just dicts <- solveIsSymbol args = dicts
+    forClassName _ _ C.SymbolCompare _ args | Just dicts <- solveSymbolCompare args = dicts
+    forClassName _ _ C.SymbolAppend _ args | Just dicts <- solveSymbolAppend args = dicts
+    forClassName _ _ C.SymbolCons _ args | Just dicts <- solveSymbolCons args = dicts
+    forClassName _ _ C.RowUnion kinds args | Just dicts <- solveUnion kinds args = dicts
+    forClassName _ _ C.RowNub kinds args | Just dicts <- solveNub kinds args = dicts
+    forClassName _ _ C.RowLacks kinds args | Just dicts <- solveLacks kinds args = dicts
+    forClassName _ _ C.RowCons kinds args | Just dicts <- solveRowCons kinds args = dicts
+    forClassName _ _ C.RowToList kinds args | Just dicts <- solveRowToList kinds args = dicts
+    forClassName _ ctx cn@(Qualified (Just mn) _) _ tys = concatMap (findDicts ctx cn) (ordNub (Nothing : Just mn : map Just (mapMaybe ctorModules tys)))
+    forClassName _ _ _ _ _ = internalError "forClassName: expected qualified class name"
 
     ctorModules :: SourceType -> Maybe ModuleName
     ctorModules (TypeConstructor _ (Qualified (Just mn) _)) = Just mn
@@ -244,11 +226,7 @@
             let instances = do
                   chain <- groupBy ((==) `on` tcdChain) $
                            sortBy (compare `on` (tcdChain &&& tcdIndex)) $
-<<<<<<< HEAD
-                           forClassName (combineContexts context inferred) className' kinds'' tys''
-=======
-                           forClassName env (combineContexts context inferred) className' tys''
->>>>>>> ed130c78
+                           forClassName env (combineContexts context inferred) className' kinds'' tys''
                   -- process instances in a chain in index order
                   let found = for chain $ \tcd ->
                                 -- Make sure the type unifies with the type in the type instance definition
@@ -402,21 +380,22 @@
     solveCoercible :: Environment -> [SourceType] -> Maybe [TypeClassDict]
     solveCoercible env [a, b] = do
       let tySynMap = typeSynonyms env
-          replaceTySyns = either (const Nothing) Just . replaceAllTypeSynonymsM tySynMap
+          kindMap = types env
+          replaceTySyns = either (const Nothing) Just . replaceAllTypeSynonymsM tySynMap kindMap
       a' <- replaceTySyns a
       b' <- replaceTySyns b
       -- Solving terminates when the two arguments are the same. Since we
       -- currently don't support higher-rank arguments in instance heads, term
       -- equality is a sufficient notion of "the same".
       if a' == b'
-        then pure [TypeClassDictionaryInScope [] 0 EmptyClassInstance [] C.Coercible [a, b] Nothing]
+        then pure [TypeClassDictionaryInScope [] 0 EmptyClassInstance [] C.Coercible [] [a, b] Nothing]
         else do
           -- When solving must reduce and recurse, it doesn't matter whether we
           -- reduce the first or second argument -- if the constraint is
           -- solvable, either path will yield the same outcome. Consequently we
           -- just try the first argument first and the second argument second.
           ws <- coercibleWanteds env a' b' <|> coercibleWanteds env b' a'
-          pure [TypeClassDictionaryInScope [] 0 EmptyClassInstance [] C.Coercible [a, b] (Just ws)]
+          pure [TypeClassDictionaryInScope [] 0 EmptyClassInstance [] C.Coercible [] [a, b] (Just ws)]
     solveCoercible _ _ = Nothing
 
     -- | Take two types, @a@ and @b@ representing a desired constraint
@@ -430,7 +409,7 @@
         -- field and yield a new wanted constraint in terms of that type
         -- (@Coercible U b@ in the example).
         (_, wrappedTy, _) <- lookupNewtypeConstructor env tyName
-        pure [Constraint nullSourceAnn C.Coercible [wrappedTy, b] Nothing]
+        pure [Constraint nullSourceAnn C.Coercible [] [wrappedTy, b] Nothing]
       t
         | Just (TypeConstructor _ aTyName, axs) <- splitTypeApp a
         , Just (TypeConstructor _ bTyName, bxs) <- splitTypeApp b
@@ -455,7 +434,7 @@
                     | otherwise ->
                         Nothing
                   Representational ->
-                    Just [Constraint nullSourceAnn C.Coercible [ax, bx] Nothing]
+                    Just [Constraint nullSourceAnn C.Coercible [] [ax, bx] Nothing]
                   Phantom ->
                     Just []
             fmap concat $ sequence $ zipWith3 k tyRoles axs bxs
@@ -467,7 +446,7 @@
             -- terms of that type with the type arguments substituted in (e.g.
             -- @Coercible (T[X/a]) b = Coercible X b@ in the example).
             let wrappedTySub = replaceAllTypeVars (zip tvs xs) wrappedTy
-            pure [Constraint nullSourceAnn C.Coercible [wrappedTySub, b] Nothing]
+            pure [Constraint nullSourceAnn C.Coercible [] [wrappedTySub, b] Nothing]
       _ ->
         -- In all other cases we can't solve the constraint.
         Nothing
