--- conflicted
+++ resolved
@@ -80,13 +80,8 @@
     findDicts :: InstanceContext -> Qualified (ProperName 'ClassName) -> Maybe ModuleName -> [TypeClassDictionaryInScope]
     findDicts ctx cn = maybe [] M.elems . (>>= M.lookup cn) . flip M.lookup ctx
 
-<<<<<<< HEAD
     solve :: Constraint -> StateT InstanceContext m (Expr, [(Ident, Constraint)])
-    solve con = do
-=======
-    solve :: Constraint -> StateT Context m (Expr, [(Ident, Constraint)])
     solve con = StateT . (withErrorMessageHint (ErrorSolvingConstraint con) .) . runStateT $ do
->>>>>>> eb09a8ad
       (dict, unsolved) <- go 0 con
       return (dictionaryValueToValue dict, unsolved)
       where
