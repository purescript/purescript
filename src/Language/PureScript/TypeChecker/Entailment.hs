{-# LANGUAGE NamedFieldPuns #-}

-- |
-- Type class entailment
--
module Language.PureScript.TypeChecker.Entailment
  ( InstanceContext
  , SolverOptions(..)
  , replaceTypeClassDictionaries
  , newDictionaries
  , entails
  ) where

import PSPrelude hiding (sym)

<<<<<<< HEAD
=======
import Control.Arrow (second, (&&&))
import Control.Monad.Error.Class (MonadError(..))
import Control.Monad.State
>>>>>>> c19a7928
import Control.Monad.Supply.Class (MonadSupply(..))
import Control.Monad.Writer

import Data.Functor (($>))
<<<<<<< HEAD
import Data.List (minimumBy)
import qualified Data.Map as M
import qualified Data.Set as S
=======
import Data.List (minimumBy, groupBy, sortBy)
import Data.Maybe (fromMaybe, mapMaybe)
import qualified Data.Map as M
import qualified Data.Set as S
import Data.Traversable (for)
import Data.Text (Text, stripPrefix, stripSuffix)
import qualified Data.Text as T
>>>>>>> c19a7928

import Language.PureScript.AST
import Language.PureScript.Crash
import Language.PureScript.Environment
import Language.PureScript.Errors
import Language.PureScript.Names
import Language.PureScript.TypeChecker.Monad
import Language.PureScript.TypeChecker.Unify
import Language.PureScript.TypeClassDictionaries
import Language.PureScript.Types
import Language.PureScript.Label (Label(..))
import Language.PureScript.PSString (PSString, mkString, decodeString)
import qualified Language.PureScript.Constants as C

-- | Describes what sort of dictionary to generate for type class instances
data Evidence
  -- | An existing named instance
  = NamedInstance (Qualified Ident)

  -- | Computed instances
  | WarnInstance Type         -- ^ Warn type class with a user-defined warning message
  | IsSymbolInstance PSString -- ^ The IsSymbol type class for a given Symbol literal
  | CompareSymbolInstance
  | ConsSymbolInstance
  | AppendSymbolInstance
  | UnionInstance
  | ConsInstance
  | RowToListInstance
  deriving (Show, Eq)

-- | Extract the identifier of a named instance
namedInstanceIdentifier :: Evidence -> Maybe (Qualified Ident)
namedInstanceIdentifier (NamedInstance i) = Just i
namedInstanceIdentifier _ = Nothing

-- | Description of a type class dictionary with instance evidence
type TypeClassDict = TypeClassDictionaryInScope Evidence

-- | The 'InstanceContext' tracks those constraints which can be satisfied.
type InstanceContext = M.Map (Maybe ModuleName)
                         (M.Map (Qualified (ProperName 'ClassName))
                           (M.Map (Qualified Ident) NamedDict))

-- | A type substitution which makes an instance head match a list of types.
--
-- Note: we store many types per type variable name. For any name, all types
-- should unify if we are going to commit to an instance.
type Matching a = M.Map Text a

combineContexts :: InstanceContext -> InstanceContext -> InstanceContext
combineContexts = M.unionWith (M.unionWith M.union)

-- | Replace type class dictionary placeholders with inferred type class dictionaries
replaceTypeClassDictionaries
  :: forall m
   . (MonadState CheckState m, MonadError MultipleErrors m, MonadWriter MultipleErrors m, MonadSupply m)
  => Bool
  -> Expr
  -> m (Expr, [(Ident, InstanceContext, Constraint)])
replaceTypeClassDictionaries shouldGeneralize expr = flip evalStateT M.empty $ do
    -- Loop, deferring any unsolved constraints, until there are no more
    -- constraints which can be solved, then make a generalization pass.
    let loop e = do
          (e', solved) <- deferPass e
          if getAny solved
            then loop e'
            else return e'
    loop expr >>= generalizePass
  where
    -- This pass solves constraints where possible, deferring constraints if not.
    deferPass :: Expr -> StateT InstanceContext m (Expr, Any)
    deferPass = fmap (second fst) . runWriterT . f where
      f :: Expr -> WriterT (Any, [(Ident, InstanceContext, Constraint)]) (StateT InstanceContext m) Expr
      (_, f, _) = everywhereOnValuesTopDownM return (go True) return

    -- This pass generalizes any remaining constraints
    generalizePass :: Expr -> StateT InstanceContext m (Expr, [(Ident, InstanceContext, Constraint)])
    generalizePass = fmap (second snd) . runWriterT . f where
      f :: Expr -> WriterT (Any, [(Ident, InstanceContext, Constraint)]) (StateT InstanceContext m) Expr
      (_, f, _) = everywhereOnValuesTopDownM return (go False) return

    go :: Bool -> Expr -> WriterT (Any, [(Ident, InstanceContext, Constraint)]) (StateT InstanceContext m) Expr
    go deferErrors (TypeClassDictionary constraint context hints) =
      rethrow (addHints hints) $ entails (SolverOptions shouldGeneralize deferErrors) constraint context hints
    go _ other = return other

-- | Three options for how we can handle a constraint, depending on the mode we're in.
data EntailsResult a
  = Solved a TypeClassDict
  -- ^ We solved this constraint
  | Unsolved Constraint
  -- ^ We couldn't solve this constraint right now, it will be generalized
  | Deferred
  -- ^ We couldn't solve this constraint right now, so it has been deferred
  deriving Show

-- | Options for the constraint solver
data SolverOptions = SolverOptions
  { solverShouldGeneralize :: Bool
  -- ^ Should the solver be allowed to generalize over unsolved constraints?
  , solverDeferErrors      :: Bool
  -- ^ Should the solver be allowed to defer errors by skipping constraints?
  }

data Matched t
  = Match t
  | Apart
  | Unknown
  deriving (Eq, Show, Functor)

instance Monoid t => Monoid (Matched t) where
  mempty = Match mempty

  mappend (Match l) (Match r) = Match (l <> r)
  mappend Apart     _         = Apart
  mappend _         Apart     = Apart
  mappend _         _         = Unknown

-- | Check that the current set of type class dictionaries entail the specified type class goal, and, if so,
-- return a type class dictionary reference.
entails
  :: forall m
   . (MonadState CheckState m, MonadError MultipleErrors m, MonadWriter MultipleErrors m, MonadSupply m)
  => SolverOptions
  -- ^ Solver options
  -> Constraint
  -- ^ The constraint to solve
  -> InstanceContext
  -- ^ The contexts in which to solve the constraint
  -> [ErrorMessageHint]
  -- ^ Error message hints to apply to any instance errors
  -> WriterT (Any, [(Ident, InstanceContext, Constraint)]) (StateT InstanceContext m) Expr
entails SolverOptions{..} constraint context hints =
    solve constraint
  where
    forClassName :: InstanceContext -> Qualified (ProperName 'ClassName) -> [Type] -> [TypeClassDict]
    forClassName ctx cn@C.Warn [msg] =
      -- Prefer a warning dictionary in scope if there is one available.
      -- This allows us to defer a warning by propagating the constraint.
      findDicts ctx cn Nothing ++ [TypeClassDictionaryInScope [] 0 (WarnInstance msg) [] C.Warn [msg] Nothing]
    forClassName _ C.IsSymbol [TypeLevelString sym] =
      [TypeClassDictionaryInScope [] 0 (IsSymbolInstance sym) [] C.IsSymbol [TypeLevelString sym] Nothing]
    forClassName _ C.CompareSymbol [arg0@(TypeLevelString lhs), arg1@(TypeLevelString rhs), _] =
      let ordering = case compare lhs rhs of
                  LT -> C.orderingLT
                  EQ -> C.orderingEQ
                  GT -> C.orderingGT
          args = [arg0, arg1, TypeConstructor ordering]
      in [TypeClassDictionaryInScope [] 0 CompareSymbolInstance [] C.CompareSymbol args Nothing]
    forClassName _ C.AppendSymbol [arg0, arg1, arg2]
      | Just (arg0', arg1', arg2') <- appendSymbols arg0 arg1 arg2 =
      let args = [arg0', arg1', arg2']
      in [TypeClassDictionaryInScope [] 0 AppendSymbolInstance [] C.AppendSymbol args Nothing]
    forClassName _ C.ConsSymbol [arg0, arg1, arg2]
      | Just (arg0', arg1', arg2') <- consSymbol arg0 arg1 arg2 =
      let args = [arg0', arg1', arg2']
      in [TypeClassDictionaryInScope [] 0 ConsSymbolInstance [] C.ConsSymbol args Nothing]
    forClassName _ C.Union [l, r, u]
      | Just (lOut, rOut, uOut, cst) <- unionRows l r u
      = [ TypeClassDictionaryInScope [] 0 UnionInstance [] C.Union [lOut, rOut, uOut] cst ]
    forClassName _ C.RowCons [TypeLevelString sym, ty, r, _]
      = [ TypeClassDictionaryInScope [] 0 ConsInstance [] C.RowCons [TypeLevelString sym, ty, r, RCons (Label sym) ty r] Nothing ]
    forClassName _ C.RowToList [r, _]
      | Just entries <- solveRowToList r
      = [ TypeClassDictionaryInScope [] 0 RowToListInstance [] C.RowToList [r, entries] Nothing ]
    forClassName ctx cn@(Qualified (Just mn) _) tys = concatMap (findDicts ctx cn) (ordNub (Nothing : Just mn : map Just (mapMaybe ctorModules tys)))
    forClassName _ _ _ = internalError "forClassName: expected qualified class name"

    ctorModules :: Type -> Maybe ModuleName
    ctorModules (TypeConstructor (Qualified (Just mn) _)) = Just mn
    ctorModules (TypeConstructor (Qualified Nothing _)) = internalError "ctorModules: unqualified type name"
    ctorModules (TypeApp ty _) = ctorModules ty
    ctorModules (KindedType ty _) = ctorModules ty
    ctorModules _ = Nothing

    findDicts :: InstanceContext -> Qualified (ProperName 'ClassName) -> Maybe ModuleName -> [TypeClassDict]
    findDicts ctx cn = fmap (fmap NamedInstance) . maybe [] M.elems . (>>= M.lookup cn) . flip M.lookup ctx

    valUndefined :: Expr
    valUndefined = Var (Qualified (Just (ModuleName [ProperName C.prim])) (Ident C.undefined))

    solve :: Constraint -> WriterT (Any, [(Ident, InstanceContext, Constraint)]) (StateT InstanceContext m) Expr
    solve con = go 0 con
      where
        go :: Int -> Constraint -> WriterT (Any, [(Ident, InstanceContext, Constraint)]) (StateT InstanceContext m) Expr
        go work (Constraint className' tys' _) | work > 1000 = throwError . errorMessage $ PossiblyInfiniteInstance className' tys'
        go work con'@(Constraint className' tys' conInfo) = WriterT . StateT . (withErrorMessageHint (ErrorSolvingConstraint con') .) . runStateT . runWriterT $ do
            -- We might have unified types by solving other constraints, so we need to
            -- apply the latest substitution.
            latestSubst <- lift . lift $ gets checkSubstitution
            let tys'' = map (substituteType latestSubst) tys'
            -- Get the inferred constraint context so far, and merge it with the global context
            inferred <- lift get
            -- We need information about functional dependencies, so we have to look up the class
            -- name in the environment:
            classesInScope <- lift . lift $ gets (typeClasses . checkEnv)
            TypeClassData{ typeClassDependencies } <- case M.lookup className' classesInScope of
              Nothing -> throwError . errorMessage $ UnknownClass className'
              Just tcd -> pure tcd
            let instances = do
                  chain <- groupBy ((==) `on` tcdChain) $
                           sortBy (compare `on` (tcdChain &&& tcdIndex)) $
                           forClassName (combineContexts context inferred) className' tys''
                  -- process instances in a chain in index order
                  let found = for chain $ \tcd ->
                                -- Make sure the type unifies with the type in the type instance definition
                                case matches typeClassDependencies tcd tys'' of
                                  Apart        -> Right ()                  -- keep searching
                                  Match substs -> Left (Just (substs, tcd)) -- found a match
                                  Unknown      -> Left Nothing              -- can't continue with this chain yet, need proof of apartness
                  case found of
                    Right _               -> []          -- all apart
                    Left Nothing          -> []          -- last unknown
                    Left (Just substsTcd) -> [substsTcd] -- found a match
            solution <- lift . lift $ unique tys'' instances
            case solution of
              Solved substs tcd -> do
                -- Note that we solved something.
                tell (Any True, mempty)
                -- Make sure the substitution is valid:
                lift . lift . for_ substs $ pairwiseM unifyTypes
                -- Now enforce any functional dependencies, using unification
                -- Note: we need to generate fresh types for any unconstrained
                -- type variables before unifying.
                let subst = fmap unsafeHead substs
                currentSubst <- lift . lift $ gets checkSubstitution
                subst' <- lift . lift $ withFreshTypes tcd (fmap (substituteType currentSubst) subst)
                lift . lift $ zipWithM_ (\t1 t2 -> do
                  let inferredType = replaceAllTypeVars (M.toList subst') t1
                  unifyTypes inferredType t2) (tcdInstanceTypes tcd) tys''
                currentSubst' <- lift . lift $ gets checkSubstitution
                let subst'' = fmap (substituteType currentSubst') subst'
                -- Solve any necessary subgoals
                args <- solveSubgoals subst'' (tcdDependencies tcd)
                initDict <- lift . lift $ mkDictionary (tcdValue tcd) args
                let match = foldr (\(className, index) dict -> subclassDictionaryValue dict className index)
                                  initDict
                                  (tcdPath tcd)
                return match
              Unsolved unsolved -> do
                -- Generate a fresh name for the unsolved constraint's new dictionary
                ident <- freshIdent ("dict" <> runProperName (disqualify (constraintClass unsolved)))
                let qident = Qualified Nothing ident
                -- Store the new dictionary in the InstanceContext so that we can solve this goal in
                -- future.
                newDicts <- lift . lift $ newDictionaries [] qident unsolved
                let newContext = mkContext newDicts
                modify (combineContexts newContext)
                -- Mark this constraint for generalization
                tell (mempty, [(ident, context, unsolved)])
                return (Var qident)
              Deferred ->
                -- Constraint was deferred, just return the dictionary unchanged,
                -- with no unsolved constraints. Hopefully, we can solve this later.
                return (TypeClassDictionary (Constraint className' tys'' conInfo) context hints)
          where
            -- | When checking functional dependencies, we need to use unification to make
            -- sure it is safe to use the selected instance. We will unify the solved type with
            -- the type in the instance head under the substition inferred from its instantiation.
            -- As an example, when solving MonadState t0 (State Int), we choose the
            -- MonadState s (State s) instance, and we unify t0 with Int, since the functional
            -- dependency from MonadState dictates that t0 should unify with s\[s -> Int], which is
            -- Int. This is fine, but in some cases, the substitution does not remove all TypeVars
            -- from the type, so we end up with a unification error. So, any type arguments which
            -- appear in the instance head, but not in the substitution need to be replaced with
            -- fresh type variables. This function extends a substitution with fresh type variables
            -- as necessary, based on the types in the instance head.
            withFreshTypes
              :: TypeClassDict
              -> Matching Type
              -> m (Matching Type)
            withFreshTypes TypeClassDictionaryInScope{..} subst = do
                let onType = everythingOnTypes S.union fromTypeVar
                    typeVarsInHead = foldMap onType tcdInstanceTypes
                                  <> foldMap (foldMap (foldMap onType . constraintArgs)) tcdDependencies
                    typeVarsInSubst = S.fromList (M.keys subst)
                    uninstantiatedTypeVars = typeVarsInHead S.\\ typeVarsInSubst
                newSubst <- traverse withFreshType (S.toList uninstantiatedTypeVars)
                return (subst <> M.fromList newSubst)
              where
                fromTypeVar (TypeVar v) = S.singleton v
                fromTypeVar _ = S.empty

                withFreshType s = do
                  t <- freshType
                  return (s, t)

            unique :: [Type] -> [(a, TypeClassDict)] -> m (EntailsResult a)
            unique tyArgs []
              | solverDeferErrors = return Deferred
              -- We need a special case for nullary type classes, since we want
              -- to generalize over Partial constraints.
              | solverShouldGeneralize && (null tyArgs || any canBeGeneralized tyArgs) = return (Unsolved (Constraint className' tyArgs conInfo))
              | otherwise = throwError . errorMessage $ NoInstanceFound (Constraint className' tyArgs conInfo)
            unique _      [(a, dict)] = return $ Solved a dict
            unique tyArgs tcds
<<<<<<< HEAD
              | pairwiseAny overlapping (map snd tcds) = do
                  tell . errorMessage $ OverlappingInstances className' tyArgs (tcds >>= (toList . namedInstanceIdentifier . tcdValue . snd))
                  return $ uncurry Solved (unsafeHead tcds)
=======
              | pairwiseAny overlapping (map snd tcds) =
                  throwError . errorMessage $ OverlappingInstances className' tyArgs (tcds >>= (toList . namedInstanceIdentifier . tcdValue . snd))
>>>>>>> c19a7928
              | otherwise = return $ uncurry Solved (minimumBy (compare `on` length . tcdPath . snd) tcds)

            canBeGeneralized :: Type -> Bool
            canBeGeneralized TUnknown{} = True
            canBeGeneralized (KindedType t _) = canBeGeneralized t
            canBeGeneralized _ = False

            -- |
            -- Check if two dictionaries are overlapping
            --
            -- Dictionaries which are subclass dictionaries cannot overlap, since otherwise the overlap would have
            -- been caught when constructing superclass dictionaries.
            overlapping :: TypeClassDict -> TypeClassDict -> Bool
            overlapping TypeClassDictionaryInScope{ tcdPath = _ : _ } _ = False
            overlapping _ TypeClassDictionaryInScope{ tcdPath = _ : _ } = False
            overlapping TypeClassDictionaryInScope{ tcdDependencies = Nothing } _ = False
            overlapping _ TypeClassDictionaryInScope{ tcdDependencies = Nothing } = False
            overlapping tcd1 tcd2 = tcdValue tcd1 /= tcdValue tcd2

            -- Create dictionaries for subgoals which still need to be solved by calling go recursively
            -- E.g. the goal (Show a, Show b) => Show (Either a b) can be satisfied if the current type
            -- unifies with Either a b, and we can satisfy the subgoals Show a and Show b recursively.
            solveSubgoals :: Matching Type -> Maybe [Constraint] -> WriterT (Any, [(Ident, InstanceContext, Constraint)]) (StateT InstanceContext m) (Maybe [Expr])
            solveSubgoals _ Nothing = return Nothing
            solveSubgoals subst (Just subgoals) =
              Just <$> traverse (go (work + 1) . mapConstraintArgs (map (replaceAllTypeVars (M.toList subst)))) subgoals

            -- Make a dictionary from subgoal dictionaries by applying the correct function
            mkDictionary :: Evidence -> Maybe [Expr] -> m Expr
            mkDictionary (NamedInstance n) args = return $ foldl App (Var n) (fold args)
            mkDictionary UnionInstance (Just [e]) =
              -- We need the subgoal dictionary to appear in the term somewhere
              return $ App (Abs (VarBinder (Ident C.__unused)) valUndefined) e
            mkDictionary UnionInstance _ = return valUndefined
            mkDictionary ConsInstance _ = return valUndefined
            mkDictionary RowToListInstance _ = return valUndefined
            mkDictionary (WarnInstance msg) _ = do
              tell . errorMessage $ UserDefinedWarning msg
              -- We cannot call the type class constructor here because Warn is declared in Prim.
              -- This means that it doesn't have a definition that we can import.
              -- So pass an empty placeholder (undefined) instead.
              return valUndefined
            mkDictionary (IsSymbolInstance sym) _ =
              let fields = [ ("reflectSymbol", Abs (VarBinder (Ident C.__unused)) (Literal (StringLiteral sym))) ] in
              return $ TypeClassDictionaryConstructorApp C.IsSymbol (Literal (ObjectLiteral fields))
            mkDictionary CompareSymbolInstance _ =
              return $ TypeClassDictionaryConstructorApp C.CompareSymbol (Literal (ObjectLiteral []))
            mkDictionary ConsSymbolInstance _ =
              return $ TypeClassDictionaryConstructorApp C.ConsSymbol (Literal (ObjectLiteral []))
            mkDictionary AppendSymbolInstance _ =
              return $ TypeClassDictionaryConstructorApp C.AppendSymbol (Literal (ObjectLiteral []))

        -- Turn a DictionaryValue into a Expr
        subclassDictionaryValue :: Expr -> Qualified (ProperName 'ClassName) -> Integer -> Expr
        subclassDictionaryValue dict className index =
          App (Accessor (mkString (superclassName className index)) dict) valUndefined

    -- | Append type level symbols, or, run backwards, strip a prefix or suffix
    appendSymbols :: Type -> Type -> Type -> Maybe (Type, Type, Type)
    appendSymbols arg0@(TypeLevelString lhs) arg1@(TypeLevelString rhs) _ = Just (arg0, arg1, TypeLevelString (lhs <> rhs))
    appendSymbols arg0@(TypeLevelString lhs) _ arg2@(TypeLevelString out) = do
      lhs' <- decodeString lhs
      out' <- decodeString out
      rhs <- stripPrefix lhs' out'
      pure (arg0, TypeLevelString (mkString rhs), arg2)
    appendSymbols _ arg1@(TypeLevelString rhs) arg2@(TypeLevelString out) = do
      rhs' <- decodeString rhs
      out' <- decodeString out
      lhs <- stripSuffix rhs' out'
      pure (TypeLevelString (mkString lhs), arg1, arg2)
    appendSymbols _ _ _ = Nothing
    
    consSymbol :: Type -> Type -> Type -> Maybe (Type, Type, Type)
    consSymbol _ _ arg@(TypeLevelString s) = do
      (h, t) <- T.uncons =<< decodeString s
      pure (mkTLString (T.singleton h), mkTLString t, arg)
      where mkTLString = TypeLevelString . mkString
    consSymbol arg1@(TypeLevelString h) arg2@(TypeLevelString t) _ = do
      h' <- decodeString h
      t' <- decodeString t
      guard (T.length h' == 1)
      pure (arg1, arg2, TypeLevelString (mkString $ h' <> t'))
    consSymbol _ _ _ = Nothing

    -- | Left biased union of two row types
    unionRows :: Type -> Type -> Type -> Maybe (Type, Type, Type, Maybe [Constraint])
    unionRows l r _ =
        guard canMakeProgress $> (l, r, rowFromList out, cons)
      where
        (fixed, rest) = rowToList l

        rowVar = TypeVar "r"

        (canMakeProgress, out, cons) =
          case rest of
            -- If the left hand side is a closed row, then we can merge
            -- its labels into the right hand side.
            REmpty -> (True, (fixed, r), Nothing)
            -- If the left hand side is not definitely closed, then the only way we
            -- can safely make progress is to move any known labels from the left
            -- input into the output, and add a constraint for any remaining labels.
            -- Otherwise, the left hand tail might contain the same labels as on
            -- the right hand side, and we can't be certain we won't reorder the
            -- types for such labels.
            _ -> (not (null fixed), (fixed, rowVar), Just [ Constraint C.Union [rest, r, rowVar] Nothing ])

    -- | Convert a closed row to a sorted list of entries
    solveRowToList :: Type -> Maybe Type
    solveRowToList r =
        guard (REmpty == rest) $>
        foldr rowListCons (TypeConstructor C.RowListNil) fixed
      where
        (fixed, rest) = rowToSortedList r
        rowListCons (lbl, ty) tl = foldl TypeApp (TypeConstructor C.RowListCons)
                                     [ TypeLevelString (runLabel lbl)
                                     , ty
                                     , tl ]

-- Check if an instance matches our list of types, allowing for types
-- to be solved via functional dependencies. If the types match, we return a
-- substitution which makes them match. If not, we return 'Nothing'.
matches :: [FunctionalDependency] -> TypeClassDict -> [Type] -> Matched (Matching [Type])
matches deps TypeClassDictionaryInScope{..} tys =
    -- First, find those types which match exactly
    let matched = zipWith typeHeadsAreEqual tys tcdInstanceTypes in
    -- Now, use any functional dependencies to infer any remaining types
    if not (covers matched)
       then if any ((==) Apart . fst) matched then Apart else Unknown
       else -- Verify that any repeated type variables are unifiable
            let determinedSet = foldMap (S.fromList . fdDetermined) deps
                solved = map snd . filter ((`S.notMember` determinedSet) . fst) $ zipWith (\(_, ts) i -> (i, ts)) matched [0..]
            in verifySubstitution (M.unionsWith (++) solved)
  where
    -- | Find the closure of a set of functional dependencies.
    covers :: [(Matched (), subst)] -> Bool
    covers ms = finalSet == S.fromList [0..length ms - 1]
      where
        initialSet :: S.Set Int
        initialSet = S.fromList . map snd . filter ((==) (Match ()) . fst . fst) $ zip ms [0..]

        finalSet :: S.Set Int
        finalSet = untilFixedPoint applyAll initialSet

        untilFixedPoint :: Eq a => (a -> a) -> a -> a
        untilFixedPoint f = go
          where
          go a | a' == a = a'
               | otherwise = go a'
            where a' = f a

        applyAll :: S.Set Int -> S.Set Int
        applyAll s = foldr applyDependency s deps

        applyDependency :: FunctionalDependency -> S.Set Int -> S.Set Int
        applyDependency FunctionalDependency{..} xs
          | S.fromList fdDeterminers `S.isSubsetOf` xs = xs <> S.fromList fdDetermined
          | otherwise = xs

    --
    -- Check whether the type heads of two types are equal (for the purposes of type class dictionary lookup),
    -- and return a substitution from type variables to types which makes the type heads unify.
    --
    typeHeadsAreEqual :: Type -> Type -> (Matched (), Matching [Type])
    typeHeadsAreEqual (KindedType t1 _)    t2                              = typeHeadsAreEqual t1 t2
    typeHeadsAreEqual t1                   (KindedType t2 _)               = typeHeadsAreEqual t1 t2
    typeHeadsAreEqual (TUnknown u1)        (TUnknown u2)        | u1 == u2 = (Match (), M.empty)
    typeHeadsAreEqual (Skolem _ s1 _ _)    (Skolem _ s2 _ _)    | s1 == s2 = (Match (), M.empty)
    typeHeadsAreEqual t                    (TypeVar v)                     = (Match (), M.singleton v [t])
    typeHeadsAreEqual (TypeConstructor c1) (TypeConstructor c2) | c1 == c2 = (Match (), M.empty)
    typeHeadsAreEqual (TypeLevelString s1) (TypeLevelString s2) | s1 == s2 = (Match (), M.empty)
    typeHeadsAreEqual (ProxyType t1)       (ProxyType t2)                  = typeHeadsAreEqual t1 t2
    typeHeadsAreEqual (TypeApp h1 t1)      (TypeApp h2 t2)                 =
      both (typeHeadsAreEqual h1 h2) (typeHeadsAreEqual t1 t2)
    typeHeadsAreEqual REmpty REmpty = (Match (), M.empty)
    typeHeadsAreEqual r1@RCons{} r2@RCons{} =
        foldr both (uncurry go rest) common
      where
        (common, rest) = alignRowsWith typeHeadsAreEqual r1 r2

        go :: ([(Label, Type)], Type) -> ([(Label, Type)], Type) -> (Matched (), Matching [Type])
        go (l,  KindedType t1 _)  (r,  t2)                            = go (l, t1) (r, t2)
        go (l,  t1)               (r,  KindedType t2 _)               = go (l, t1) (r, t2)
        go ([], REmpty)           ([], REmpty)                        = (Match (), M.empty)
        go ([], TUnknown u1)      ([], TUnknown u2)      | u1 == u2   = (Match (), M.empty)
        go ([], TypeVar v1)       ([], TypeVar v2)       | v1 == v2   = (Match (), M.empty)
        go ([], Skolem _ sk1 _ _) ([], Skolem _ sk2 _ _) | sk1 == sk2 = (Match (), M.empty)
        go ([], TUnknown _)       _                                   = (Unknown, M.empty)
        go (sd, r)                ([], TypeVar v)                     = (Match (), M.singleton v [rowFromList (sd, r)])
        go _ _                                                        = (Apart, M.empty)
    typeHeadsAreEqual (TUnknown _) _ = (Unknown, M.empty)
    typeHeadsAreEqual _ _ = (Apart, M.empty)


    both :: (Matched (), Matching [Type]) -> (Matched (), Matching [Type]) -> (Matched (), Matching [Type])
    both (b1, m1) (b2, m2) = (b1 <> b2, M.unionWith (++) m1 m2)

    -- Ensure that a substitution is valid
    verifySubstitution :: Matching [Type] -> Matched (Matching [Type])
    verifySubstitution mts = foldMap meet mts $> mts where
      meet = pairwiseAll typesAreEqual

      -- Note that unknowns are only allowed to unify if they came from a type
      -- which was _not_ solved, i.e. one which was inferred by a functional
      -- dependency.
      typesAreEqual :: Type -> Type -> Matched ()
      typesAreEqual (KindedType t1 _)    t2                   = typesAreEqual t1 t2
      typesAreEqual t1                   (KindedType t2 _)    = typesAreEqual t1 t2
      typesAreEqual (TUnknown u1)        (TUnknown u2)        | u1 == u2 = Match ()
      typesAreEqual (Skolem _ s1 _ _)    (Skolem _ s2 _ _)    | s1 == s2 = Match ()
      typesAreEqual (Skolem _ _ _ _)     _                    = Unknown
      typesAreEqual _                    (Skolem _ _ _ _)     = Unknown
      typesAreEqual (TypeVar v1)         (TypeVar v2)         | v1 == v2 = Match ()
      typesAreEqual (TypeLevelString s1) (TypeLevelString s2) | s1 == s2 = Match ()
      typesAreEqual (TypeConstructor c1) (TypeConstructor c2) | c1 == c2 = Match ()
      typesAreEqual (TypeApp h1 t1)      (TypeApp h2 t2)      = typesAreEqual h1 h2 <> typesAreEqual t1 t2
      typesAreEqual (ProxyType t1)       (ProxyType t2)       = typesAreEqual t1 t2
      typesAreEqual REmpty               REmpty               = Match ()
      typesAreEqual r1                   r2                   | isRCons r1 || isRCons r2 =
          let (common, rest) = alignRowsWith typesAreEqual r1 r2
          in fold common <> uncurry go rest
        where
          go :: ([(Label, Type)], Type) -> ([(Label, Type)], Type) -> Matched ()
          go (l, KindedType t1 _)  (r, t2)                          = go (l, t1) (r, t2)
          go (l, t1)               (r, KindedType t2 _)             = go (l, t1) (r, t2)
          go ([], TUnknown u1)     ([], TUnknown u2)     | u1 == u2 = Match ()
          go ([], Skolem _ s1 _ _) ([], Skolem _ s2 _ _) | s1 == s2 = Match ()
          go ([], Skolem _ _ _ _)  _                                = Unknown
          go _                     ([], Skolem _ _ _ _)             = Unknown
          go ([], REmpty)          ([], REmpty)                     = Match ()
          go ([], TypeVar v1)      ([], TypeVar v2)      | v1 == v2 = Match ()
          go _  _                                                   = Apart
      typesAreEqual _                    _                    = Apart

      isRCons :: Type -> Bool
      isRCons RCons{}    = True
      isRCons _          = False

-- | Add a dictionary for the constraint to the scope, and dictionaries
-- for all implied superclass instances.
newDictionaries
  :: MonadState CheckState m
  => [(Qualified (ProperName 'ClassName), Integer)]
  -> Qualified Ident
  -> Constraint
  -> m [NamedDict]
newDictionaries path name (Constraint className instanceTy _) = do
    tcs <- gets (typeClasses . checkEnv)
    let TypeClassData{..} = fromMaybe (internalError "newDictionaries: type class lookup failed") $ M.lookup className tcs
    supDicts <- join <$> zipWithM (\(Constraint supName supArgs _) index ->
                                      newDictionaries ((supName, index) : path)
                                                      name
                                                      (Constraint supName (instantiateSuperclass (map fst typeClassArguments) supArgs instanceTy) Nothing)
                                  ) typeClassSuperclasses [0..]
    return (TypeClassDictionaryInScope [] 0 name path className instanceTy Nothing : supDicts)
  where
    instantiateSuperclass :: [Text] -> [Type] -> [Type] -> [Type]
    instantiateSuperclass args supArgs tys = map (replaceAllTypeVars (zip args tys)) supArgs

mkContext :: [NamedDict] -> InstanceContext
mkContext = foldr combineContexts M.empty . map fromDict where
  fromDict d = M.singleton Nothing (M.singleton (tcdClassName d) (M.singleton (tcdValue d) d))

-- | Check all pairs of values in a list match a predicate
pairwiseAll :: Monoid m => (a -> a -> m) -> [a] -> m
pairwiseAll _ [] = mempty
pairwiseAll _ [_] = mempty
pairwiseAll p (x : xs) = foldMap (p x) xs <> pairwiseAll p xs

-- | Check any pair of values in a list match a predicate
pairwiseAny :: (a -> a -> Bool) -> [a] -> Bool
pairwiseAny _ [] = False
pairwiseAny _ [_] = False
pairwiseAny p (x : xs) = any (p x) xs || pairwiseAny p xs

pairwiseM :: Applicative m => (a -> a -> m ()) -> [a] -> m ()
pairwiseM _ [] = pure ()
pairwiseM _ [_] = pure ()
pairwiseM p (x : xs) = traverse (p x) xs *> pairwiseM p xs<|MERGE_RESOLUTION|>--- conflicted
+++ resolved
@@ -13,29 +13,14 @@
 
 import PSPrelude hiding (sym)
 
-<<<<<<< HEAD
-=======
-import Control.Arrow (second, (&&&))
-import Control.Monad.Error.Class (MonadError(..))
-import Control.Monad.State
->>>>>>> c19a7928
 import Control.Monad.Supply.Class (MonadSupply(..))
 import Control.Monad.Writer
 
 import Data.Functor (($>))
-<<<<<<< HEAD
 import Data.List (minimumBy)
 import qualified Data.Map as M
 import qualified Data.Set as S
-=======
-import Data.List (minimumBy, groupBy, sortBy)
-import Data.Maybe (fromMaybe, mapMaybe)
-import qualified Data.Map as M
-import qualified Data.Set as S
-import Data.Traversable (for)
-import Data.Text (Text, stripPrefix, stripSuffix)
 import qualified Data.Text as T
->>>>>>> c19a7928
 
 import Language.PureScript.AST
 import Language.PureScript.Crash
@@ -332,14 +317,8 @@
               | otherwise = throwError . errorMessage $ NoInstanceFound (Constraint className' tyArgs conInfo)
             unique _      [(a, dict)] = return $ Solved a dict
             unique tyArgs tcds
-<<<<<<< HEAD
-              | pairwiseAny overlapping (map snd tcds) = do
-                  tell . errorMessage $ OverlappingInstances className' tyArgs (tcds >>= (toList . namedInstanceIdentifier . tcdValue . snd))
-                  return $ uncurry Solved (unsafeHead tcds)
-=======
               | pairwiseAny overlapping (map snd tcds) =
                   throwError . errorMessage $ OverlappingInstances className' tyArgs (tcds >>= (toList . namedInstanceIdentifier . tcdValue . snd))
->>>>>>> c19a7928
               | otherwise = return $ uncurry Solved (minimumBy (compare `on` length . tcdPath . snd) tcds)
 
             canBeGeneralized :: Type -> Bool
