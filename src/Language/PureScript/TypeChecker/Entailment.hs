--- conflicted
+++ resolved
@@ -22,13 +22,8 @@
 import Data.Foldable (for_, fold, toList)
 import Data.Function (on)
 import Data.Functor (($>))
-<<<<<<< HEAD
-import Data.List (minimumBy, groupBy, nubBy, sortBy, elem, delete)
-import Data.Maybe (fromMaybe, listToMaybe, mapMaybe)
-=======
-import Data.List (findIndices, minimumBy, groupBy, nubBy, sortOn, tails)
+import Data.List (findIndices, minimumBy, groupBy, nubBy, sortOn, delete, tails)
 import Data.Maybe (catMaybes, fromMaybe, listToMaybe, mapMaybe)
->>>>>>> f1953214
 import qualified Data.Map as M
 import qualified Data.Set as S
 import Data.Traversable (for)
@@ -517,7 +512,7 @@
                     (e : left', right', remaining)
                 (outL, outR, leftover) =
                   foldr grabLabel ([], [], fmap rowListLabel right) output
-              in ( (null leftover)
+              in ( null leftover
                  , rowFromList (outL, restu)
                  , rowFromList (outR, rightu)
                  , u
