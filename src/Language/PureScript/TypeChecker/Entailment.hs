-- |
-- Type class entailment
--
module Language.PureScript.TypeChecker.Entailment
  ( InstanceContext
  , SolverOptions(..)
  , replaceTypeClassDictionaries
  , newDictionaries
  , entails
  ) where

import Prelude.Compat
import Protolude (ordNub)

import Control.Arrow (second, (&&&))
import Control.Monad.Error.Class (MonadError(..))
import Control.Monad.State
import Control.Monad.Supply.Class (MonadSupply(..))
import Control.Monad.Writer

import Data.Either (lefts, partitionEithers)
import Data.Foldable (for_, fold, toList)
import Data.Function (on)
import Data.Functor (($>))
<<<<<<< HEAD
import Data.List (findIndices, minimumBy, groupBy, nubBy, sortOn, tails)
import Data.Maybe (catMaybes, fromMaybe, listToMaybe, mapMaybe)
=======
import Data.List (findIndices, minimumBy, groupBy, nubBy, sortOn, delete)
import Data.Maybe (fromMaybe, listToMaybe, mapMaybe)
>>>>>>> ff68b93b
import qualified Data.Map as M
import qualified Data.Set as S
import Data.Traversable (for)
import Data.Text (Text, stripPrefix, stripSuffix)
import qualified Data.Text as T
import qualified Data.List.NonEmpty as NEL

import Language.PureScript.AST
import Language.PureScript.Crash
import Language.PureScript.Environment
import Language.PureScript.Errors
import Language.PureScript.Names
import Language.PureScript.TypeChecker.Entailment.Coercible
import Language.PureScript.TypeChecker.Kinds (elaborateKind, unifyKinds')
import Language.PureScript.TypeChecker.Monad
import Language.PureScript.TypeChecker.Synonyms (replaceAllTypeSynonyms)
import Language.PureScript.TypeChecker.Unify
import Language.PureScript.TypeClassDictionaries
import Language.PureScript.Types
import Language.PureScript.Label (Label(..))
import Language.PureScript.PSString (PSString, mkString, decodeString)
import qualified Language.PureScript.Constants.Prelude as C
import qualified Language.PureScript.Constants.Prim as C

-- | Describes what sort of dictionary to generate for type class instances
data Evidence
  -- | An existing named instance
  = NamedInstance (Qualified Ident)

  -- | Computed instances
  | WarnInstance SourceType -- ^ Warn type class with a user-defined warning message
  | IsSymbolInstance PSString -- ^ The IsSymbol type class for a given Symbol literal
  | EmptyClassInstance        -- ^ For any solved type class with no members
  deriving (Show, Eq)

-- | Extract the identifier of a named instance
namedInstanceIdentifier :: Evidence -> Maybe (Qualified Ident)
namedInstanceIdentifier (NamedInstance i) = Just i
namedInstanceIdentifier _ = Nothing

-- | Description of a type class dictionary with instance evidence
type TypeClassDict = TypeClassDictionaryInScope Evidence

-- | The 'InstanceContext' tracks those constraints which can be satisfied.
type InstanceContext = M.Map (Maybe ModuleName)
                         (M.Map (Qualified (ProperName 'ClassName))
                           (M.Map (Qualified Ident) (NEL.NonEmpty NamedDict)))

-- | A type substitution which makes an instance head match a list of types.
--
-- Note: we store many types per type variable name. For any name, all types
-- should unify if we are going to commit to an instance.
type Matching a = M.Map Text a

combineContexts :: InstanceContext -> InstanceContext -> InstanceContext
combineContexts = M.unionWith (M.unionWith (M.unionWith (<>)))

-- | Replace type class dictionary placeholders with inferred type class dictionaries
replaceTypeClassDictionaries
  :: forall m
   . (MonadState CheckState m, MonadError MultipleErrors m, MonadWriter MultipleErrors m, MonadSupply m)
  => Bool
  -> Expr
  -> m (Expr, [(Ident, InstanceContext, SourceConstraint)])
replaceTypeClassDictionaries shouldGeneralize expr = flip evalStateT M.empty $ do
    -- Loop, deferring any unsolved constraints, until there are no more
    -- constraints which can be solved, then make a generalization pass.
    let loop e = do
          (e', solved) <- deferPass e
          if getAny solved
            then loop e'
            else return e'
    loop expr >>= generalizePass
  where
    -- This pass solves constraints where possible, deferring constraints if not.
    deferPass :: Expr -> StateT InstanceContext m (Expr, Any)
    deferPass = fmap (second fst) . runWriterT . f where
      f :: Expr -> WriterT (Any, [(Ident, InstanceContext, SourceConstraint)]) (StateT InstanceContext m) Expr
      (_, f, _) = everywhereOnValuesTopDownM return (go True) return

    -- This pass generalizes any remaining constraints
    generalizePass :: Expr -> StateT InstanceContext m (Expr, [(Ident, InstanceContext, SourceConstraint)])
    generalizePass = fmap (second snd) . runWriterT . f where
      f :: Expr -> WriterT (Any, [(Ident, InstanceContext, SourceConstraint)]) (StateT InstanceContext m) Expr
      (_, f, _) = everywhereOnValuesTopDownM return (go False) return

    go :: Bool -> Expr -> WriterT (Any, [(Ident, InstanceContext, SourceConstraint)]) (StateT InstanceContext m) Expr
    go deferErrors (TypeClassDictionary constraint context hints) =
      rethrow (addHints hints) $ entails (SolverOptions shouldGeneralize deferErrors) constraint context hints
    go _ other = return other

-- | Three options for how we can handle a constraint, depending on the mode we're in.
data EntailsResult a
  = Solved a TypeClassDict
  -- ^ We solved this constraint
  | Unsolved SourceConstraint
  -- ^ We couldn't solve this constraint right now, it will be generalized
  | Deferred
  -- ^ We couldn't solve this constraint right now, so it has been deferred
  deriving Show

-- | Options for the constraint solver
data SolverOptions = SolverOptions
  { solverShouldGeneralize :: Bool
  -- ^ Should the solver be allowed to generalize over unsolved constraints?
  , solverDeferErrors      :: Bool
  -- ^ Should the solver be allowed to defer errors by skipping constraints?
  }

data Matched t
  = Match t
  | Apart
  | Unknown
  deriving (Eq, Show, Functor)

instance Semigroup t => Semigroup (Matched t) where
  (Match l) <> (Match r) = Match (l <> r)
  Apart     <> _         = Apart
  _         <> Apart     = Apart
  _         <> _         = Unknown

instance Monoid t => Monoid (Matched t) where
  mempty = Match mempty

-- | Check that the current set of type class dictionaries entail the specified type class goal, and, if so,
-- return a type class dictionary reference.
entails
  :: forall m
   . (MonadState CheckState m, MonadError MultipleErrors m, MonadWriter MultipleErrors m, MonadSupply m)
  => SolverOptions
  -- ^ Solver options
  -> SourceConstraint
  -- ^ The constraint to solve
  -> InstanceContext
  -- ^ The contexts in which to solve the constraint
  -> [ErrorMessageHint]
  -- ^ Error message hints to apply to any instance errors
  -> WriterT (Any, [(Ident, InstanceContext, SourceConstraint)]) (StateT InstanceContext m) Expr
entails SolverOptions{..} constraint context hints =
  overConstraintArgsAll (lift . lift . traverse replaceAllTypeSynonyms) constraint >>= solve
  where
    forClassNameM :: Environment -> InstanceContext -> Qualified (ProperName 'ClassName) -> [SourceType] -> [SourceType] -> m [TypeClassDict]
    forClassNameM env ctx cn@C.Coercible kinds args =
      fromMaybe (forClassName env ctx cn kinds args) <$>
        solveCoercible env ctx kinds args
    forClassNameM env ctx cn kinds args =
      pure $ forClassName env ctx cn kinds args

    forClassName :: Environment -> InstanceContext -> Qualified (ProperName 'ClassName) -> [SourceType] -> [SourceType] -> [TypeClassDict]
    forClassName _ ctx cn@C.Warn _ [msg] =
      -- Prefer a warning dictionary in scope if there is one available.
      -- This allows us to defer a warning by propagating the constraint.
      findDicts ctx cn Nothing ++ [TypeClassDictionaryInScope Nothing 0 (WarnInstance msg) [] C.Warn [] [] [msg] Nothing Nothing]
    forClassName _ _ C.IsSymbol _ args | Just dicts <- solveIsSymbol args = dicts
    forClassName _ _ C.SymbolCompare _ args | Just dicts <- solveSymbolCompare args = dicts
    forClassName _ _ C.SymbolAppend _ args | Just dicts <- solveSymbolAppend args = dicts
    forClassName _ _ C.SymbolCons _ args | Just dicts <- solveSymbolCons args = dicts
    forClassName _ _ C.RowUnion kinds args | Just dicts <- solveUnion kinds args = dicts
    forClassName _ _ C.RowNub kinds args | Just dicts <- solveNub kinds args = dicts
    forClassName _ _ C.RowLacks kinds args | Just dicts <- solveLacks kinds args = dicts
    forClassName _ _ C.RowCons kinds args | Just dicts <- solveRowCons kinds args = dicts
    forClassName _ _ C.RowToList kinds args | Just dicts <- solveRowToList kinds args = dicts
    forClassName _ ctx cn@(Qualified (Just mn) _) _ tys = concatMap (findDicts ctx cn) (ordNub (Nothing : Just mn : map Just (mapMaybe ctorModules tys)))
    forClassName _ _ _ _ _ = internalError "forClassName: expected qualified class name"

    ctorModules :: SourceType -> Maybe ModuleName
    ctorModules (TypeConstructor _ (Qualified (Just mn) _)) = Just mn
    ctorModules (TypeConstructor _ (Qualified Nothing _)) = internalError "ctorModules: unqualified type name"
    ctorModules (TypeApp _ ty _) = ctorModules ty
    ctorModules (KindApp _ ty _) = ctorModules ty
    ctorModules (KindedType _ ty _) = ctorModules ty
    ctorModules _ = Nothing

    findDicts :: InstanceContext -> Qualified (ProperName 'ClassName) -> Maybe ModuleName -> [TypeClassDict]
    findDicts ctx cn = fmap (fmap NamedInstance) . foldMap NEL.toList . foldMap M.elems . (>>= M.lookup cn) . flip M.lookup ctx

    valUndefined :: Expr
    valUndefined = Var nullSourceSpan (Qualified (Just C.Prim) (Ident C.undefined))

    solve :: SourceConstraint -> WriterT (Any, [(Ident, InstanceContext, SourceConstraint)]) (StateT InstanceContext m) Expr
    solve = go 0 hints
      where
        go :: Int -> [ErrorMessageHint] -> SourceConstraint -> WriterT (Any, [(Ident, InstanceContext, SourceConstraint)]) (StateT InstanceContext m) Expr
        go work _ (Constraint _ className' _ tys' _) | work > 1000 = throwError . errorMessage $ PossiblyInfiniteInstance className' tys'
        go work hints' con@(Constraint _ className' kinds' tys' conInfo) = WriterT . StateT . (withErrorMessageHint (ErrorSolvingConstraint con) .) . runStateT . runWriterT $ do
            -- We might have unified types by solving other constraints, so we need to
            -- apply the latest substitution.
            latestSubst <- lift . lift $ gets checkSubstitution
            let kinds'' = map (substituteType latestSubst) kinds'
                tys'' = map (substituteType latestSubst) tys'

            -- Get the inferred constraint context so far, and merge it with the global context
            inferred <- lift get
            -- We need information about functional dependencies, so we have to look up the class
            -- name in the environment:
            env <- lift . lift $ gets checkEnv
            let classesInScope = typeClasses env
            TypeClassData
              { typeClassDependencies
              , typeClassIsEmpty
              , typeClassCoveringSets
              } <- case M.lookup className' classesInScope of
                Nothing -> throwError . errorMessage $ UnknownClass className'
                Just tcd -> pure tcd

            dicts <- lift . lift $ forClassNameM env (combineContexts context inferred) className' kinds'' tys''

            let (catMaybes -> ambiguous, instances) = partitionEithers $ do
                  chain <- groupBy ((==) `on` tcdChain) $
                           sortOn (tcdChain &&& tcdIndex)
                           dicts
                  -- process instances in a chain in index order
                  let found = for (init $ tails chain) $ \(tcd:tl) ->
                                -- Make sure the type unifies with the type in the type instance definition
                                case matches typeClassDependencies tcd tys'' of
                                  Apart        -> Right ()                   -- keep searching
                                  Match substs -> Left (Right (substs, tcd)) -- found a match
                                  Unknown ->
                                    if null (tcdChain tcd) || null tl
                                    then Right ()                                   -- need proof of apartness but this is either not in a chain or at the end
                                    else Left (Left (tcdToInstanceDescription tcd)) -- can't continue with this chain yet, need proof of apartness

                  lefts [found]
            solution <- lift . lift $ unique kinds'' tys'' ambiguous instances (unknownsInAllCoveringSets tys'' typeClassCoveringSets)
            case solution of
              Solved substs tcd -> do
                -- Note that we solved something.
                tell (Any True, mempty)
                -- Make sure the substitution is valid:
                lift . lift . for_ substs $ pairwiseM unifyTypes
                -- Now enforce any functional dependencies, using unification
                -- Note: we need to generate fresh types for any unconstrained
                -- type variables before unifying.
                let subst = fmap head substs
                currentSubst <- lift . lift $ gets checkSubstitution
                subst' <- lift . lift $ withFreshTypes tcd (fmap (substituteType currentSubst) subst)
                lift . lift $ zipWithM_ (\t1 t2 -> do
                  let inferredType = replaceAllTypeVars (M.toList subst') t1
                  unifyTypes inferredType t2) (tcdInstanceTypes tcd) tys''
                currentSubst' <- lift . lift $ gets checkSubstitution
                let subst'' = fmap (substituteType currentSubst') subst'
                -- Solve any necessary subgoals
                args <- solveSubgoals subst'' (ErrorSolvingConstraint con) (tcdDependencies tcd)

                initDict <- lift . lift $ mkDictionary (tcdValue tcd) args

                let match = foldr (\(className, index) dict -> subclassDictionaryValue dict className index)
                                  initDict
                                  (tcdPath tcd)

                return (if typeClassIsEmpty then Unused match else match)
              Unsolved unsolved -> do
                -- Generate a fresh name for the unsolved constraint's new dictionary
                ident <- freshIdent ("dict" <> runProperName (disqualify (constraintClass unsolved)))
                let qident = Qualified Nothing ident
                -- Store the new dictionary in the InstanceContext so that we can solve this goal in
                -- future.
                newDicts <- lift . lift $ newDictionaries [] qident unsolved
                let newContext = mkContext newDicts
                modify (combineContexts newContext)
                -- Mark this constraint for generalization
                tell (mempty, [(ident, context, unsolved)])
                return (Var nullSourceSpan qident)
              Deferred ->
                -- Constraint was deferred, just return the dictionary unchanged,
                -- with no unsolved constraints. Hopefully, we can solve this later.
                return (TypeClassDictionary (srcConstraint className' kinds'' tys'' conInfo) context hints')
          where
            -- | When checking functional dependencies, we need to use unification to make
            -- sure it is safe to use the selected instance. We will unify the solved type with
            -- the type in the instance head under the substitution inferred from its instantiation.
            -- As an example, when solving MonadState t0 (State Int), we choose the
            -- MonadState s (State s) instance, and we unify t0 with Int, since the functional
            -- dependency from MonadState dictates that t0 should unify with s\[s -> Int], which is
            -- Int. This is fine, but in some cases, the substitution does not remove all TypeVars
            -- from the type, so we end up with a unification error. So, any type arguments which
            -- appear in the instance head, but not in the substitution need to be replaced with
            -- fresh type variables. This function extends a substitution with fresh type variables
            -- as necessary, based on the types in the instance head. It also unifies kinds based on
            -- the substitution so kind information propagates correctly through the solver.
            withFreshTypes
              :: TypeClassDict
              -> Matching SourceType
              -> m (Matching SourceType)
            withFreshTypes TypeClassDictionaryInScope{..} initSubst = do
                subst <- foldM withFreshType initSubst $ filter (flip M.notMember initSubst . fst) tcdForAll
                for_ (M.toList initSubst) $ unifySubstKind subst
                pure subst
              where
                withFreshType subst (var, kind) = do
                  ty <- freshTypeWithKind $ replaceAllTypeVars (M.toList subst) kind
                  pure $ M.insert var ty subst

                unifySubstKind subst (var, ty) =
                  for_ (lookup var tcdForAll) $ \instKind -> do
                    tyKind <- elaborateKind ty
                    currentSubst <- gets checkSubstitution
                    unifyKinds'
                      (substituteType currentSubst . replaceAllTypeVars (M.toList subst) $ instKind)
                      (substituteType currentSubst tyKind)

            unique :: [SourceType] -> [SourceType] -> [Qualified (Either SourceType Ident)] -> [(a, TypeClassDict)] -> Bool -> m (EntailsResult a)
            unique kindArgs tyArgs ambiguous [] unks
              | solverDeferErrors = return Deferred
              -- We need a special case for nullary type classes, since we want
              -- to generalize over Partial constraints.
              | solverShouldGeneralize && ((null kindArgs && null tyArgs) || any canBeGeneralized kindArgs || any canBeGeneralized tyArgs) =
                  return (Unsolved (srcConstraint className' kindArgs tyArgs conInfo))
              | otherwise = throwError . errorMessage $ NoInstanceFound (srcConstraint className' kindArgs tyArgs conInfo) ambiguous unks
            unique _ _ _ [(a, dict)] _ = return $ Solved a dict
            unique _ tyArgs _ tcds _
              | pairwiseAny overlapping (map snd tcds) =
                  throwError . errorMessage $ OverlappingInstances className' tyArgs (tcds >>= (toList . tcdToInstanceDescription . snd))
              | otherwise = return $ uncurry Solved (minimumBy (compare `on` length . tcdPath . snd) tcds)

            tcdToInstanceDescription :: TypeClassDict -> Maybe (Qualified (Either SourceType Ident))
            tcdToInstanceDescription TypeClassDictionaryInScope{ tcdDescription, tcdValue } =
              let nii = namedInstanceIdentifier tcdValue
              in case tcdDescription of
                Just ty -> flip Qualified (Left ty) <$> fmap getQual nii
                Nothing -> fmap Right <$> nii

            canBeGeneralized :: Type a -> Bool
            canBeGeneralized TUnknown{} = True
            canBeGeneralized (KindedType _ t _) = canBeGeneralized t
            canBeGeneralized _ = False

            -- |
            -- Check if two dictionaries are overlapping
            --
            -- Dictionaries which are subclass dictionaries cannot overlap, since otherwise the overlap would have
            -- been caught when constructing superclass dictionaries.
            overlapping :: TypeClassDict -> TypeClassDict -> Bool
            overlapping TypeClassDictionaryInScope{ tcdPath = _ : _ } _ = False
            overlapping _ TypeClassDictionaryInScope{ tcdPath = _ : _ } = False
            overlapping TypeClassDictionaryInScope{ tcdDependencies = Nothing } _ = False
            overlapping _ TypeClassDictionaryInScope{ tcdDependencies = Nothing } = False
            overlapping tcd1 tcd2 = tcdValue tcd1 /= tcdValue tcd2

            -- Create dictionaries for subgoals which still need to be solved by calling go recursively
            -- E.g. the goal (Show a, Show b) => Show (Either a b) can be satisfied if the current type
            -- unifies with Either a b, and we can satisfy the subgoals Show a and Show b recursively.
            solveSubgoals :: Matching SourceType -> ErrorMessageHint -> Maybe [SourceConstraint] -> WriterT (Any, [(Ident, InstanceContext, SourceConstraint)]) (StateT InstanceContext m) (Maybe [Expr])
            solveSubgoals _ _ Nothing = return Nothing
            solveSubgoals subst hint (Just subgoals) =
              Just <$> traverse (rethrow (addHint hint) . go (work + 1) (hints' <> [hint]) . mapConstraintArgsAll (map (replaceAllTypeVars (M.toList subst)))) subgoals

            -- We need subgoal dictionaries to appear in the term somewhere
            -- If there aren't any then the dictionary is just undefined
            useEmptyDict :: Maybe [Expr] -> Expr
            useEmptyDict args = Unused (foldl (App . Abs (VarBinder nullSourceSpan UnusedIdent)) valUndefined (fold args))

            -- Make a dictionary from subgoal dictionaries by applying the correct function
            mkDictionary :: Evidence -> Maybe [Expr] -> m Expr
            mkDictionary (NamedInstance n) args = return $ foldl App (Var nullSourceSpan n) (fold args)
            mkDictionary EmptyClassInstance args = return (useEmptyDict args)
            mkDictionary (WarnInstance msg) args = do
              tell . errorMessage $ UserDefinedWarning msg
              -- We cannot call the type class constructor here because Warn is declared in Prim.
              -- This means that it doesn't have a definition that we can import.
              -- So pass an empty placeholder (undefined) instead.
              return (useEmptyDict args)
            mkDictionary (IsSymbolInstance sym) _ =
              let fields = [ ("reflectSymbol", Abs (VarBinder nullSourceSpan UnusedIdent) (Literal nullSourceSpan (StringLiteral sym))) ] in
              return $ App (Constructor nullSourceSpan (coerceProperName . dictTypeName <$> C.IsSymbol)) (Literal nullSourceSpan (ObjectLiteral fields))

            unknownsInAllCoveringSets :: [SourceType] -> S.Set (S.Set Int) -> Bool
            unknownsInAllCoveringSets tyArgs = all (\s -> any (`S.member` s) unkIndices)
              where unkIndices = findIndices containsUnknowns tyArgs

        -- Turn a DictionaryValue into a Expr
        subclassDictionaryValue :: Expr -> Qualified (ProperName 'ClassName) -> Integer -> Expr
        subclassDictionaryValue dict className index =
          App (Accessor (mkString (superclassName className index)) dict) valUndefined

    solveCoercible :: Environment -> InstanceContext -> [SourceType] -> [SourceType] -> m (Maybe [TypeClassDict])
    solveCoercible env ctx kinds [a, b] = do
      let coercibleDictsInScope = findDicts ctx C.Coercible Nothing
          givens = flip mapMaybe coercibleDictsInScope $ \case
            dict | [a', b'] <- tcdInstanceTypes dict -> Just (a', b')
                 | otherwise -> Nothing
      GivenSolverState{ inertGivens } <- execStateT (solveGivens env) $
        initialGivenSolverState givens
      (WantedSolverState{ inertWanteds }, hints') <- runWriterT . execStateT (solveWanteds env) $
        initialWantedSolverState inertGivens a b
      -- Solving fails when there's irreducible wanteds left.
      --
      -- We report the first residual constraint instead of the initial wanted,
      -- unless we just swapped its arguments.
      --
      -- We may have collected hints for the solving failure along the way, in
      -- which case we decorate the error with the first one.
      maybe id addHint (listToMaybe hints') `rethrow` case inertWanteds of
        [] -> pure $ Just [TypeClassDictionaryInScope Nothing 0 EmptyClassInstance [] C.Coercible [] kinds [a, b] Nothing Nothing]
        (k, a', b') : _ | a' == b && b' == a -> throwError $ insoluble k b' a'
        (k, a', b') : _ -> throwError $ insoluble k a' b'
    solveCoercible _ _ _ _ = pure Nothing

    solveIsSymbol :: [SourceType] -> Maybe [TypeClassDict]
    solveIsSymbol [TypeLevelString ann sym] = Just [TypeClassDictionaryInScope Nothing 0 (IsSymbolInstance sym) [] C.IsSymbol [] [] [TypeLevelString ann sym] Nothing Nothing]
    solveIsSymbol _ = Nothing

    solveSymbolCompare :: [SourceType] -> Maybe [TypeClassDict]
    solveSymbolCompare [arg0@(TypeLevelString _ lhs), arg1@(TypeLevelString _ rhs), _] =
      let ordering = case compare lhs rhs of
                  LT -> C.orderingLT
                  EQ -> C.orderingEQ
                  GT -> C.orderingGT
          args' = [arg0, arg1, srcTypeConstructor ordering]
      in Just [TypeClassDictionaryInScope Nothing 0 EmptyClassInstance [] C.SymbolCompare [] [] args' Nothing Nothing]
    solveSymbolCompare _ = Nothing

    solveSymbolAppend :: [SourceType] -> Maybe [TypeClassDict]
    solveSymbolAppend [arg0, arg1, arg2] = do
      (arg0', arg1', arg2') <- appendSymbols arg0 arg1 arg2
      let args' = [arg0', arg1', arg2']
      pure [TypeClassDictionaryInScope Nothing 0 EmptyClassInstance [] C.SymbolAppend [] [] args' Nothing Nothing]
    solveSymbolAppend _ = Nothing

    -- | Append type level symbols, or, run backwards, strip a prefix or suffix
    appendSymbols :: SourceType -> SourceType -> SourceType -> Maybe (SourceType, SourceType, SourceType)
    appendSymbols arg0@(TypeLevelString _ lhs) arg1@(TypeLevelString _ rhs) _ = Just (arg0, arg1, srcTypeLevelString (lhs <> rhs))
    appendSymbols arg0@(TypeLevelString _ lhs) _ arg2@(TypeLevelString _ out) = do
      lhs' <- decodeString lhs
      out' <- decodeString out
      rhs <- stripPrefix lhs' out'
      pure (arg0, srcTypeLevelString (mkString rhs), arg2)
    appendSymbols _ arg1@(TypeLevelString _ rhs) arg2@(TypeLevelString _ out) = do
      rhs' <- decodeString rhs
      out' <- decodeString out
      lhs <- stripSuffix rhs' out'
      pure (srcTypeLevelString (mkString lhs), arg1, arg2)
    appendSymbols _ _ _ = Nothing

    solveSymbolCons :: [SourceType] -> Maybe [TypeClassDict]
    solveSymbolCons [arg0, arg1, arg2] = do
      (arg0', arg1', arg2') <- consSymbol arg0 arg1 arg2
      let args' = [arg0', arg1', arg2']
      pure [TypeClassDictionaryInScope Nothing 0 EmptyClassInstance [] C.SymbolCons [] [] args' Nothing Nothing]
    solveSymbolCons _ = Nothing

    consSymbol :: SourceType -> SourceType -> SourceType -> Maybe (SourceType, SourceType, SourceType)
    consSymbol _ _ arg@(TypeLevelString _ s) = do
      (h, t) <- T.uncons =<< decodeString s
      pure (mkTLString (T.singleton h), mkTLString t, arg)
      where mkTLString = srcTypeLevelString . mkString
    consSymbol arg1@(TypeLevelString _ h) arg2@(TypeLevelString _ t) _ = do
      h' <- decodeString h
      t' <- decodeString t
      guard (T.length h' == 1)
      pure (arg1, arg2, srcTypeLevelString (mkString $ h' <> t'))
    consSymbol _ _ _ = Nothing

    solveUnion :: [SourceType] -> [SourceType] -> Maybe [TypeClassDict]
    solveUnion kinds [l, r, u] = do
      (lOut, rOut, uOut, cst, vars) <- unionRows kinds l r u
      pure [ TypeClassDictionaryInScope Nothing 0 EmptyClassInstance [] C.RowUnion vars kinds [lOut, rOut, uOut] cst Nothing ]
    solveUnion _ _ = Nothing

    -- | Left biased union of two row types

    unionRows :: [SourceType] -> SourceType -> SourceType -> SourceType -> Maybe (SourceType, SourceType, SourceType, Maybe [SourceConstraint], [(Text, SourceType)])
    unionRows kinds l r u =
        guard canMakeProgress $> (lOut, rOut, uOut, cons, vars)
      where
        (fixed, rest) = rowToList l

        rowVar = srcTypeVar "r"

        (canMakeProgress, lOut, rOut, uOut, cons, vars) =
          case rest of
            -- If the left hand side is a closed row, then we can merge
            -- its labels into the right hand side.
            REmptyKinded _ _ -> (True, l, r, rowFromList (fixed, r), Nothing, [])
            -- If the right hand side and output are closed rows, then we can
            -- compute the left hand side by subtracting the right hand side
            -- from the output.
            _ | (right, rightu@(REmptyKinded _ _)) <- rowToList r
              , (output, restu@(REmptyKinded _ _)) <- rowToList u ->
              let
                -- Partition the output rows into those that belong in right
                -- (taken off the end) and those that must end up in left.
                grabLabel e (left', right', remaining)
                  | rowListLabel e `elem` remaining =
                    (left', e : right', delete (rowListLabel e) remaining)
                  | otherwise =
                    (e : left', right', remaining)
                (outL, outR, leftover) =
                  foldr grabLabel ([], [], fmap rowListLabel right) output
              in ( null leftover
                 , rowFromList (outL, restu)
                 , rowFromList (outR, rightu)
                 , u
                 , Nothing
                 , []
                 )
            -- If the left hand side is not definitely closed, then the only way we
            -- can safely make progress is to move any known labels from the left
            -- input into the output, and add a constraint for any remaining labels.
            -- Otherwise, the left hand tail might contain the same labels as on
            -- the right hand side, and we can't be certain we won't reorder the
            -- types for such labels.
            _ -> ( not (null fixed)
                 , l, r
                 , rowFromList (fixed, rowVar)
                 , Just [ srcConstraint C.RowUnion kinds [rest, r, rowVar] Nothing ]
                 , [("r", kindRow (head kinds))]
                 )

    solveRowCons :: [SourceType] -> [SourceType] -> Maybe [TypeClassDict]
    solveRowCons kinds [TypeLevelString ann sym, ty, r, _] =
      Just [ TypeClassDictionaryInScope Nothing 0 EmptyClassInstance [] C.RowCons [] kinds [TypeLevelString ann sym, ty, r, srcRCons (Label sym) ty r] Nothing Nothing ]
    solveRowCons _ _ = Nothing

    solveRowToList :: [SourceType] -> [SourceType] -> Maybe [TypeClassDict]
    solveRowToList [kind] [r, _] = do
      entries <- rowToRowList kind r
      pure [ TypeClassDictionaryInScope Nothing 0 EmptyClassInstance [] C.RowToList [] [kind] [r, entries] Nothing Nothing ]
    solveRowToList _ _ = Nothing

    -- | Convert a closed row to a sorted list of entries
    rowToRowList :: SourceType -> SourceType -> Maybe SourceType
    rowToRowList kind r =
        guard (isREmpty rest) $>
        foldr rowListCons (srcKindApp (srcTypeConstructor C.RowListNil) kind) fixed
      where
        (fixed, rest) = rowToSortedList r
        rowListCons (RowListItem _ lbl ty) tl =
          foldl srcTypeApp (srcKindApp (srcTypeConstructor C.RowListCons) kind)
            [ srcTypeLevelString (runLabel lbl)
            , ty
            , tl ]

    solveNub :: [SourceType] -> [SourceType] -> Maybe [TypeClassDict]
    solveNub kinds [r, _] = do
      r' <- nubRows r
      pure [ TypeClassDictionaryInScope Nothing 0 EmptyClassInstance [] C.RowNub [] kinds [r, r'] Nothing Nothing ]
    solveNub _ _ = Nothing

    nubRows :: SourceType -> Maybe SourceType
    nubRows r =
        guard (isREmpty rest) $>
        rowFromList (nubBy ((==) `on` rowListLabel) fixed, rest)
      where
        (fixed, rest) = rowToSortedList r

    solveLacks :: [SourceType] -> [SourceType] -> Maybe [TypeClassDict]
    solveLacks kinds tys@[_, REmptyKinded _ _] =
      pure [ TypeClassDictionaryInScope Nothing 0 EmptyClassInstance [] C.RowLacks [] kinds tys Nothing Nothing ]
    solveLacks kinds [TypeLevelString ann sym, r] = do
      (r', cst) <- rowLacks kinds sym r
      pure [ TypeClassDictionaryInScope Nothing 0 EmptyClassInstance [] C.RowLacks [] kinds [TypeLevelString ann sym, r'] cst Nothing ]
    solveLacks _ _ = Nothing

    rowLacks :: [SourceType] -> PSString -> SourceType -> Maybe (SourceType, Maybe [SourceConstraint])
    rowLacks kinds sym r =
        guard (lacksSym && canMakeProgress) $> (r, cst)
      where
        (fixed, rest) = rowToList r

        lacksSym =
          sym `notElem` (runLabel . rowListLabel <$> fixed)

        (canMakeProgress, cst) = case rest of
            REmptyKinded _ _ -> (True, Nothing)
            _ -> (not (null fixed), Just [ srcConstraint C.RowLacks kinds [srcTypeLevelString sym, rest] Nothing ])

-- Check if an instance matches our list of types, allowing for types
-- to be solved via functional dependencies. If the types match, we return a
-- substitution which makes them match. If not, we return 'Nothing'.
matches :: [FunctionalDependency] -> TypeClassDict -> [SourceType] -> Matched (Matching [SourceType])
matches deps TypeClassDictionaryInScope{..} tys =
    -- First, find those types which match exactly
    let matched = zipWith typeHeadsAreEqual tys tcdInstanceTypes in
    -- Now, use any functional dependencies to infer any remaining types
    if not (covers matched)
       then if any ((==) Apart . fst) matched then Apart else Unknown
       else -- Verify that any repeated type variables are unifiable
            let determinedSet = foldMap (S.fromList . fdDetermined) deps
                solved = map snd . filter ((`S.notMember` determinedSet) . fst) $ zipWith (\(_, ts) i -> (i, ts)) matched [0..]
            in verifySubstitution (M.unionsWith (++) solved)
  where
    -- | Find the closure of a set of functional dependencies.
    covers :: [(Matched (), subst)] -> Bool
    covers ms = finalSet == S.fromList [0..length ms - 1]
      where
        initialSet :: S.Set Int
        initialSet = S.fromList . map snd . filter ((==) (Match ()) . fst . fst) $ zip ms [0..]

        finalSet :: S.Set Int
        finalSet = untilFixedPoint applyAll initialSet

        untilFixedPoint :: Eq a => (a -> a) -> a -> a
        untilFixedPoint f = go
          where
          go a | a' == a = a'
               | otherwise = go a'
            where a' = f a

        applyAll :: S.Set Int -> S.Set Int
        applyAll s = foldr applyDependency s deps

        applyDependency :: FunctionalDependency -> S.Set Int -> S.Set Int
        applyDependency FunctionalDependency{..} xs
          | S.fromList fdDeterminers `S.isSubsetOf` xs = xs <> S.fromList fdDetermined
          | otherwise = xs

    --
    -- Check whether the type heads of two types are equal (for the purposes of type class dictionary lookup),
    -- and return a substitution from type variables to types which makes the type heads unify.
    --
    typeHeadsAreEqual :: Type a -> Type a -> (Matched (), Matching [Type a])
    typeHeadsAreEqual (KindedType _  t1 _) t2                                  = typeHeadsAreEqual t1 t2
    typeHeadsAreEqual t1                     (KindedType _ t2 _)               = typeHeadsAreEqual t1 t2
    typeHeadsAreEqual (TUnknown _ u1)        (TUnknown _ u2)      | u1 == u2   = (Match (), M.empty)
    typeHeadsAreEqual (Skolem _ _ _ s1 _)      (Skolem _ _ _ s2 _)    | s1 == s2   = (Match (), M.empty)
    typeHeadsAreEqual t                      (TypeVar _ v)                     = (Match (), M.singleton v [t])
    typeHeadsAreEqual (TypeConstructor _ c1) (TypeConstructor _ c2) | c1 == c2 = (Match (), M.empty)
    typeHeadsAreEqual (TypeLevelString _ s1) (TypeLevelString _ s2) | s1 == s2 = (Match (), M.empty)
    typeHeadsAreEqual (TypeApp _ h1 t1)      (TypeApp _ h2 t2)                 =
      both (typeHeadsAreEqual h1 h2) (typeHeadsAreEqual t1 t2)
    typeHeadsAreEqual (KindApp _ h1 t1)      (KindApp _ h2 t2)                 =
      both (typeHeadsAreEqual h1 h2) (typeHeadsAreEqual t1 t2)
    typeHeadsAreEqual (REmpty _) (REmpty _) = (Match (), M.empty)
    typeHeadsAreEqual r1@RCons{} r2@RCons{} =
        foldr both (uncurry go rest) common
      where
        (common, rest) = alignRowsWith typeHeadsAreEqual r1 r2

        go :: ([RowListItem a], Type a) -> ([RowListItem a], Type a) -> (Matched (), Matching [Type a])
        go (l,  KindedType _ t1 _) (r,  t2)                            = go (l, t1) (r, t2)
        go (l,  t1)                (r,  KindedType _ t2 _)             = go (l, t1) (r, t2)
        go (l,  KindApp _ t1 k1)   (r,  KindApp _ t2 k2) | eqType k1 k2 = go (l, t1) (r, t2)
        go ([], REmpty _)          ([], REmpty _)                      = (Match (), M.empty)
        go ([], TUnknown _ u1)     ([], TUnknown _ u2)      | u1 == u2 = (Match (), M.empty)
        go ([], TypeVar _ v1)      ([], TypeVar _ v2)       | v1 == v2 = (Match (), M.empty)
        go ([], Skolem _ _ _ sk1 _)  ([], Skolem _ _ _ sk2 _) | sk1 == sk2 = (Match (), M.empty)
        go ([], TUnknown _ _)      _                                   = (Unknown, M.empty)
        go (sd, r)                 ([], TypeVar _ v)                   = (Match (), M.singleton v [rowFromList (sd, r)])
        go _ _                                                         = (Apart, M.empty)
    typeHeadsAreEqual (TUnknown _ _) _ = (Unknown, M.empty)
    typeHeadsAreEqual Skolem{} _       = (Unknown, M.empty)
    typeHeadsAreEqual _ _ = (Apart, M.empty)

    both :: (Matched (), Matching [Type a]) -> (Matched (), Matching [Type a]) -> (Matched (), Matching [Type a])
    both (b1, m1) (b2, m2) = (b1 <> b2, M.unionWith (++) m1 m2)

    -- Ensure that a substitution is valid
    verifySubstitution :: Matching [Type a] -> Matched (Matching [Type a])
    verifySubstitution mts = foldMap meet mts $> mts where
      meet = pairwiseAll typesAreEqual

      -- Note that unknowns are only allowed to unify if they came from a type
      -- which was _not_ solved, i.e. one which was inferred by a functional
      -- dependency.
      typesAreEqual :: Type a -> Type a -> Matched ()
      typesAreEqual (KindedType _ t1 _)    t2                     = typesAreEqual t1 t2
      typesAreEqual t1                     (KindedType _ t2 _)    = typesAreEqual t1 t2
      typesAreEqual (TUnknown _ u1)        (TUnknown _ u2)        | u1 == u2 = Match ()
      typesAreEqual (TUnknown _ u1)        t2                     = if t2 `containsUnknown` u1 then Apart else Unknown
      typesAreEqual t1                     (TUnknown _ u2)        = if t1 `containsUnknown` u2 then Apart else Unknown
      typesAreEqual (Skolem _ _ _ s1 _)    (Skolem _ _ _ s2 _)    | s1 == s2 = Match ()
      typesAreEqual (Skolem _ _ _ s1 _)    t2                     = if t2 `containsSkolem` s1 then Apart else Unknown
      typesAreEqual t1                     (Skolem _ _ _ s2 _)    = if t1 `containsSkolem` s2 then Apart else Unknown
      typesAreEqual (TypeVar _ v1)         (TypeVar _ v2)         | v1 == v2 = Match ()
      typesAreEqual (TypeLevelString _ s1) (TypeLevelString _ s2) | s1 == s2 = Match ()
      typesAreEqual (TypeConstructor _ c1) (TypeConstructor _ c2) | c1 == c2 = Match ()
      typesAreEqual (TypeApp _ h1 t1)      (TypeApp _ h2 t2)      = typesAreEqual h1 h2 <> typesAreEqual t1 t2
      typesAreEqual (KindApp _ h1 t1)      (KindApp _ h2 t2)      = typesAreEqual h1 h2 <> typesAreEqual t1 t2
      typesAreEqual (REmpty _)             (REmpty _)             = Match ()
      typesAreEqual r1                     r2                     | isRCons r1 || isRCons r2 =
          let (common, rest) = alignRowsWith typesAreEqual r1 r2
          in fold common <> uncurry go rest
        where
          go :: ([RowListItem a], Type a) -> ([RowListItem a], Type a) -> Matched ()
          go (l, KindedType _ t1 _) (r, t2)                           = go (l, t1) (r, t2)
          go (l, t1)                (r, KindedType _ t2 _)            = go (l, t1) (r, t2)
          go ([], KindApp _ t1 k1)  ([], KindApp _ t2 k2)             = typesAreEqual t1 t2 <> typesAreEqual k1 k2
          go ([], TUnknown _ u1)    ([], TUnknown _ u2)    | u1 == u2 = Match ()
          go ([], TUnknown _ _)     ([], _)                           = Unknown
          go ([], _)                ([], TUnknown _ _)                = Unknown
          go ([], Skolem _ _ _ s1 _)  ([], Skolem _ _ _ s2 _)  | s1 == s2 = Match ()
          go ([], Skolem _ _ _ _ _)   _                               = Unknown
          go _                      ([], Skolem _ _ _ _ _)            = Unknown
          go ([], REmpty _)         ([], REmpty _)                    = Match ()
          go ([], TypeVar _ v1)     ([], TypeVar _ v2)     | v1 == v2 = Match ()
          go _  _                                                     = Apart
      typesAreEqual _               _                                 = Apart

      isRCons :: Type a -> Bool
      isRCons RCons{}    = True
      isRCons _          = False

      containsSkolem :: Type a -> Int -> Bool
      containsSkolem t s = everythingOnTypes (||) (\case Skolem _ _ _ s' _ -> s == s'; _ -> False) t

      containsUnknown :: Type a -> Int -> Bool
      containsUnknown t u = everythingOnTypes (||) (\case TUnknown _ u' -> u == u'; _ -> False) t

-- | Add a dictionary for the constraint to the scope, and dictionaries
-- for all implied superclass instances.
newDictionaries
  :: MonadState CheckState m
  => [(Qualified (ProperName 'ClassName), Integer)]
  -> Qualified Ident
  -> SourceConstraint
  -> m [NamedDict]
newDictionaries path name (Constraint _ className instanceKinds instanceTy _) = do
    tcs <- gets (typeClasses . checkEnv)
    let TypeClassData{..} = fromMaybe (internalError "newDictionaries: type class lookup failed") $ M.lookup className tcs
    supDicts <- join <$> zipWithM (\(Constraint ann supName supKinds supArgs _) index ->
                                      let sub = zip (map fst typeClassArguments) instanceTy in
                                      newDictionaries ((supName, index) : path)
                                                      name
                                                      (Constraint ann supName
                                                        (replaceAllTypeVars sub <$> supKinds)
                                                        (replaceAllTypeVars sub <$> supArgs)
                                                        Nothing)
                                  ) typeClassSuperclasses [0..]
    return (TypeClassDictionaryInScope Nothing 0 name path className [] instanceKinds instanceTy Nothing Nothing : supDicts)

mkContext :: [NamedDict] -> InstanceContext
mkContext = foldr combineContexts M.empty . map fromDict where
  fromDict d = M.singleton Nothing (M.singleton (tcdClassName d) (M.singleton (tcdValue d) (pure d)))

-- | Check all pairs of values in a list match a predicate
pairwiseAll :: Monoid m => (a -> a -> m) -> [a] -> m
pairwiseAll _ [] = mempty
pairwiseAll _ [_] = mempty
pairwiseAll p (x : xs) = foldMap (p x) xs <> pairwiseAll p xs

-- | Check any pair of values in a list match a predicate
pairwiseAny :: (a -> a -> Bool) -> [a] -> Bool
pairwiseAny _ [] = False
pairwiseAny _ [_] = False
pairwiseAny p (x : xs) = any (p x) xs || pairwiseAny p xs

pairwiseM :: Applicative m => (a -> a -> m ()) -> [a] -> m ()
pairwiseM _ [] = pure ()
pairwiseM _ [_] = pure ()
pairwiseM p (x : xs) = traverse (p x) xs *> pairwiseM p xs<|MERGE_RESOLUTION|>--- conflicted
+++ resolved
@@ -22,13 +22,8 @@
 import Data.Foldable (for_, fold, toList)
 import Data.Function (on)
 import Data.Functor (($>))
-<<<<<<< HEAD
-import Data.List (findIndices, minimumBy, groupBy, nubBy, sortOn, tails)
+import Data.List (delete, findIndices, groupBy, minimumBy, nubBy, sortOn, tails)
 import Data.Maybe (catMaybes, fromMaybe, listToMaybe, mapMaybe)
-=======
-import Data.List (findIndices, minimumBy, groupBy, nubBy, sortOn, delete)
-import Data.Maybe (fromMaybe, listToMaybe, mapMaybe)
->>>>>>> ff68b93b
 import qualified Data.Map as M
 import qualified Data.Set as S
 import Data.Traversable (for)
