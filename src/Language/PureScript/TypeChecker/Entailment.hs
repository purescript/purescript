--- conflicted
+++ resolved
@@ -27,12 +27,8 @@
 import Data.Maybe (fromMaybe, maybeToList, mapMaybe)
 import qualified Data.Map as M
 import qualified Data.Set as S
-<<<<<<< HEAD
 import Data.Text (Text, stripPrefix, stripSuffix)
-=======
-import Data.Text (Text)
 import qualified Data.Text as T
->>>>>>> eb0007d4
 
 import Language.PureScript.AST
 import Language.PureScript.Crash
@@ -366,7 +362,6 @@
         subclassDictionaryValue dict className index =
           App (Accessor (mkString (superclassName className index)) dict) valUndefined
 
-<<<<<<< HEAD
     -- | Append type level symbols, or, run backwards, strip a prefix or suffix
     appendSymbols :: Type -> Type -> Type -> Maybe (Type, Type, Type)
     appendSymbols arg0@(TypeLevelString lhs) arg1@(TypeLevelString rhs) _ = Just (arg0, arg1, TypeLevelString (lhs <> rhs))
@@ -381,7 +376,7 @@
       lhs <- stripSuffix rhs' out'
       pure (TypeLevelString (mkString lhs), arg1, arg2)
     appendSymbols _ _ _ = Nothing
-=======
+    
     consSymbol :: Type -> Type -> Type -> Maybe (Type, Type, Type)
     consSymbol _ _ arg@(TypeLevelString s) = do
       (h, t) <- T.uncons =<< decodeString s
@@ -393,7 +388,6 @@
       guard (T.length h' == 1)
       pure (arg1, arg2, TypeLevelString (mkString $ h' <> t'))
     consSymbol _ _ _ = Nothing
->>>>>>> eb0007d4
 
     -- | Left biased union of two row types
     unionRows :: Type -> Type -> Type -> Maybe (Type, Type, Type, Maybe [Constraint])
