-- |
-- This module implements the type checker
--
module Language.PureScript.TypeChecker.Types
  ( BindingGroupType(..)
  , typesOf
  , checkTypeKind
  ) where

{-
  The following functions represent the corresponding type checking judgements:

    infer
      Synthesize a type for a value

    check
      Check a value has a given type

    checkProperties
      Check an object with a given type contains specified properties

    checkFunctionApplication
      Check a function of a given type returns a value of another type when applied to its arguments
-}

import Prelude.Compat
import Protolude (ordNub, fold, atMay)

import Control.Arrow (first, second, (***))
import Control.Monad
import Control.Monad.Error.Class (MonadError(..))
import Control.Monad.State.Class (MonadState(..), gets)
import Control.Monad.Supply.Class (MonadSupply)
import Control.Monad.Writer.Class (MonadWriter(..))

import Data.Bifunctor (bimap)
import Data.Either (partitionEithers)
import Data.Functor (($>))
import Data.List (transpose, (\\), partition, delete, foldl')
import Data.Maybe (fromMaybe)
import Data.Text (Text)
import Data.Traversable (for)
import qualified Data.List.NonEmpty as NEL
import qualified Data.Map as M
import qualified Data.Set as S
import qualified Data.IntSet as IS

import Language.PureScript.AST
import Language.PureScript.Crash
import Language.PureScript.Environment
import Language.PureScript.Errors
import Language.PureScript.Names
import Language.PureScript.Traversals
import Language.PureScript.TypeChecker.Entailment
import Language.PureScript.TypeChecker.Kinds
import Language.PureScript.TypeChecker.Monad
import Language.PureScript.TypeChecker.Skolems
import Language.PureScript.TypeChecker.Subsumption
import Language.PureScript.TypeChecker.Synonyms
import Language.PureScript.TypeChecker.TypeSearch
import Language.PureScript.TypeChecker.Unify
import Language.PureScript.Types
import Language.PureScript.Label (Label(..))
import Language.PureScript.PSString (PSString)

data BindingGroupType
  = RecursiveBindingGroup
  | NonRecursiveBindingGroup
  deriving (Show, Eq, Ord)

-- | The result of a successful type check.
data TypedValue' = TypedValue' Bool Expr SourceType

-- | Convert an type checked value into an expression.
tvToExpr :: TypedValue' -> Expr
tvToExpr (TypedValue' c e t) = TypedValue c e t

-- | Lookup data about a type class in the @Environment@
lookupTypeClass :: MonadState CheckState m => Qualified (ProperName 'ClassName) -> m TypeClassData
lookupTypeClass name =
  let findClass = fromMaybe (internalError "entails: type class not found in environment") . M.lookup name
   in gets (findClass . typeClasses . checkEnv)

-- | Infer the types of multiple mutually-recursive values, and return elaborated values including
-- type class dictionaries and type annotations.
typesOf
  :: (MonadSupply m, MonadState CheckState m, MonadError MultipleErrors m, MonadWriter MultipleErrors m)
  => BindingGroupType
  -> ModuleName
  -> [((SourceAnn, Ident), Expr)]
  -> m [((SourceAnn, Ident), (Expr, SourceType))]
typesOf bindingGroupType moduleName vals = withFreshSubstitution $ do
    (tys, wInfer) <- capturingSubstitution tidyUp $ do
      (SplitBindingGroup untyped typed dict, w) <- withoutWarnings $ typeDictionaryForBindingGroup (Just moduleName) vals
      ds1 <- parU typed $ \e -> withoutWarnings $ checkTypedBindingGroupElement moduleName e dict
      ds2 <- forM untyped $ \e -> withoutWarnings $ typeForBindingGroupElement e dict
      return (map (False, ) ds1 ++ map (True, ) ds2, w)

    inferred <- forM tys $ \(shouldGeneralize, ((sai@((ss, _), ident), (val, ty)), _)) -> do
      -- Replace type class dictionary placeholders with actual dictionaries
      (val', unsolved) <- replaceTypeClassDictionaries shouldGeneralize val
      -- Generalize and constrain the type
      currentSubst <- gets checkSubstitution
      let ty' = substituteType currentSubst ty
          ty'' = constrain unsolved ty'
      unsolvedTypeVarsWithKinds <- unknownsWithKinds . IS.toList . unknowns $ constrain unsolved ty''
      let unsolvedTypeVars = IS.toList $ unknowns ty'

      generalized <- varIfUnknown unsolvedTypeVarsWithKinds ty''

      when shouldGeneralize $ do
        -- Show the inferred type in a warning
        tell
          . errorMessage' ss
          $ MissingTypeDeclaration ident generalized
        -- For non-recursive binding groups, can generalize over constraints.
        -- For recursive binding groups, we throw an error here for now.
        when (bindingGroupType == RecursiveBindingGroup && not (null unsolved))
          . throwError
          . errorMessage' ss
          $ CannotGeneralizeRecursiveFunction ident generalized
        -- We need information about functional dependencies, since we allow
        -- ambiguous types to be inferred if they can be solved by some functional
        -- dependency.
        conData <- forM unsolved $ \(_, _, con) -> do
          TypeClassData{ typeClassDependencies } <- lookupTypeClass $ constraintClass con
          let
            -- The set of unknowns mentioned in each argument.
            unknownsForArg :: [S.Set Int]
            unknownsForArg =
              map (S.fromList . map snd . unknownsInType) (constraintArgs con)
          pure (typeClassDependencies, unknownsForArg)
        -- Make sure any unsolved type constraints are determined by the
        -- type variables which appear unknown in the inferred type.
        let
          -- Take the closure of fundeps across constraints, to get more
          -- and more solved variables until reaching a fixpoint.
          solveFrom :: S.Set Int -> S.Set Int
          solveFrom determined = do
            let solved = solve1 determined
            if solved `S.isSubsetOf` determined
              then determined
              else solveFrom (determined <> solved)
          solve1 :: S.Set Int -> S.Set Int
          solve1 determined = fold $ do
            (tcDeps, conArgUnknowns) <- conData
            let
              lookupUnknowns :: Int -> Maybe (S.Set Int)
              lookupUnknowns = atMay conArgUnknowns
              unknownsDetermined :: Maybe (S.Set Int) -> Bool
              unknownsDetermined Nothing = False
              unknownsDetermined (Just unks) =
                unks `S.isSubsetOf` determined
            -- If all of the determining arguments of a particular fundep are
            -- already determined, add the determined arguments from the fundep
            tcDep <- tcDeps
            guard $ all (unknownsDetermined . lookupUnknowns) (fdDeterminers tcDep)
            map (fromMaybe S.empty . lookupUnknowns) (fdDetermined tcDep)
        -- These unknowns can be determined from the body of the inferred
        -- type (i.e. excluding the unknowns mentioned in the constraints)
        let determinedFromType = S.fromList unsolvedTypeVars
        -- These are all the unknowns mentioned in the constraints
        let constraintTypeVars = fold (conData >>= snd)
        let solved = solveFrom determinedFromType
        let unsolvedVars = S.difference constraintTypeVars solved
        let lookupUnkName' i = do
              mn <- lookupUnkName i
              pure (fromMaybe "t" mn, i)
        unsolvedVarNames <- traverse lookupUnkName' (S.toList unsolvedVars)
        unless (S.null unsolvedVars) .
          throwError
            . onErrorMessages (replaceTypes currentSubst)
            . errorMessage' ss
            $ AmbiguousTypeVariables generalized unsolvedVarNames

      -- Check skolem variables did not escape their scope
      skolemEscapeCheck val'
      return ((sai, (foldr (Abs . VarBinder nullSourceSpan . (\(x, _, _) -> x)) val' unsolved, generalized)), unsolved)

    -- Show warnings here, since types in wildcards might have been solved during
    -- instance resolution (by functional dependencies).
    finalState <- get
    let replaceTypes' = replaceTypes (checkSubstitution finalState)
        runTypeSearch' gen = runTypeSearch (guard gen $> foldMap snd inferred) finalState
        raisePreviousWarnings gen = escalateWarningWhen isHoleError . tell . onErrorMessages (runTypeSearch' gen . replaceTypes')

    raisePreviousWarnings False wInfer
    forM_ tys $ \(shouldGeneralize, ((_, (_, _)), w)) ->
      raisePreviousWarnings shouldGeneralize w

    return (map fst inferred)
  where
    replaceTypes
      :: Substitution
      -> ErrorMessage
      -> ErrorMessage
    replaceTypes subst = onTypesInErrorMessage (substituteType subst)

    -- | Run type search to complete any typed hole error messages
    runTypeSearch
      :: Maybe [(Ident, InstanceContext, SourceConstraint)]
      -- ^ Any unsolved constraints which we need to continue to satisfy
      -> CheckState
      -- ^ The final type checker state
      -> ErrorMessage
      -> ErrorMessage
    runTypeSearch cons st = \case
      ErrorMessage hints (HoleInferredType x ty y (Just (TSBefore env))) ->
        let subst = checkSubstitution st
            searchResult = onTypeSearchTypes
              (substituteType subst)
              (uncurry TSAfter (typeSearch cons env st (substituteType subst ty)))
        in ErrorMessage hints (HoleInferredType x ty y (Just searchResult))
      other -> other

    -- | Add any unsolved constraints
    constrain cs ty = foldr srcConstrainedType ty (map (\(_, _, x) -> x) cs)

    -- Apply the substitution that was returned from runUnify to both types and (type-annotated) values

    tidyUp ts sub = first (map (second (first (second (overTypes (substituteType sub) *** substituteType sub))))) ts

    isHoleError :: ErrorMessage -> Bool
    isHoleError (ErrorMessage _ HoleInferredType{}) = True
    isHoleError _ = False

-- | A binding group contains multiple value definitions, some of which are typed
-- and some which are not.
--
-- This structure breaks down a binding group into typed and untyped parts.
data SplitBindingGroup = SplitBindingGroup
  { _splitBindingGroupUntyped :: [((SourceAnn, Ident), (Expr, SourceType))]
  -- ^ The untyped expressions
  , _splitBindingGroupTyped :: [((SourceAnn, Ident), (Expr, [(Text, SourceType)], SourceType, Bool))]
  -- ^ The typed expressions, along with their type annotations
  , _splitBindingGroupNames :: M.Map (Qualified Ident) (SourceType, NameKind, NameVisibility)
  -- ^ A map containing all expressions and their assigned types (which might be
  -- fresh unification variables). These will be added to the 'Environment' after
  -- the binding group is checked, so the value type of the 'Map' is chosen to be
  -- compatible with the type of 'bindNames'.
  }

-- | This function breaks a binding group down into two sets of declarations:
-- those which contain type annotations, and those which don't.
-- This function also generates fresh unification variables for the types of
-- declarations without type annotations, returned in the 'UntypedData' structure.
typeDictionaryForBindingGroup
  :: (MonadState CheckState m, MonadError MultipleErrors m, MonadWriter MultipleErrors m)
  => Maybe ModuleName
  -> [((SourceAnn, Ident), Expr)]
  -> m SplitBindingGroup
typeDictionaryForBindingGroup moduleName vals = do
    -- Filter the typed and untyped declarations and make a map of names to typed declarations.
    -- Replace type wildcards here so that the resulting dictionary of types contains the
    -- fully expanded types.
    let (untyped, typed) = partitionEithers (map splitTypeAnnotation vals)
    (typedDict, typed') <- fmap unzip . for typed $ \(sai, (expr, ty, checkType)) -> do
      ((args, elabTy), kind) <- kindOfWithScopedVars ty
      checkTypeKind ty kind
      elabTy' <- replaceTypeWildcards elabTy
      return ((sai, elabTy'), (sai, (expr, args, elabTy', checkType)))
    -- Create fresh unification variables for the types of untyped declarations
    (untypedDict, untyped') <- fmap unzip . for untyped $ \(sai, expr) -> do
      ty <- freshTypeWithKind kindType
      return ((sai, ty), (sai, (expr, ty)))
    -- Create the dictionary of all name/type pairs, which will be added to the
    -- environment during type checking
    let dict = M.fromList [ (Qualified moduleName ident, (ty, Private, Undefined))
                          | ((_, ident), ty) <- typedDict <> untypedDict
                          ]
    return (SplitBindingGroup untyped' typed' dict)
  where
    -- | Check if a value contains a type annotation, and if so, separate it
    -- from the value itself.
    splitTypeAnnotation :: (a, Expr) -> Either (a, Expr) (a, (Expr, SourceType, Bool))
    splitTypeAnnotation (a, TypedValue checkType value ty) = Right (a, (value, ty, checkType))
    splitTypeAnnotation (a, PositionedValue pos c value) =
      bimap (second (PositionedValue pos c))
            (second (\(e, t, b) -> (PositionedValue pos c e, t, b)))
            (splitTypeAnnotation (a, value))
    splitTypeAnnotation (a, value) = Left (a, value)

-- | Check the type annotation of a typed value in a binding group.
checkTypedBindingGroupElement
  :: (MonadSupply m, MonadState CheckState m, MonadError MultipleErrors m, MonadWriter MultipleErrors m)
  => ModuleName
  -> ((SourceAnn, Ident), (Expr, [(Text, SourceType)], SourceType, Bool))
  -- ^ The identifier we are trying to define, along with the expression and its type annotation
  -> M.Map (Qualified Ident) (SourceType, NameKind, NameVisibility)
  -- ^ Names brought into scope in this binding group
  -> m ((SourceAnn, Ident), (Expr, SourceType))
checkTypedBindingGroupElement mn (ident, (val, args, ty, checkType)) dict = do
  -- We replace type synonyms _after_ kind-checking, since we don't want type
  -- synonym expansion to bring type variables into scope. See #2542.
  ty' <- introduceSkolemScope <=< replaceAllTypeSynonyms $ ty
  -- Check the type with the new names in scope
  val' <- if checkType
            then withScopedTypeVars mn args $ bindNames dict $ check val ty'
            else return (TypedValue' False val ty')
  return (ident, (tvToExpr val', ty'))

-- | Infer a type for a value in a binding group which lacks an annotation.
typeForBindingGroupElement
  :: (MonadSupply m, MonadState CheckState m, MonadError MultipleErrors m, MonadWriter MultipleErrors m)
  => ((SourceAnn, Ident), (Expr, SourceType))
  -- ^ The identifier we are trying to define, along with the expression and its assigned type
  -- (at this point, this should be a unification variable)
  -> M.Map (Qualified Ident) (SourceType, NameKind, NameVisibility)
  -- ^ Names brought into scope in this binding group
  -> m ((SourceAnn, Ident), (Expr, SourceType))
typeForBindingGroupElement (ident, (val, ty)) dict = do
  -- Infer the type with the new names in scope
  TypedValue' _ val' ty' <- bindNames dict $ infer val
  -- Unify the type with the unification variable we chose for this definition
  unifyTypes ty ty'
  return (ident, (TypedValue True val' ty', ty'))

-- | Remove any ForAlls and ConstrainedType constructors in a type by introducing new unknowns
-- or TypeClassDictionary values.
--
-- This is necessary during type checking to avoid unifying a polymorphic type with a
-- unification variable.
instantiatePolyTypeWithUnknowns
  :: (MonadState CheckState m, MonadError MultipleErrors m)
  => Expr
  -> SourceType
  -> m (Expr, SourceType)
instantiatePolyTypeWithUnknowns val (ForAll _ ident mbK ty _ NotVtaTypeVar) = do
  u <- maybe (internalCompilerError "Unelaborated forall") freshTypeWithKind mbK
  insertUnkName' u ident
  instantiatePolyTypeWithUnknowns val $ replaceTypeVars ident u ty
instantiatePolyTypeWithUnknowns val (ConstrainedType _ con ty) = do
  dicts <- getTypeClassDictionaries
  hints <- getHints
  instantiatePolyTypeWithUnknowns (App val (TypeClassDictionary con dicts hints)) ty
instantiatePolyTypeWithUnknowns val ty = return (val, ty)

<<<<<<< HEAD
-- | Attempt to uncons a type variable binding from a type.
unconsVtaTypeVar
  :: SourceType
  -> Maybe ((SourceAnn, Text, Maybe SourceType, Maybe SkolemScope, VtaTypeVar), SourceType)
unconsVtaTypeVar = go Nothing []
  where
  go y n (ForAll a i k t s v) =
    case (y, v) of
      (Nothing, IsVtaTypeVar) -> go (Just (a, i, k, s, v)) n t
      _ -> go y ((a, i, k, s, v) : n) t
  go y n t = do
    (, foldl' mkForAll' t n) <$> y

  mkForAll' t (a, i, k, s, v) = ForAll a i k t s v
=======
-- | Match against TUnknown and call insertUnkName, failing otherwise.
insertUnkName' :: (MonadState CheckState m, MonadError MultipleErrors m) => SourceType -> Text -> m ()
insertUnkName' (TUnknown _ i) n = insertUnkName i n
insertUnkName' _ _ = internalCompilerError "type is not TUnknown"
>>>>>>> 2667489a

-- | Infer a type for a value, rethrowing any error to provide a more useful error message
infer
  :: (MonadSupply m, MonadState CheckState m, MonadError MultipleErrors m, MonadWriter MultipleErrors m)
  => Expr
  -> m TypedValue'
infer val = withErrorMessageHint (ErrorInferringType val) $ infer' val

-- | Infer a type for a value
infer'
  :: forall m
   . (MonadSupply m, MonadState CheckState m, MonadError MultipleErrors m, MonadWriter MultipleErrors m)
  => Expr
  -> m TypedValue'
infer' v@(Literal _ (NumericLiteral (Left _))) = return $ TypedValue' True v tyInt
infer' v@(Literal _ (NumericLiteral (Right _))) = return $ TypedValue' True v tyNumber
infer' v@(Literal _ (StringLiteral _)) = return $ TypedValue' True v tyString
infer' v@(Literal _ (CharLiteral _)) = return $ TypedValue' True v tyChar
infer' v@(Literal _ (BooleanLiteral _)) = return $ TypedValue' True v tyBoolean
infer' (Literal ss (ArrayLiteral vals)) = do
  ts <- traverse infer vals
  els <- freshTypeWithKind kindType
  ts' <- forM ts $ \(TypedValue' ch val t) -> do
    (val', t') <- instantiatePolyTypeWithUnknowns val t
    unifyTypes els t'
    return (TypedValue ch val' t')
  return $ TypedValue' True (Literal ss (ArrayLiteral ts')) (srcTypeApp tyArray els)
infer' (Literal ss (ObjectLiteral ps)) = do
  ensureNoDuplicateProperties ps
  -- We make a special case for Vars in record labels, since these are the
  -- only types of expressions for which 'infer' can return a polymorphic type.
  -- They need to be instantiated here.
  let shouldInstantiate :: Expr -> Bool
      shouldInstantiate Var{} = True
      shouldInstantiate (PositionedValue _ _ e) = shouldInstantiate e
      shouldInstantiate _ = False

      inferProperty :: (PSString, Expr) -> m (PSString, (Expr, SourceType))
      inferProperty (name, val) = do
        TypedValue' _ val' ty <- infer val
        valAndType <- if shouldInstantiate val
                        then instantiatePolyTypeWithUnknowns val' ty
                        else pure (val', ty)
        pure (name, valAndType)

      toRowListItem (lbl, (_, ty)) = srcRowListItem (Label lbl) ty

  fields <- forM ps inferProperty
  let ty = srcTypeApp tyRecord $ rowFromList (map toRowListItem fields, srcKindApp srcREmpty kindType)
  return $ TypedValue' True (Literal ss (ObjectLiteral (map (fmap (uncurry (TypedValue True))) fields))) ty
infer' (ObjectUpdate o ps) = do
  ensureNoDuplicateProperties ps
  row <- freshTypeWithKind (kindRow kindType)
  typedVals <- zipWith (\(name, _) t -> (name, t)) ps <$> traverse (infer . snd) ps
  let toRowListItem = uncurry srcRowListItem
  let newTys = map (\(name, TypedValue' _ _ ty) -> (Label name, ty)) typedVals
  oldTys <- zip (map (Label . fst) ps) <$> replicateM (length ps) (freshTypeWithKind kindType)
  let oldTy = srcTypeApp tyRecord $ rowFromList (toRowListItem <$> oldTys, row)
  o' <- TypedValue True <$> (tvToExpr <$> check o oldTy) <*> pure oldTy
  let newVals = map (fmap tvToExpr) typedVals
  return $ TypedValue' True (ObjectUpdate o' newVals) $ srcTypeApp tyRecord $ rowFromList (toRowListItem <$> newTys, row)
infer' (Accessor prop val) = withErrorMessageHint (ErrorCheckingAccessor val prop) $ do
  field <- freshTypeWithKind kindType
  rest <- freshTypeWithKind (kindRow kindType)
  typed <- tvToExpr <$> check val (srcTypeApp tyRecord (srcRCons (Label prop) field rest))
  return $ TypedValue' True (Accessor prop typed) field
infer' (Abs binder ret)
  | VarBinder ss arg <- binder = do
      ty <- freshTypeWithKind kindType
      withBindingGroupVisible $ bindLocalVariables [(arg, ty, Defined)] $ do
        body@(TypedValue' _ _ bodyTy) <- infer' ret
        (body', bodyTy') <- instantiatePolyTypeWithUnknowns (tvToExpr body) bodyTy
        return $ TypedValue' True (Abs (VarBinder ss arg) body') (function ty bodyTy')
  | otherwise = internalError "Binder was not desugared"
infer' (App f arg) = do
  f'@(TypedValue' _ _ ft) <- infer f
  (ret, app) <- checkFunctionApplication (tvToExpr f') ft arg
  return $ TypedValue' True app ret
infer' (Var ss var) = do
  checkVisibility var
  ty <- introduceSkolemScope <=< replaceAllTypeSynonyms <=< replaceTypeWildcards <=< lookupVariable $ var
  case ty of
    ConstrainedType _ con ty' -> do
      dicts <- getTypeClassDictionaries
      hints <- getHints
      return $ TypedValue' True (App (Var ss var) (TypeClassDictionary con dicts hints)) ty'
    _ -> return $ TypedValue' True (Var ss var) ty
infer' v@(Constructor _ c) = do
  env <- getEnv
  case M.lookup c (dataConstructors env) of
    Nothing -> throwError . errorMessage . UnknownName . fmap DctorName $ c
    Just (_, _, ty, _) -> do (v', ty') <- sndM (introduceSkolemScope <=< replaceAllTypeSynonyms) <=< instantiatePolyTypeWithUnknowns v $ ty
                             return $ TypedValue' True v' ty'
infer' (Case vals binders) = do
  (vals', ts) <- instantiateForBinders vals binders
  ret <- freshTypeWithKind kindType
  binders' <- checkBinders ts ret binders
  return $ TypedValue' True (Case vals' binders') ret
infer' (IfThenElse cond th el) = do
  cond' <- tvToExpr <$> check cond tyBoolean
  th'@(TypedValue' _ _ thTy) <- infer th
  el'@(TypedValue' _ _ elTy) <- infer el
  (th'', thTy') <- instantiatePolyTypeWithUnknowns (tvToExpr th') thTy
  (el'', elTy') <- instantiatePolyTypeWithUnknowns (tvToExpr el') elTy
  unifyTypes thTy' elTy'
  return $ TypedValue' True (IfThenElse cond' th'' el'') thTy'
infer' (Let w ds val) = do
  (ds', tv@(TypedValue' _ _ valTy)) <- inferLetBinding [] ds val infer
  return $ TypedValue' True (Let w ds' (tvToExpr tv)) valTy
infer' (DeferredDictionary className tys) = do
  dicts <- getTypeClassDictionaries
  hints <- getHints
  con <- checkConstraint (srcConstraint className [] tys Nothing)
  return $ TypedValue' False
             (TypeClassDictionary con dicts hints)
             (foldl srcTypeApp (srcTypeConstructor (fmap coerceProperName className)) tys)
infer' (TypedValue checkType val ty) = do
  moduleName <- unsafeCheckCurrentModule
  ((args, elabTy), kind) <- kindOfWithScopedVars ty
  checkTypeKind ty kind
  ty' <- introduceSkolemScope <=< replaceAllTypeSynonyms <=< replaceTypeWildcards $ elabTy
  tv <- if checkType then withScopedTypeVars moduleName args (check val ty') else return (TypedValue' False val ty)
  return $ TypedValue' True (tvToExpr tv) ty'
infer' (VisibleTypeApp val typeArg@(TypeWildcard _ _)) = do
  TypedValue' _ val' valTy <- infer' val
  (val'', valTy') <- instantiatePolyTypeWithUnknowns val' valTy
  case unconsVtaTypeVar valTy' of
    Just ((a, i, k, s, _), t) ->
      pure $ TypedValue' True val'' $ ForAll a i k t s NotVtaTypeVar
    Nothing ->
      throwError . errorMessage $ CannotApplyExpressionOfTypeOnType valTy typeArg
infer' (VisibleTypeApp val typeArg) = do
  TypedValue' _ val' valTy <- infer' val
  -- We instantiate early such that polykinded type variables:
  --
  -- forall (k :: Type) (@t :: k). Proxy t
  --
  -- are turned into:
  --
  -- forall (@t :: k?). Proxy t
  --
  -- This allows typeArg's kind to unify with the unknown k.
  (val'', valTy') <- instantiatePolyTypeWithUnknowns val' valTy
  -- `kindOf` here eliminates ParensInType in typeArg
  (typeArg', _) <- kindOf typeArg
  typeArg'' <- introduceSkolemScope <=< replaceAllTypeSynonyms <=< replaceTypeWildcards $ typeArg'
  case unconsVtaTypeVar valTy' of
    Just ((_, typeVar, mTypeVarUnk, _, _), tyAbsBody) -> do
      typeVarUnk <- maybe (internalCompilerError "Unelaborated forall") freshTypeWithKind mTypeVarUnk
      unifyTypes typeArg'' typeVarUnk
      pure $ TypedValue' True val'' (replaceTypeVars typeVar typeVarUnk tyAbsBody)
    _ ->
      throwError . errorMessage $ CannotApplyExpressionOfTypeOnType valTy typeArg
infer' (Hole name) = do
  ty <- freshTypeWithKind kindType
  ctx <- getLocalContext
  env <- getEnv
  tell . errorMessage $ HoleInferredType name ty ctx . Just $ TSBefore env
  return $ TypedValue' True (Hole name) ty
infer' (PositionedValue pos c val) = warnAndRethrowWithPositionTC pos $ do
  TypedValue' t v ty <- infer' val
  return $ TypedValue' t (PositionedValue pos c v) ty
infer' v = internalError $ "Invalid argument to infer: " ++ show v

inferLetBinding
  :: (MonadSupply m, MonadState CheckState m, MonadError MultipleErrors m, MonadWriter MultipleErrors m)
  => [Declaration]
  -> [Declaration]
  -> Expr
  -> (Expr -> m TypedValue')
  -> m ([Declaration], TypedValue')
inferLetBinding seen [] ret j = (seen, ) <$> withBindingGroupVisible (j ret)
inferLetBinding seen (ValueDecl sa@(ss, _) ident nameKind [] [MkUnguarded (TypedValue checkType val ty)] : rest) ret j = do
  moduleName <- unsafeCheckCurrentModule
  TypedValue' _ val' ty'' <- warnAndRethrowWithPositionTC ss $ do
    ((args, elabTy), kind) <- kindOfWithScopedVars ty
    checkTypeKind ty kind
    let dict = M.singleton (Qualified Nothing ident) (elabTy, nameKind, Undefined)
    ty' <- introduceSkolemScope <=< replaceAllTypeSynonyms <=< replaceTypeWildcards $ elabTy
    if checkType
      then withScopedTypeVars moduleName args (bindNames dict (check val ty'))
      else return (TypedValue' checkType val elabTy)
  bindNames (M.singleton (Qualified Nothing ident) (ty'', nameKind, Defined))
    $ inferLetBinding (seen ++ [ValueDecl sa ident nameKind [] [MkUnguarded (TypedValue checkType val' ty'')]]) rest ret j
inferLetBinding seen (ValueDecl sa@(ss, _) ident nameKind [] [MkUnguarded val] : rest) ret j = do
  valTy <- freshTypeWithKind kindType
  TypedValue' _ val' valTy' <- warnAndRethrowWithPositionTC ss $ do
    let dict = M.singleton (Qualified Nothing ident) (valTy, nameKind, Undefined)
    bindNames dict $ infer val
  warnAndRethrowWithPositionTC ss $ unifyTypes valTy valTy'
  bindNames (M.singleton (Qualified Nothing ident) (valTy', nameKind, Defined))
    $ inferLetBinding (seen ++ [ValueDecl sa ident nameKind [] [MkUnguarded val']]) rest ret j
inferLetBinding seen (BindingGroupDeclaration ds : rest) ret j = do
  moduleName <- unsafeCheckCurrentModule
  SplitBindingGroup untyped typed dict <- typeDictionaryForBindingGroup Nothing . NEL.toList $ fmap (\(i, _, v) -> (i, v)) ds
  ds1' <- parU typed $ \e -> checkTypedBindingGroupElement moduleName e dict
  ds2' <- forM untyped $ \e -> typeForBindingGroupElement e dict
  let ds' = NEL.fromList [(ident, Private, val') | (ident, (val', _)) <- ds1' ++ ds2']
  bindNames dict $ do
    makeBindingGroupVisible
    inferLetBinding (seen ++ [BindingGroupDeclaration ds']) rest ret j
inferLetBinding _ _ _ _ = internalError "Invalid argument to inferLetBinding"

-- | Infer the types of variables brought into scope by a binder
inferBinder
  :: forall m
   . (MonadState CheckState m, MonadError MultipleErrors m, MonadWriter MultipleErrors m)
  => SourceType
  -> Binder
  -> m (M.Map Ident SourceType)
inferBinder _ NullBinder = return M.empty
inferBinder val (LiteralBinder _ (StringLiteral _)) = unifyTypes val tyString >> return M.empty
inferBinder val (LiteralBinder _ (CharLiteral _)) = unifyTypes val tyChar >> return M.empty
inferBinder val (LiteralBinder _ (NumericLiteral (Left _))) = unifyTypes val tyInt >> return M.empty
inferBinder val (LiteralBinder _ (NumericLiteral (Right _))) = unifyTypes val tyNumber >> return M.empty
inferBinder val (LiteralBinder _ (BooleanLiteral _)) = unifyTypes val tyBoolean >> return M.empty
inferBinder val (VarBinder _ name) = return $ M.singleton name val
inferBinder val (ConstructorBinder ss ctor binders) = do
  env <- getEnv
  case M.lookup ctor (dataConstructors env) of
    Just (_, _, ty, _) -> do
      (_, fn) <- instantiatePolyTypeWithUnknowns (internalError "Data constructor types cannot contain constraints") ty
      fn' <- introduceSkolemScope <=< replaceAllTypeSynonyms $ fn
      let (args, ret) = peelArgs fn'
          expected = length args
          actual = length binders
      unless (expected == actual) . throwError . errorMessage' ss $ IncorrectConstructorArity ctor expected actual
      unifyTypes ret val
      M.unions <$> zipWithM inferBinder (reverse args) binders
    _ -> throwError . errorMessage' ss . UnknownName . fmap DctorName $ ctor
  where
  peelArgs :: Type a -> ([Type a], Type a)
  peelArgs = go []
    where
    go args (TypeApp _ (TypeApp _ fn arg) ret) | eqType fn tyFunction = go (arg : args) ret
    go args ret = (args, ret)
inferBinder val (LiteralBinder _ (ObjectLiteral props)) = do
  row <- freshTypeWithKind (kindRow kindType)
  rest <- freshTypeWithKind (kindRow kindType)
  m1 <- inferRowProperties row rest props
  unifyTypes val (srcTypeApp tyRecord row)
  return m1
  where
  inferRowProperties :: SourceType -> SourceType -> [(PSString, Binder)] -> m (M.Map Ident SourceType)
  inferRowProperties nrow row [] = unifyTypes nrow row >> return M.empty
  inferRowProperties nrow row ((name, binder):binders) = do
    propTy <- freshTypeWithKind kindType
    m1 <- inferBinder propTy binder
    m2 <- inferRowProperties nrow (srcRCons (Label name) propTy row) binders
    return $ m1 `M.union` m2
inferBinder val (LiteralBinder _ (ArrayLiteral binders)) = do
  el <- freshTypeWithKind kindType
  m1 <- M.unions <$> traverse (inferBinder el) binders
  unifyTypes val (srcTypeApp tyArray el)
  return m1
inferBinder val (NamedBinder ss name binder) =
  warnAndRethrowWithPositionTC ss $ do
    m <- inferBinder val binder
    return $ M.insert name val m
inferBinder val (PositionedBinder pos _ binder) =
  warnAndRethrowWithPositionTC pos $ inferBinder val binder
inferBinder val (TypedBinder ty binder) = do
  (elabTy, kind) <- kindOf ty
  checkTypeKind ty kind
  ty1 <- introduceSkolemScope <=< replaceAllTypeSynonyms <=< replaceTypeWildcards $ elabTy
  unifyTypes val ty1
  inferBinder ty1 binder
inferBinder _ OpBinder{} =
  internalError "OpBinder should have been desugared before inferBinder"
inferBinder _ BinaryNoParensBinder{} =
  internalError "BinaryNoParensBinder should have been desugared before inferBinder"
inferBinder _ ParensInBinder{} =
  internalError "ParensInBinder should have been desugared before inferBinder"

-- | Returns true if a binder requires its argument type to be a monotype.
-- | If this is the case, we need to instantiate any polymorphic types before checking binders.
binderRequiresMonotype :: Binder -> Bool
binderRequiresMonotype NullBinder = False
binderRequiresMonotype (VarBinder _ _) = False
binderRequiresMonotype (NamedBinder _ _ b) = binderRequiresMonotype b
binderRequiresMonotype (PositionedBinder _ _ b) = binderRequiresMonotype b
binderRequiresMonotype (TypedBinder ty b) = isMonoType ty || binderRequiresMonotype b
binderRequiresMonotype _ = True

-- | Instantiate polytypes only when necessitated by a binder.
instantiateForBinders
  :: (MonadSupply m, MonadState CheckState m, MonadError MultipleErrors m, MonadWriter MultipleErrors m)
  => [Expr]
  -> [CaseAlternative]
  -> m ([Expr], [SourceType])
instantiateForBinders vals cas = unzip <$> zipWithM (\val inst -> do
  TypedValue' _ val' ty <- infer val
  if inst
    then instantiatePolyTypeWithUnknowns val' ty
    else return (val', ty)) vals shouldInstantiate
  where
  shouldInstantiate :: [Bool]
  shouldInstantiate = map (any binderRequiresMonotype) . transpose . map caseAlternativeBinders $ cas

-- |
-- Check the types of the return values in a set of binders in a case statement
--
checkBinders
  :: (MonadSupply m, MonadState CheckState m, MonadError MultipleErrors m, MonadWriter MultipleErrors m)
  => [SourceType]
  -> SourceType
  -> [CaseAlternative]
  -> m [CaseAlternative]
checkBinders _ _ [] = return []
checkBinders nvals ret (CaseAlternative binders result : bs) = do
  guardWith (errorMessage $ OverlappingArgNames Nothing) $
    let ns = concatMap binderNames binders in length (ordNub ns) == length ns
  m1 <- M.unions <$> zipWithM inferBinder nvals binders
  r <- bindLocalVariables [ (name, ty, Defined) | (name, ty) <- M.toList m1 ] $
       CaseAlternative binders <$> forM result (\ge -> checkGuardedRhs ge ret)
  rs <- checkBinders nvals ret bs
  return $ r : rs

checkGuardedRhs
  :: (MonadSupply m, MonadState CheckState m, MonadError MultipleErrors m, MonadWriter MultipleErrors m)
  => GuardedExpr
  -> SourceType
  -> m GuardedExpr
checkGuardedRhs (GuardedExpr [] rhs) ret = do
  rhs' <- TypedValue True <$> (tvToExpr <$> check rhs ret) <*> pure ret
  return $ GuardedExpr [] rhs'
checkGuardedRhs (GuardedExpr (ConditionGuard cond : guards) rhs) ret = do
  cond' <- withErrorMessageHint ErrorCheckingGuard $ check cond tyBoolean
  GuardedExpr guards' rhs' <- checkGuardedRhs (GuardedExpr guards rhs) ret
  return $ GuardedExpr (ConditionGuard (tvToExpr cond') : guards') rhs'
checkGuardedRhs (GuardedExpr (PatternGuard binder expr : guards) rhs) ret = do
  tv@(TypedValue' _ _ ty) <- infer expr
  variables <- inferBinder ty binder
  GuardedExpr guards' rhs' <- bindLocalVariables [ (name, bty, Defined)
                                                 | (name, bty) <- M.toList variables
                                                 ] $
    checkGuardedRhs (GuardedExpr guards rhs) ret
  return $ GuardedExpr (PatternGuard binder (tvToExpr tv) : guards') rhs'

-- |
-- Check the type of a value, rethrowing errors to provide a better error message
--
check
  :: (MonadSupply m, MonadState CheckState m, MonadError MultipleErrors m, MonadWriter MultipleErrors m)
  => Expr
  -> SourceType
  -> m TypedValue'
check val ty = withErrorMessageHint (ErrorCheckingType val ty) $ check' val ty

-- |
-- Check the type of a value
--
check'
  :: forall m
   . (MonadSupply m, MonadState CheckState m, MonadError MultipleErrors m, MonadWriter MultipleErrors m)
  => Expr
  -> SourceType
  -> m TypedValue'
check' val (ForAll ann ident mbK ty _ vta) = do
  env <- getEnv
  mn <- gets checkCurrentModule
  scope <- newSkolemScope
  sko <- newSkolemConstant
  let ss = case val of
             PositionedValue pos c _ -> (pos, c)
             _ -> NullSourceAnn
      sk = skolemize ss ident mbK sko scope ty
      -- We should only skolemize types in values when the type variable
      -- was actually brought into scope. Otherwise we can end up skolemizing
      -- an undefined type variable that happens to clash with the variable we
      -- want to skolemize. This can happen due to synonym expansion (see 2542).
      skVal
        | Just _ <- M.lookup (Qualified mn (ProperName ident)) $ types env =
            skolemizeTypesInValue ss ident mbK sko scope val
        | otherwise = val
  val' <- tvToExpr <$> check skVal sk
  return $ TypedValue' True val' (ForAll ann ident mbK ty (Just scope) vta)
check' val t@(ConstrainedType _ con@(Constraint _ cls@(Qualified _ (ProperName className)) _ _ _) ty) = do
  TypeClassData{ typeClassIsEmpty } <- lookupTypeClass cls
  -- An empty class dictionary is never used; see code in `TypeChecker.Entailment`
  -- that wraps empty dictionary solutions in `Unused`.
  dictName <- if typeClassIsEmpty then pure UnusedIdent else freshIdent ("dict" <> className)
  dicts <- newDictionaries [] (Qualified Nothing dictName) con
  val' <- withBindingGroupVisible $ withTypeClassDictionaries dicts $ check val ty
  return $ TypedValue' True (Abs (VarBinder nullSourceSpan dictName) (tvToExpr val')) t
check' val u@(TUnknown _ _) = do
  val'@(TypedValue' _ _ ty) <- infer val
  -- Don't unify an unknown with an inferred polytype
  (val'', ty') <- instantiatePolyTypeWithUnknowns (tvToExpr val') ty
  unifyTypes ty' u
  return $ TypedValue' True val'' ty'
check' v@(Literal _ (NumericLiteral (Left _))) t | t == tyInt =
  return $ TypedValue' True v t
check' v@(Literal _ (NumericLiteral (Right _))) t | t == tyNumber =
  return $ TypedValue' True v t
check' v@(Literal _ (StringLiteral _)) t | t == tyString =
  return $ TypedValue' True v t
check' v@(Literal _ (CharLiteral _)) t | t == tyChar =
  return $ TypedValue' True v t
check' v@(Literal _ (BooleanLiteral _)) t | t == tyBoolean =
  return $ TypedValue' True v t
check' (Literal ss (ArrayLiteral vals)) t@(TypeApp _ a ty) = do
  unifyTypes a tyArray
  array <- Literal ss . ArrayLiteral . map tvToExpr <$> forM vals (`check` ty)
  return $ TypedValue' True array t
check' (Abs binder ret) ty@(TypeApp _ (TypeApp _ t argTy) retTy)
  | VarBinder ss arg <- binder = do
      unifyTypes t tyFunction
      ret' <- withBindingGroupVisible $ bindLocalVariables [(arg, argTy, Defined)] $ check ret retTy
      return $ TypedValue' True (Abs (VarBinder ss arg) (tvToExpr ret')) ty
  | otherwise = internalError "Binder was not desugared"
check' (App f arg) ret = do
  f'@(TypedValue' _ _ ft) <- infer f
  (retTy, app) <- checkFunctionApplication (tvToExpr f') ft arg
  elaborate <- subsumes retTy ret
  return $ TypedValue' True (elaborate app) ret
check' v@(Var _ var) ty = do
  checkVisibility var
  repl <- introduceSkolemScope <=< replaceAllTypeSynonyms <=< lookupVariable $ var
  ty' <- introduceSkolemScope <=< replaceAllTypeSynonyms <=< replaceTypeWildcards $ ty
  elaborate <- subsumes repl ty'
  return $ TypedValue' True (elaborate v) ty'
check' (DeferredDictionary className tys) ty = do
  {-
  -- Here, we replace a placeholder for a superclass dictionary with a regular
  -- TypeClassDictionary placeholder. The reason we do this is that it is necessary to have the
  -- correct super instance dictionaries in scope, and these are not available when the type class
  -- declaration gets desugared.
  -}
  dicts <- getTypeClassDictionaries
  hints <- getHints
  con <- checkConstraint (srcConstraint className [] tys Nothing)
  return $ TypedValue' False
             (TypeClassDictionary con dicts hints)
             ty
check' (TypedValue checkType val ty1) ty2 = do
  moduleName <- unsafeCheckCurrentModule
  ((args, elabTy1), kind1) <- kindOfWithScopedVars ty1
  (elabTy2, kind2) <- kindOf ty2
  unifyKinds' kind1 kind2
  checkTypeKind ty1 kind1
  ty1' <- introduceSkolemScope <=< replaceAllTypeSynonyms <=< replaceTypeWildcards $ elabTy1
  ty2' <- introduceSkolemScope <=< replaceAllTypeSynonyms <=< replaceTypeWildcards $ elabTy2
  elaborate <- subsumes ty1' ty2'
  val' <- if checkType
            then withScopedTypeVars moduleName args $ tvToExpr <$> check val ty1'
            else pure val
  return $ TypedValue' True (TypedValue checkType (elaborate val') ty1') ty2'
check' (Case vals binders) ret = do
  (vals', ts) <- instantiateForBinders vals binders
  binders' <- checkBinders ts ret binders
  return $ TypedValue' True (Case vals' binders') ret
check' (IfThenElse cond th el) ty = do
  cond' <- tvToExpr <$> check cond tyBoolean
  th' <- tvToExpr <$> check th ty
  el' <- tvToExpr <$> check el ty
  return $ TypedValue' True (IfThenElse cond' th' el') ty
check' e@(Literal ss (ObjectLiteral ps)) t@(TypeApp _ obj row) | obj == tyRecord = do
  ensureNoDuplicateProperties ps
  ps' <- checkProperties e ps row False
  return $ TypedValue' True (Literal ss (ObjectLiteral ps')) t
check' e@(ObjectUpdate obj ps) t@(TypeApp _ o row) | o == tyRecord = do
  ensureNoDuplicateProperties ps
  -- We need to be careful to avoid duplicate labels here.
  -- We check _obj_ against the type _t_ with the types in _ps_ replaced with unknowns.
  let (propsToCheck, rest) = rowToList row
      (removedProps, remainingProps) = partition (\(RowListItem _ p _) -> p `elem` map (Label . fst) ps) propsToCheck
  us <- zipWith srcRowListItem (map rowListLabel removedProps) <$> replicateM (length ps) (freshTypeWithKind kindType)
  obj' <- tvToExpr <$> check obj (srcTypeApp tyRecord (rowFromList (us ++ remainingProps, rest)))
  ps' <- checkProperties e ps row True
  return $ TypedValue' True (ObjectUpdate obj' ps') t
check' (Accessor prop val) ty = withErrorMessageHint (ErrorCheckingAccessor val prop) $ do
  rest <- freshTypeWithKind (kindRow kindType)
  val' <- tvToExpr <$> check val (srcTypeApp tyRecord (srcRCons (Label prop) ty rest))
  return $ TypedValue' True (Accessor prop val') ty
check' v@(Constructor _ c) ty = do
  env <- getEnv
  case M.lookup c (dataConstructors env) of
    Nothing -> throwError . errorMessage . UnknownName . fmap DctorName $ c
    Just (_, _, ty1, _) -> do
      repl <- introduceSkolemScope <=< replaceAllTypeSynonyms $ ty1
      ty' <- introduceSkolemScope ty
      elaborate <- subsumes repl ty'
      return $ TypedValue' True (elaborate v) ty'
check' (Let w ds val) ty = do
  (ds', val') <- inferLetBinding [] ds val (`check` ty)
  return $ TypedValue' True (Let w ds' (tvToExpr val')) ty
check' val kt@(KindedType _ ty kind) = do
  checkTypeKind ty kind
  val' <- tvToExpr <$> check' val ty
  return $ TypedValue' True val' kt
check' (PositionedValue pos c val) ty = warnAndRethrowWithPositionTC pos $ do
  TypedValue' t v ty' <- check' val ty
  return $ TypedValue' t (PositionedValue pos c v) ty'
check' val ty = do
  TypedValue' _ val' ty' <- infer val
  elaborate <- subsumes ty' ty
  return $ TypedValue' True (elaborate val') ty

-- |
-- Check the type of a collection of named record fields
--
-- The @lax@ parameter controls whether or not every record member has to be provided. For object updates, this is not the case.
--
checkProperties
  :: (MonadSupply m, MonadState CheckState m, MonadError MultipleErrors m, MonadWriter MultipleErrors m)
  => Expr
  -> [(PSString, Expr)]
  -> SourceType
  -> Bool
  -> m [(PSString, Expr)]
checkProperties expr ps row lax = convert <$> go ps (toRowPair <$> ts') r' where
  convert = fmap (fmap tvToExpr)
  (ts', r') = rowToList row
  toRowPair (RowListItem _ lbl ty) = (lbl, ty)
  go [] [] (REmptyKinded _ _) = return []
  go [] [] u@(TUnknown _ _)
    | lax = return []
    | otherwise = do unifyTypes u srcREmpty
                     return []
  go [] [] Skolem{} | lax = return []
  go [] ((p, _): _) _ | lax = return []
                      | otherwise = throwError . errorMessage $ PropertyIsMissing p
  go ((p,_):_) [] (REmptyKinded _ _) = throwError . errorMessage $ AdditionalProperty $ Label p
  go ((p,v):ps') ts r =
    case lookup (Label p) ts of
      Nothing -> do
        v'@(TypedValue' _ _ ty) <- infer v
        rest <- freshTypeWithKind (kindRow kindType)
        unifyTypes r (srcRCons (Label p) ty rest)
        ps'' <- go ps' ts rest
        return $ (p, v') : ps''
      Just ty -> do
        v' <- check v ty
        ps'' <- go ps' (delete (Label p, ty) ts) r
        return $ (p, v') : ps''
  go _ _ _ = throwError . errorMessage $ ExprDoesNotHaveType expr (srcTypeApp tyRecord row)

-- | Check the type of a function application, rethrowing errors to provide a better error message.
--
-- This judgment takes three inputs:
--
-- * The expression of the function we are applying
-- * The type of that function
-- * The expression we are applying it to
--
-- and synthesizes two outputs:
--
-- * The return type
-- * The elaborated expression for the function application (since we might need to
--   insert type class dictionaries, etc.)
checkFunctionApplication
  :: (MonadSupply m, MonadState CheckState m, MonadError MultipleErrors m, MonadWriter MultipleErrors m)
  => Expr
  -- ^ The function expression
  -> SourceType
  -- ^ The type of the function
  -> Expr
  -- ^ The argument expression
  -> m (SourceType, Expr)
  -- ^ The result type, and the elaborated term
checkFunctionApplication fn fnTy arg = withErrorMessageHint' fn (ErrorInApplication fn fnTy arg) $ do
  subst <- gets checkSubstitution
  checkFunctionApplication' fn (substituteType subst fnTy) arg

-- | Check the type of a function application
checkFunctionApplication'
  :: (MonadSupply m, MonadState CheckState m, MonadError MultipleErrors m, MonadWriter MultipleErrors m)
  => Expr
  -> SourceType
  -> Expr
  -> m (SourceType, Expr)
checkFunctionApplication' fn (TypeApp _ (TypeApp _ tyFunction' argTy) retTy) arg = do
  unifyTypes tyFunction' tyFunction
  arg' <- tvToExpr <$> check arg argTy
  return (retTy, App fn arg')
checkFunctionApplication' fn (ForAll _ ident mbK ty _ _) arg = do
  u <- maybe (internalCompilerError "Unelaborated forall") freshTypeWithKind mbK
  insertUnkName' u ident
  let replaced = replaceTypeVars ident u ty
  checkFunctionApplication fn replaced arg
checkFunctionApplication' fn (KindedType _ ty _) arg =
  checkFunctionApplication fn ty arg
checkFunctionApplication' fn (ConstrainedType _ con fnTy) arg = do
  dicts <- getTypeClassDictionaries
  hints <- getHints
  checkFunctionApplication' (App fn (TypeClassDictionary con dicts hints)) fnTy arg
checkFunctionApplication' fn fnTy dict@TypeClassDictionary{} =
  return (fnTy, App fn dict)
checkFunctionApplication' fn u arg = do
  tv@(TypedValue' _ _ ty) <- do
    TypedValue' _ arg' t <- infer arg
    (arg'', t') <- instantiatePolyTypeWithUnknowns arg' t
    return $ TypedValue' True arg'' t'
  ret <- freshTypeWithKind kindType
  unifyTypes u (function ty ret)
  return (ret, App fn (tvToExpr tv))

-- |
-- Ensure a set of property names and value does not contain duplicate labels
--
ensureNoDuplicateProperties :: (MonadError MultipleErrors m) => [(PSString, Expr)] -> m ()
ensureNoDuplicateProperties ps =
  let ls = map fst ps in
  case ls \\ ordNub ls of
    l : _ -> throwError . errorMessage $ DuplicateLabel (Label l) Nothing
    _ -> return ()

-- | Test if this is an internal value to be excluded from error hints
isInternal :: Expr -> Bool
isInternal = \case
  PositionedValue _ _ v -> isInternal v
  TypedValue _ v _ -> isInternal v
  Constructor _ (Qualified _ name) -> isDictTypeName name
  _ -> False

-- | Introduce a hint only if the given expression is not internal
withErrorMessageHint'
  :: (MonadState CheckState m, MonadError MultipleErrors m)
  => Expr
  -> ErrorMessageHint
  -> m a
  -> m a
withErrorMessageHint' expr = if isInternal expr then const id else withErrorMessageHint<|MERGE_RESOLUTION|>--- conflicted
+++ resolved
@@ -335,7 +335,11 @@
   instantiatePolyTypeWithUnknowns (App val (TypeClassDictionary con dicts hints)) ty
 instantiatePolyTypeWithUnknowns val ty = return (val, ty)
 
-<<<<<<< HEAD
+-- | Match against TUnknown and call insertUnkName, failing otherwise.
+insertUnkName' :: (MonadState CheckState m, MonadError MultipleErrors m) => SourceType -> Text -> m ()
+insertUnkName' (TUnknown _ i) n = insertUnkName i n
+insertUnkName' _ _ = internalCompilerError "type is not TUnknown"
+
 -- | Attempt to uncons a type variable binding from a type.
 unconsVtaTypeVar
   :: SourceType
@@ -350,12 +354,6 @@
     (, foldl' mkForAll' t n) <$> y
 
   mkForAll' t (a, i, k, s, v) = ForAll a i k t s v
-=======
--- | Match against TUnknown and call insertUnkName, failing otherwise.
-insertUnkName' :: (MonadState CheckState m, MonadError MultipleErrors m) => SourceType -> Text -> m ()
-insertUnkName' (TUnknown _ i) n = insertUnkName i n
-insertUnkName' _ _ = internalCompilerError "type is not TUnknown"
->>>>>>> 2667489a
 
 -- | Infer a type for a value, rethrowing any error to provide a more useful error message
 infer
