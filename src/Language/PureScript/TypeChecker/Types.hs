--- conflicted
+++ resolved
@@ -118,15 +118,6 @@
         conData <- forM unsolved $ \(_, _, con) -> do
           let findClass = fromMaybe (internalError "entails: type class not found in environment") . M.lookup (constraintClass con)
           TypeClassData{ typeClassDependencies } <- gets (findClass . typeClasses . checkEnv)
-<<<<<<< HEAD
-          let solved = foldMap (S.fromList . fdDetermined) typeClassDependencies
-          let constraintTypeVars = ordNub . foldMap (fmap snd . unknownsInType . fst) . filter ((`notElem` solved) . snd) $ zip (constraintArgs con) [0..]
-          when (any (`notElem` unsolvedTypeVars) constraintTypeVars) .
-            throwError
-              . onErrorMessages (replaceTypes currentSubst)
-              . errorMessage' ss
-              $ AmbiguousTypeVariables generalized con
-=======
           let
             -- The set of unknowns mentioned in each argument.
             unknownsForArg :: [S.Set Int]
@@ -152,8 +143,8 @@
               lookupUnknowns = atMay conArgUnknowns
               unknownsDetermined :: Maybe (S.Set Int) -> Bool
               unknownsDetermined Nothing = False
-              unknownsDetermined (Just unknowns) =
-                unknowns `S.isSubsetOf` determined
+              unknownsDetermined (Just unks) =
+                unks `S.isSubsetOf` determined
             -- If all of the determining arguments of a particular fundep are
             -- already determined, add the determined arguments from the fundep
             tcDep <- tcDeps
@@ -161,7 +152,7 @@
             map (fromMaybe S.empty . lookupUnknowns) (fdDetermined tcDep)
         -- These unknowns can be determined from the body of the inferred
         -- type (i.e. excluding the unknowns mentioned in the constraints)
-        let determinedFromType = S.fromList . map snd $ unsolvedTypeVars
+        let determinedFromType = S.fromList unsolvedTypeVars
         -- These are all the unknowns mentioned in the constraints
         let constraintTypeVars = fold (conData >>= snd)
         let solved = solveFrom determinedFromType
@@ -171,7 +162,6 @@
             . onErrorMessages (replaceTypes currentSubst)
             . errorMessage' ss
             $ AmbiguousTypeVariables generalized (S.toList unsolvedVars)
->>>>>>> 4dd32c48
 
       -- Check skolem variables did not escape their scope
       skolemEscapeCheck val'
