--- conflicted
+++ resolved
@@ -431,7 +431,6 @@
   ctx <- getLocalContext
   env <- getEnv
   tell . errorMessage $ HoleInferredType name ty ctx . Just $ TSBefore env
-<<<<<<< HEAD
   return $ TypedValue True (Hole name) ty
 infer' (UnknownValue name) = do
   ty <- freshType
@@ -439,9 +438,6 @@
   env <- getEnv
   tell . errorMessage $ UnknownValueHint name ty ctx . Just $ TSBefore env
   return $ TypedValue True (UnknownValue name) ty
-=======
-  return $ TypedValue' True (Hole name) ty
->>>>>>> f5c72273
 infer' (PositionedValue pos c val) = warnAndRethrowWithPositionTC pos $ do
   TypedValue' t v ty <- infer' val
   return $ TypedValue' t (PositionedValue pos c v) ty
