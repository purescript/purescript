{-# LANGUAGE GeneralizedNewtypeDeriving #-}
{-# LANGUAGE TypeApplications #-}

-- |
-- Role inference
--
module Language.PureScript.TypeChecker.Roles
  ( lookupEnvRoles
  , checkRoles
  ) where

import Prelude.Compat

import Control.Monad
import Control.Monad.Error.Class (MonadError(..))
import Control.Monad.State.Class (MonadState(..))
import Data.Coerce (coerce)
import qualified Data.Map as M
import Data.Maybe (fromMaybe)
import qualified Data.Set as S
import Data.Text (Text)

import Language.PureScript.Environment
import Language.PureScript.Errors
import Language.PureScript.Names
import Language.PureScript.Roles
import Language.PureScript.Types
import Language.PureScript.TypeChecker.Monad

-- |
-- A map of a type's formal parameter names to their roles. This type's
-- @Semigroup@ and @Monoid@ instances preserve the least-permissive role
-- ascribed to any given variable, as defined by the @Role@ type's @Ord@
-- instance. That is, a variable that has been marked as @Nominal@ can not
-- later be marked @Representational@, and so on.
newtype RoleMap = RoleMap { getRoleMap :: M.Map Text Role }

instance Semigroup RoleMap where
  (<>) =
    coerce @(M.Map Text Role -> _ -> _) @(RoleMap -> _ -> _) (M.unionWith min)

instance Monoid RoleMap where
  mempty =
    RoleMap M.empty

-- |
-- Lookup the roles for a type in the environment. If the type does not have
-- roles (e.g. is a type synonym or a type variable), then this function
-- returns an empty list.
--
lookupEnvRoles
  :: Environment
  -> Qualified (ProperName 'TypeName)
  -> [Role]
lookupEnvRoles env tyName =
  case fmap snd $ M.lookup tyName (types env) of
    Just (DataType args _) ->
      map (\(_, _, role) -> role) args
    Just (ExternData roles) ->
      roles
    _ ->
      []

<<<<<<< HEAD
-- | This function does the following:
--
-- * Infers roles for the given data type declaration
--
-- * Compares the inferred roles to the explicitly declared roles (if any) and
--   ensures that the explicitly declared roles are not more permissive than
--   the inferred ones
--
checkRoles
  :: forall m
   . (MonadError MultipleErrors m, MonadState CheckState m)
  => ModuleName
  -> ProperName 'TypeName
    -- ^ The name of the data type whose roles we are checking
  -> [(Text, Maybe SourceType)]
    -- ^ type parameters for the data type whose roles we are checking
  -> [DataConstructorDeclaration]
    -- ^ constructors of the data type whose roles we are checking
  -> m [Role]
checkRoles moduleName tyName tyArgs ctors = do
  let qualName = Qualified (Just moduleName) tyName
  roleMaps <- traverse (walk mempty . snd) $ ctors >>= dataCtorFields
  let
    ctorRoles = getRoleMap $ mconcat roleMaps
    inferredRoles = map (\(arg, _) -> fromMaybe Phantom (M.lookup arg ctorRoles)) tyArgs
  env <- getEnv
  rethrow (addHint (ErrorInRoleDeclaration tyName)) $ do
    case M.lookup qualName (roleDeclarations env) of
      Just declaredRoles -> do
        let
          k (var, _) inf dec =
            if inf < dec
              then throwError . errorMessage $ RoleMismatch var inf dec
              else pure dec
        sequence $ zipWith3 k tyArgs inferredRoles declaredRoles
      Nothing ->
        pure inferredRoles
  where
  -- This function is named @walk@ to match the specification given in the
  -- "Role inference" section of the paper "Safe Zero-cost Coercions for
  -- Haskell".
  walk :: S.Set Text -> SourceType -> m RoleMap
  walk btvs (TypeVar _ v)
    -- A type variable standing alone (e.g. @a@ in @data D a b = D a@) is
    -- representational, _unless_ it has been bound by a quantifier, in which
    -- case it is not actually a parameter to the type (e.g. @z@ in
    -- @data T z = T (forall z. z -> z)@).
    | S.member v btvs =
        pure mempty
    | otherwise =
        pure $ RoleMap $ M.singleton v Representational
  walk btvs (ForAll _ tv _ t _) =
    -- We can walk under universal quantifiers as long as we make note of the
    -- variables that they bind. For instance, given a definition
    -- @data T z = T (forall z. z -> z)@, we will make note that @z@ is bound
    -- by a quantifier so that we do not mark @T@'s parameter as
    -- representational later on. Similarly, given a definition like
    -- @data D a = D (forall r. r -> a)@, we'll mark @r@ as bound so that it
    -- doesn't appear as a spurious parameter to @D@ when we complete
    -- inference.
    walk (S.insert tv btvs) t
  walk btvs (RCons _ _ thead ttail) = do
    -- For row types, we just walk along them and collect the results.
    h <- walk btvs thead
    t <- walk btvs ttail
    pure (h <> t)
  walk btvs (KindedType _ t _k) =
    -- For kind-annotated types, discard the annotation and recurse on the
    -- type beneath.
    walk btvs t
  walk btvs t
    | (t1, _, t2s) <- unapplyTypes t
    , not $ null t2s =
        case t1 of
          -- If the type is an application of a type constructor to some
          -- arguments, recursively infer the roles of the type constructor's
          -- arguments. For each (role, argument) pair:
          --
          -- * If the role is nominal, mark all free variables in the
          --   argument as nominal also, since they cannot be coerced if the
          --   argument's nominality is to be preserved.
          -- * If the role is representational, recurse on the argument, since
          --   its use of our parameters is important.
          -- * If the role is phantom, terminate, since the argument's use of
          --   our parameters is unimportant.
          TypeConstructor _ t1Name -> do
            env <- getEnv
            let
              t1Roles = lookupEnvRoles env t1Name
              k role ti = case role of
                Nominal ->
                  pure $ freeNominals ti
                Representational ->
                  go ti
                Phantom ->
                  pure mempty
            fmap mconcat (zipWithM k t1Roles t2s)
          -- If the type is an application of any other type-level term, walk
          -- that term to collect its roles and mark all free variables in
          -- its argument as nominal.
          _ -> do
            r <- go t1
            pure (r <> foldMap freeNominals t2s)
    | otherwise =
        pure mempty
    where
      go = walk btvs
      -- Given a type, computes the list of free variables in that type
      -- (taking into account those bound in @walk@) and returns a @RoleMap@
      -- ascribing a nominal role to each of those variables.
      freeNominals x =
        let ftvs = filter (flip S.notMember btvs) (freeTypeVariables x)
        in  RoleMap (M.fromList $ map (, Nominal) ftvs)
=======
-- |
-- Given the kind of a foreign type, generate a list @Nominal@ roles which, in
-- the absence of a role signature, provides the safest default for a type whose
-- constructors are opaque to us.
rolesFromForeignTypeKind :: SourceType -> [Role]
rolesFromForeignTypeKind k = replicate (kindArity k) Nominal

kindArity :: SourceType -> Int
kindArity = go 0 where
  go n (TypeApp _ (TypeApp _ fn _) k)
    | fn == tyFunction = go (n + 1) k
  go n (ForAll _ _ _ k _) = go n k
  go n _ = n
>>>>>>> c044d69d
<|MERGE_RESOLUTION|>--- conflicted
+++ resolved
@@ -61,7 +61,6 @@
     _ ->
       []
 
-<<<<<<< HEAD
 -- | This function does the following:
 --
 -- * Infers roles for the given data type declaration
@@ -175,7 +174,7 @@
       freeNominals x =
         let ftvs = filter (flip S.notMember btvs) (freeTypeVariables x)
         in  RoleMap (M.fromList $ map (, Nominal) ftvs)
-=======
+
 -- |
 -- Given the kind of a foreign type, generate a list @Nominal@ roles which, in
 -- the absence of a role signature, provides the safest default for a type whose
@@ -188,5 +187,4 @@
   go n (TypeApp _ (TypeApp _ fn _) k)
     | fn == tyFunction = go (n + 1) k
   go n (ForAll _ _ _ k _) = go n k
-  go n _ = n
->>>>>>> c044d69d
+  go n _ = n