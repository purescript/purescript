-- |
-- Functions and instances relating to unification
--
module Language.PureScript.TypeChecker.Unify
  ( freshType
  , freshTypeWithKind
  , solveType
  , substituteType
  , unknownsInType
  , unifyTypes
  , unifyRows
  , alignRowsWith
  , replaceTypeWildcards
  , varIfUnknown
  ) where

import Prelude

import Control.Monad
import Control.Monad.Error.Class (MonadError(..))
import Control.Monad.State.Class (MonadState(..), gets, modify, state)
import Control.Monad.Writer.Class (MonadWriter(..))

import Data.Foldable (traverse_)
import Data.Maybe (fromMaybe)
import qualified Data.Map as M
import qualified Data.Text as T

import Language.PureScript.Crash
import qualified Language.PureScript.Environment as E
import Language.PureScript.Errors
import Language.PureScript.TypeChecker.Kinds (elaborateKind, instantiateKind, unifyKinds')
import Language.PureScript.TypeChecker.Monad
import Language.PureScript.TypeChecker.Skolems
import Language.PureScript.Types

-- | Generate a fresh type variable with an unknown kind. Avoid this if at all possible.
freshType :: (MonadState CheckState m) => m SourceType
freshType = state $ \st -> do
  let
    t = checkNextType st
    st' = st { checkNextType = t + 2
             , checkSubstitution =
                 (checkSubstitution st) { substUnsolved = M.insert t (UnkLevel (pure t), E.kindType)
                                                        . M.insert (t + 1) (UnkLevel (pure (t + 1)), srcTUnknown t)
                                                        . substUnsolved
                                                        $ checkSubstitution st
                                        }
             }
  (srcTUnknown (t + 1), st')

-- | Generate a fresh type variable with a known kind.
freshTypeWithKind :: (MonadState CheckState m) => SourceType -> m SourceType
freshTypeWithKind kind = state $ \st -> do
  let
    t = checkNextType st
    st' = st { checkNextType = t + 1
             , checkSubstitution =
                 (checkSubstitution st) { substUnsolved = M.insert t (UnkLevel (pure t), kind) (substUnsolved (checkSubstitution st)) }
             }
  (srcTUnknown t, st')

-- | Update the substitution to solve a type constraint
solveType :: (MonadError MultipleErrors m, MonadState CheckState m) => Int -> SourceType -> m ()
solveType u t = rethrow (onErrorMessages withoutPosition) $ do
  -- We strip the position so that any errors get rethrown with the position of
  -- the original unification constraint. Otherwise errors may arise from arbitrary
  -- locations. We don't otherwise have the "correct" position on hand, since it
  -- is maintained as part of the type-checker stack.
  occursCheck u t
  k1 <- elaborateKind t
  subst <- gets checkSubstitution
  k2 <- maybe (internalCompilerError ("No kind for unification variable ?" <> T.pack (show u))) (pure . substituteType subst . snd) . M.lookup u . substUnsolved $ subst
  t' <- instantiateKind (t, k1) k2
  modify $ \cs -> cs { checkSubstitution =
                         (checkSubstitution cs) { substType =
                                                    M.insert u t' $ substType $ checkSubstitution cs
                                                }
                     }

-- | Apply a substitution to a type
substituteType :: Substitution -> SourceType -> SourceType
substituteType sub = everywhereOnTypes go
  where
  go (TUnknown ann u) =
    case M.lookup u (substType sub) of
      Nothing -> TUnknown ann u
      Just (TUnknown ann' u1) | u1 == u -> TUnknown ann' u1
      Just t -> substituteType sub t
  go other = other

-- | Make sure that an unknown does not occur in a type
occursCheck :: (MonadError MultipleErrors m) => Int -> SourceType -> m ()
occursCheck _ TUnknown{} = return ()
occursCheck u t = void $ everywhereOnTypesM go t
  where
  go (TUnknown _ u') | u == u' = throwError . errorMessage . InfiniteType $ t
  go other = return other

-- | Compute a list of all unknowns appearing in a type
unknownsInType :: Type a -> [(a, Int)]
unknownsInType t = everythingOnTypes (.) go t []
  where
  go :: Type a -> [(a, Int)] -> [(a, Int)]
  go (TUnknown ann u) = ((ann, u) :)
  go _ = id

-- | Unify two types, updating the current substitution
unifyTypes :: (MonadError MultipleErrors m, MonadState CheckState m) => SourceType -> SourceType -> m ()
unifyTypes t1 t2 = do
  sub <- gets checkSubstitution
  withErrorMessageHint (ErrorUnifyingTypes t1 t2) $ unifyTypes' (substituteType sub t1) (substituteType sub t2)
  where
  unifyTypes' (TUnknown _ u1) (TUnknown _ u2) | u1 == u2 = return ()
  unifyTypes' (TUnknown _ u) t = solveType u t
  unifyTypes' t (TUnknown _ u) = solveType u t
  unifyTypes' (ForAll ann1 ident1 mbK1 ty1 sc1) (ForAll ann2 ident2 mbK2 ty2 sc2) =
    case (sc1, sc2) of
      (Just sc1', Just sc2') -> do
        sko <- newSkolemConstant
        let sk1 = skolemize ann1 ident1 mbK1 sko sc1' ty1
        let sk2 = skolemize ann2 ident2 mbK2 sko sc2' ty2
        sk1 `unifyTypes` sk2
      _ -> internalError "unifyTypes: unspecified skolem scope"
  unifyTypes' (ForAll ann ident mbK ty1 (Just sc)) ty2 = do
    sko <- newSkolemConstant
    let sk = skolemize ann ident mbK sko sc ty1
    sk `unifyTypes` ty2
  unifyTypes' ForAll{} _ = internalError "unifyTypes: unspecified skolem scope"
  unifyTypes' ty f@ForAll{} = f `unifyTypes` ty
  unifyTypes' (TypeVar _ v1) (TypeVar _ v2) | v1 == v2 = return ()
  unifyTypes' ty1@(TypeConstructor _ c1) ty2@(TypeConstructor _ c2) =
    guardWith (errorMessage (TypesDoNotUnify ty1 ty2)) (c1 == c2)
  unifyTypes' (TypeLevelString _ s1) (TypeLevelString _ s2) | s1 == s2 = return ()
  unifyTypes' (TypeLevelInt    _ n1) (TypeLevelInt    _ n2) | n1 == n2 = return ()
  unifyTypes' (TypeApp _ t3 t4) (TypeApp _ t5 t6) = do
    t3 `unifyTypes` t5
    t4 `unifyTypes` t6
  unifyTypes' (KindApp _ t3 t4) (KindApp _ t5 t6) = do
    t3 `unifyKinds'` t5
    t4 `unifyTypes` t6
  unifyTypes' (Skolem _ _ _ s1 _) (Skolem _ _ _ s2 _) | s1 == s2 = return ()
  unifyTypes' (KindedType _ ty1 _) ty2 = ty1 `unifyTypes` ty2
  unifyTypes' ty1 (KindedType _ ty2 _) = ty1 `unifyTypes` ty2
  unifyTypes' r1@RCons{} r2 = unifyRows r1 r2
  unifyTypes' r1 r2@RCons{} = unifyRows r1 r2
  unifyTypes' r1@REmptyKinded{} r2 = unifyRows r1 r2
  unifyTypes' r1 r2@REmptyKinded{} = unifyRows r1 r2
  unifyTypes' (ConstrainedType _ c1 ty1) (ConstrainedType _ c2 ty2)
    | constraintClass c1 == constraintClass c2 && constraintData c1 == constraintData c2 = do
        traverse_ (uncurry unifyTypes) (constraintArgs c1 `zip` constraintArgs c2)
        ty1 `unifyTypes` ty2
  unifyTypes' ty1@ConstrainedType{} ty2 =
    throwError . errorMessage $ ConstrainedTypeUnified ty1 ty2
  unifyTypes' t3 t4@ConstrainedType{} = unifyTypes' t4 t3
  unifyTypes' t3 t4 =
    throwError . errorMessage $ TypesDoNotUnify t3 t4

-- | Unify two rows, updating the current substitution
--
-- Common labels are identified and unified. Remaining labels and types are unified with a
-- trailing row unification variable, if appropriate.
unifyRows :: forall m. (MonadError MultipleErrors m, MonadState CheckState m) => SourceType -> SourceType -> m ()
<<<<<<< HEAD
unifyRows r1 r2 = parU matches id *> uncurry unifyTails rest where
  (matches, rest) = alignRowsWith unifyTypes r1 r2
=======
unifyRows r1 r2 = sequence_ matches *> uncurry unifyTails rest where
  unifyTypesWithLabel l t1 t2 = withErrorMessageHint (ErrorInRowLabel l) $ unifyTypes t1 t2

  (matches, rest) = alignRowsWith unifyTypesWithLabel r1 r2
>>>>>>> 7a5b2b81

  unifyTails :: ([RowListItem SourceAnn], SourceType) -> ([RowListItem SourceAnn], SourceType) -> m ()
  unifyTails ([], TUnknown _ u)    (sd, r)               = solveType u (rowFromList (sd, r))
  unifyTails (sd, r)               ([], TUnknown _ u)    = solveType u (rowFromList (sd, r))
  unifyTails ([], REmptyKinded _ _) ([], REmptyKinded _ _) = return ()
  unifyTails ([], TypeVar _ v1)    ([], TypeVar _ v2)    | v1 == v2 = return ()
  unifyTails ([], Skolem _ _ _ s1 _) ([], Skolem _ _ _ s2 _) | s1 == s2 = return ()
  unifyTails (sd1, TUnknown a u1)  (sd2, TUnknown _ u2)  | u1 /= u2 = do
    forM_ sd1 $ occursCheck u2 . rowListType
    forM_ sd2 $ occursCheck u1 . rowListType
    rest' <- freshTypeWithKind =<< elaborateKind (TUnknown a u1)
    solveType u1 (rowFromList (sd2, rest'))
    solveType u2 (rowFromList (sd1, rest'))
  unifyTails r1' r2' =
    throwError . errorMessage $ TypesDoNotUnify (rowFromList r1') (rowFromList r2')

-- |
-- Replace type wildcards with unknowns
--
replaceTypeWildcards :: (MonadWriter MultipleErrors m, MonadState CheckState m) => SourceType -> m SourceType
replaceTypeWildcards = everywhereOnTypesM replace
  where
  replace (TypeWildcard ann wdata) = do
    t <- freshType
    ctx <- getLocalContext
    let err = case wdata of
          HoleWildcard n -> Just $ HoleInferredType n t ctx Nothing
          UnnamedWildcard -> Just $ WildcardInferredType t ctx
          IgnoredWildcard -> Nothing
    forM_ err $ warnWithPosition (fst ann) . tell . errorMessage
    return t
  replace other = return other

-- |
-- Replace outermost unsolved unification variables with named type variables
--
varIfUnknown :: forall m. (MonadState CheckState m) => [(Unknown, SourceType)] -> SourceType -> m SourceType
varIfUnknown unks ty = do
  bn' <- traverse toBinding unks
  ty' <- go ty
  pure $ mkForAll bn' ty'
  where
  toName :: Unknown -> m T.Text
  toName u = (<> T.pack (show u)) . fromMaybe "t" <$> lookupUnkName u

  toBinding :: (Unknown, SourceType) -> m (SourceAnn, (T.Text, Maybe SourceType))
  toBinding (u, k) = do
    u' <- toName u
    k' <- go k
    pure (getAnnForType ty, (u', Just k'))

  go :: SourceType -> m SourceType
  go = everywhereOnTypesM $ \case
    (TUnknown ann u) ->
      TypeVar ann <$> toName u
    t -> pure t<|MERGE_RESOLUTION|>--- conflicted
+++ resolved
@@ -161,15 +161,10 @@
 -- Common labels are identified and unified. Remaining labels and types are unified with a
 -- trailing row unification variable, if appropriate.
 unifyRows :: forall m. (MonadError MultipleErrors m, MonadState CheckState m) => SourceType -> SourceType -> m ()
-<<<<<<< HEAD
 unifyRows r1 r2 = parU matches id *> uncurry unifyTails rest where
-  (matches, rest) = alignRowsWith unifyTypes r1 r2
-=======
-unifyRows r1 r2 = sequence_ matches *> uncurry unifyTails rest where
   unifyTypesWithLabel l t1 t2 = withErrorMessageHint (ErrorInRowLabel l) $ unifyTypes t1 t2
 
   (matches, rest) = alignRowsWith unifyTypesWithLabel r1 r2
->>>>>>> 7a5b2b81
 
   unifyTails :: ([RowListItem SourceAnn], SourceType) -> ([RowListItem SourceAnn], SourceType) -> m ()
   unifyTails ([], TUnknown _ u)    (sd, r)               = solveType u (rowFromList (sd, r))
