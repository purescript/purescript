{- HLINT ignore "Unused LANGUAGE pragma" -} -- HLint doesn't recognize that TypeApplications is used in a pattern
{-# LANGUAGE GADTs #-}
{-# LANGUAGE TypeApplications #-}
module Language.PureScript.TypeChecker.Deriving (deriveInstance) where

import Protolude hiding (Type)

import Control.Monad.Trans.Writer (Writer, WriterT, runWriter, runWriterT)
import Control.Monad.Writer.Class (MonadWriter(..))
import Data.Foldable (foldl1, foldr1)
import Data.List (init, last, zipWith3, (!!))
import qualified Data.Map as M

import Control.Monad.Supply.Class
import Language.PureScript.AST
import Language.PureScript.AST.Utils
import qualified Language.PureScript.Constants.Data.Foldable as Foldable
import qualified Language.PureScript.Constants.Data.Traversable as Traversable
import qualified Language.PureScript.Constants.Prelude as Prelude
import qualified Language.PureScript.Constants.Prim as Prim
import Language.PureScript.Crash
import Language.PureScript.Environment
import Language.PureScript.Errors hiding (nonEmpty)
import Language.PureScript.Label (Label(..))
import Language.PureScript.Names
import Language.PureScript.PSString
import Language.PureScript.Sugar.TypeClasses
import Language.PureScript.TypeChecker.Monad
import Language.PureScript.TypeChecker.Synonyms
import Language.PureScript.TypeClassDictionaries
import Language.PureScript.Types

-- | Extract the name of the newtype appearing in the last type argument of
-- a derived newtype instance.
--
-- Note: since newtypes in newtype instances can only be applied to type arguments
-- (no flexible instances allowed), we don't need to bother with unification when
-- looking for matching superclass instances, which saves us a lot of work. Instead,
-- we just match the newtype name.
extractNewtypeName :: ModuleName -> [SourceType] -> Maybe (ModuleName, ProperName 'TypeName)
extractNewtypeName mn
  = fmap (\(n, _, _) -> qualify mn n)
  . (unwrapTypeConstructor <=< lastMay)

deriveInstance
  :: forall m
   . MonadError MultipleErrors m
  => MonadState CheckState m
  => MonadSupply m
  => MonadWriter MultipleErrors m
  => SourceType
  -> Qualified (ProperName 'ClassName)
  -> InstanceDerivationStrategy
  -> m Expr
deriveInstance instType className strategy = do
  mn <- unsafeCheckCurrentModule
  env <- getEnv
  (fmap coerceProperName -> ctorName, _, tys) <- maybe (internalCompilerError "invalid instance type") pure $ unwrapTypeConstructor instType

  TypeClassData{..} <-
    note (errorMessage . UnknownName $ fmap TyClassName className) $
      className `M.lookup` typeClasses env

  case strategy of
    KnownClassStrategy -> let
      unaryClass :: (ModuleName -> ProperName 'TypeName -> m [(PSString, Expr)]) -> m Expr
      unaryClass f = case tys of
        [ty] -> case unwrapTypeConstructor ty of
          Just (Qualified (ByModuleName mn') tyCon, _, _) | mn == mn' -> do
            let superclassesDicts = flip map typeClassSuperclasses $ \(Constraint _ superclass _ suTyArgs _) ->
                  let tyArgs = map (replaceAllTypeVars (zip (map fst typeClassArguments) tys)) suTyArgs
                  in lam UnusedIdent (DeferredDictionary superclass tyArgs)
            let superclasses = map mkString (superClassDictionaryNames typeClassSuperclasses) `zip` superclassesDicts
            App (Constructor nullSourceSpan ctorName) . mkLit . ObjectLiteral . (++ superclasses) <$> f mn tyCon
          _ -> throwError . errorMessage $ ExpectedTypeConstructor className tys ty
        _ -> throwError . errorMessage $ InvalidDerivedInstance className tys 1

      unaryClass' f = unaryClass (f className)

      in case className of
        Foldable.Foldable -> unaryClass' deriveFoldable
        Prelude.Eq -> unaryClass deriveEq
        Prelude.Eq1 -> unaryClass $ \_ _ -> deriveEq1
        Prelude.Functor -> unaryClass' deriveFunctor
        Prelude.Ord -> unaryClass deriveOrd
        Prelude.Ord1 -> unaryClass $ \_ _ -> deriveOrd1
        Traversable.Traversable -> unaryClass' deriveTraversable
        -- See L.P.Sugar.TypeClasses.Deriving for the classes that can be
        -- derived prior to type checking.
        _ -> throwError . errorMessage $ CannotDerive className tys

    NewtypeStrategy ->
      case tys of
        _ : _ | Just (Qualified (ByModuleName mn') tyCon, kargs, args) <- unwrapTypeConstructor (last tys)
              , mn == mn'
              -> deriveNewtypeInstance mn className tys tyCon kargs args
              | otherwise -> throwError . errorMessage $ ExpectedTypeConstructor className tys (last tys)
        _ -> throwError . errorMessage $ InvalidNewtypeInstance className tys

deriveNewtypeInstance
  :: forall m
   . MonadError MultipleErrors m
  => MonadState CheckState m
  => MonadSupply m
  => MonadWriter MultipleErrors m
  => ModuleName
  -> Qualified (ProperName 'ClassName)
  -> [SourceType]
  -> ProperName 'TypeName
  -> [SourceType]
  -> [SourceType]
  -> m Expr
deriveNewtypeInstance mn className tys tyConNm dkargs dargs = do
    verifySuperclasses
    (dtype, tyKindNames, tyArgNames, ctors) <- lookupTypeDecl mn tyConNm
    go dtype tyKindNames tyArgNames ctors
  where
    go (Just Newtype) tyKindNames tyArgNames [(_, [wrapped])] = do
      -- The newtype might not be applied to all type arguments.
      -- This is okay as long as the newtype wraps something which ends with
      -- sufficiently many type applications to variables.
      -- For example, we can derive Functor for
      --
      -- newtype MyArray a = MyArray (Array a)
      --
      -- since Array a is a type application which uses the last
      -- type argument
      wrapped' <- replaceAllTypeSynonyms wrapped
      case stripRight (takeReverse (length tyArgNames - length dargs) tyArgNames) wrapped' of
        Just wrapped'' -> do
          let subst = zipWith (\(name, _) t -> (name, t)) tyArgNames dargs <> zip tyKindNames dkargs
          wrapped''' <- replaceAllTypeSynonyms $ replaceAllTypeVars subst wrapped''
          tys' <- mapM replaceAllTypeSynonyms tys
          return (DeferredDictionary className (init tys' ++ [wrapped''']))
        Nothing -> throwError . errorMessage $ InvalidNewtypeInstance className tys
    go _ _ _ _ = throwError . errorMessage $ InvalidNewtypeInstance className tys

    takeReverse :: Int -> [a] -> [a]
    takeReverse n = take n . reverse

    stripRight :: [(Text, Maybe kind)] -> SourceType -> Maybe SourceType
    stripRight [] ty = Just ty
    stripRight ((arg, _) : args) (TypeApp _ t (TypeVar _ arg'))
      | arg == arg' = stripRight args t
    stripRight _ _ = Nothing

    verifySuperclasses :: m ()
    verifySuperclasses = do
      env <- getEnv
      for_ (M.lookup className (typeClasses env)) $ \TypeClassData{ typeClassArguments = args, typeClassSuperclasses = superclasses } ->
        for_ superclasses $ \Constraint{..} -> do
          let constraintClass' = qualify (internalError "verifySuperclasses: unknown class module") constraintClass
          for_ (M.lookup constraintClass (typeClasses env)) $ \TypeClassData{ typeClassDependencies = deps } ->
            -- We need to check whether the newtype is mentioned, because of classes like MonadWriter
            -- with its Monoid superclass constraint.
            when (not (null args) && any ((fst (last args) `elem`) . usedTypeVariables) constraintArgs) $ do
              -- For now, we only verify superclasses where the newtype is the only argument,
              -- or for which all other arguments are determined by functional dependencies.
              -- Everything else raises a UnverifiableSuperclassInstance warning.
              -- This covers pretty much all cases we're interested in, but later we might want to do
              -- more work to extend this to other superclass relationships.
              let determined = map (srcTypeVar . fst . (args !!)) . ordNub . concatMap fdDetermined . filter ((== [length args - 1]) . fdDeterminers) $ deps
              if eqType (last constraintArgs) (srcTypeVar . fst $ last args) && all (`elem` determined) (init constraintArgs)
                then do
                  -- Now make sure that a superclass instance was derived. Again, this is not a complete
                  -- check, since the superclass might have multiple type arguments, so overlaps might still
                  -- be possible, so we warn again.
                  for_ (extractNewtypeName mn tys) $ \nm -> do
                    unless (hasNewtypeSuperclassInstance constraintClass' nm (typeClassDictionaries env)) $
                      tell . errorMessage $ MissingNewtypeSuperclassInstance constraintClass className tys
                else tell . errorMessage $ UnverifiableSuperclassInstance constraintClass className tys

    -- Note that this check doesn't actually verify that the superclass is
    -- newtype-derived; see #3168. The whole verifySuperclasses feature
    -- is pretty sketchy, and could use a thorough review and probably rewrite.
    hasNewtypeSuperclassInstance (suModule, suClass) nt@(newtypeModule, _) dicts =
      let su = Qualified (ByModuleName suModule) suClass
          lookIn mn'
            = elem nt
            . (toList . extractNewtypeName mn' . tcdInstanceTypes
                <=< foldMap toList . M.elems
                <=< toList . (M.lookup su <=< M.lookup (ByModuleName mn')))
            $ dicts
      in lookIn suModule || lookIn newtypeModule

deriveEq
  :: forall m
   . MonadError MultipleErrors m
  => MonadState CheckState m
  => MonadSupply m
  => ModuleName
  -> ProperName 'TypeName
  -> m [(PSString, Expr)]
deriveEq mn tyConNm = do
  (_, _, _, ctors) <- lookupTypeDecl mn tyConNm
  eqFun <- mkEqFunction ctors
  pure [(Prelude.eq, eqFun)]
  where
    mkEqFunction :: [(ProperName 'ConstructorName, [SourceType])] -> m Expr
    mkEqFunction ctors = do
      x <- freshIdent "x"
      y <- freshIdent "y"
      lamCase2 x y . addCatch <$> mapM mkCtorClause ctors

    preludeConj :: Expr -> Expr -> Expr
    preludeConj = App . App (mkVarMn (Just (ModuleName "Data.HeytingAlgebra")) (Ident Prelude.conj))

    preludeEq :: Expr -> Expr -> Expr
    preludeEq = App . App (mkRef Prelude.identEq)

    preludeEq1 :: Expr -> Expr -> Expr
    preludeEq1 = App . App (mkRef Prelude.identEq1)

    addCatch :: [CaseAlternative] -> [CaseAlternative]
    addCatch xs
      | length xs /= 1 = xs ++ [catchAll]
      | otherwise = xs -- Avoid redundant case
      where
      catchAll = CaseAlternative [NullBinder, NullBinder] (unguarded (mkLit (BooleanLiteral False)))

    mkCtorClause :: (ProperName 'ConstructorName, [SourceType]) -> m CaseAlternative
    mkCtorClause (ctorName, tys) = do
      identsL <- replicateM (length tys) (freshIdent "l")
      identsR <- replicateM (length tys) (freshIdent "r")
      tys' <- mapM replaceAllTypeSynonyms tys
      let tests = zipWith3 toEqTest (map mkVar identsL) (map mkVar identsR) tys'
      return $ CaseAlternative [caseBinder identsL, caseBinder identsR] (unguarded (conjAll tests))
      where
      caseBinder idents = mkCtorBinder mn ctorName $ map mkBinder idents

    conjAll :: [Expr] -> Expr
    conjAll = \case
      [] -> mkLit (BooleanLiteral True)
      xs -> foldl1 preludeConj xs

    toEqTest :: Expr -> Expr -> SourceType -> Expr
    toEqTest l r ty
      | Just fields <- decomposeRec <=< objectType $ ty
        = conjAll
        . map (\(Label str, typ) -> toEqTest (Accessor str l) (Accessor str r) typ)
        $ fields
      | isAppliedVar ty = preludeEq1 l r
      | otherwise = preludeEq l r

deriveEq1 :: forall m. Applicative m => m [(PSString, Expr)]
deriveEq1 = pure [(Prelude.eq1, mkRef Prelude.identEq)]

deriveOrd
  :: forall m
   . MonadError MultipleErrors m
  => MonadState CheckState m
  => MonadSupply m
  => ModuleName
  -> ProperName 'TypeName
  -> m [(PSString, Expr)]
deriveOrd mn tyConNm = do
  (_, _, _, ctors) <- lookupTypeDecl mn tyConNm
  compareFun <- mkCompareFunction ctors
  pure [(Prelude.compare, compareFun)]
  where
    mkCompareFunction :: [(ProperName 'ConstructorName, [SourceType])] -> m Expr
    mkCompareFunction ctors = do
      x <- freshIdent "x"
      y <- freshIdent "y"
      lamCase2 x y <$> (addCatch . concat <$> mapM mkCtorClauses (splitLast ctors))

    splitLast :: [a] -> [(a, Bool)]
    splitLast [] = []
    splitLast [x] = [(x, True)]
    splitLast (x : xs) = (x, False) : splitLast xs

    addCatch :: [CaseAlternative] -> [CaseAlternative]
    addCatch xs
      | null xs = [catchAll] -- No type constructors
      | otherwise = xs
      where
      catchAll = CaseAlternative [NullBinder, NullBinder] (unguarded (orderingCtor "EQ"))

    orderingMod :: ModuleName
    orderingMod = ModuleName "Data.Ordering"

    orderingCtor :: Text -> Expr
    orderingCtor = mkCtor orderingMod . ProperName

    orderingBinder :: Text -> Binder
    orderingBinder name = mkCtorBinder orderingMod (ProperName name) []

    ordCompare :: Expr -> Expr -> Expr
    ordCompare = App . App (mkRef Prelude.identCompare)

    ordCompare1 :: Expr -> Expr -> Expr
    ordCompare1 = App . App (mkRef Prelude.identCompare1)

    mkCtorClauses :: ((ProperName 'ConstructorName, [SourceType]), Bool) -> m [CaseAlternative]
    mkCtorClauses ((ctorName, tys), isLast) = do
      identsL <- replicateM (length tys) (freshIdent "l")
      identsR <- replicateM (length tys) (freshIdent "r")
      tys' <- mapM replaceAllTypeSynonyms tys
      let tests = zipWith3 toOrdering (map mkVar identsL) (map mkVar identsR) tys'
          extras | not isLast = [ CaseAlternative [nullCaseBinder, NullBinder] (unguarded (orderingCtor "LT"))
                                , CaseAlternative [NullBinder, nullCaseBinder] (unguarded (orderingCtor "GT"))
                                ]
                 | otherwise = []
      return $ CaseAlternative [ caseBinder identsL
                               , caseBinder identsR
                               ]
                               (unguarded (appendAll tests))
             : extras

      where
      caseBinder idents = mkCtorBinder mn ctorName $ map mkBinder idents
      nullCaseBinder = mkCtorBinder mn ctorName $ replicate (length tys) NullBinder

    appendAll :: [Expr] -> Expr
    appendAll = \case
      [] -> orderingCtor "EQ"
      [x] -> x
      (x : xs) -> Case [x] [ CaseAlternative [orderingBinder "LT"] (unguarded (orderingCtor "LT"))
                           , CaseAlternative [orderingBinder "GT"] (unguarded (orderingCtor "GT"))
                           , CaseAlternative [NullBinder] (unguarded (appendAll xs))
                           ]

    toOrdering :: Expr -> Expr -> SourceType -> Expr
    toOrdering l r ty
      | Just fields <- decomposeRec <=< objectType $ ty
        = appendAll
        . map (\(Label str, typ) -> toOrdering (Accessor str l) (Accessor str r) typ)
        $ fields
      | isAppliedVar ty = ordCompare1 l r
      | otherwise = ordCompare l r

deriveOrd1 :: forall m. Applicative m => m [(PSString, Expr)]
deriveOrd1 = pure [(Prelude.compare1, mkRef Prelude.identCompare)]

lookupTypeDecl
  :: forall m
   . MonadError MultipleErrors m
  => MonadState CheckState m
  => ModuleName
  -> ProperName 'TypeName
  -> m (Maybe DataDeclType, [Text], [(Text, Maybe SourceType)], [(ProperName 'ConstructorName, [SourceType])])
lookupTypeDecl mn typeName = do
  env <- getEnv
  note (errorMessage $ CannotFindDerivingType typeName) $ do
    (kind, DataType _ args dctors) <- Qualified (ByModuleName mn) typeName `M.lookup` types env
    (kargs, _) <- completeBinderList kind
    let dtype = do
          (ctorName, _) <- headMay dctors
          (a, _, _, _) <- Qualified (ByModuleName mn) ctorName `M.lookup` dataConstructors env
          pure a
    pure (dtype, fst . snd <$> kargs, map (\(v, k, _) -> (v, k)) args, dctors)

isAppliedVar :: Type a -> Bool
isAppliedVar (TypeApp _ (TypeVar _ _) _) = True
isAppliedVar _ = False

objectType :: Type a -> Maybe (Type a)
objectType (TypeApp _ (TypeConstructor _ Prim.Record) rec) = Just rec
objectType _ = Nothing

decomposeRec :: SourceType -> Maybe [(Label, SourceType)]
decomposeRec = fmap (sortOn fst) . go
  where go (RCons _ str typ typs) = fmap ((str, typ) :) (go typs)
        go (REmptyKinded _ _) = Just []
        go _ = Nothing

decomposeRec' :: SourceType -> [(Label, SourceType)]
decomposeRec' = sortOn fst . go
  where go (RCons _ str typ typs) = (str, typ) : go typs
        go _ = []

data ParamUsage
  = IsParam
  | MentionsParam ParamUsage
  | IsRecord (NonEmpty (PSString, ParamUsage))

validateParamsInTypeConstructors
  :: forall m
   . MonadError MultipleErrors m
  => MonadState CheckState m
  => Qualified (ProperName 'ClassName)
  -> ModuleName
  -> ProperName 'TypeName
  -> m [(ProperName 'ConstructorName, [Maybe ParamUsage])]
validateParamsInTypeConstructors derivingClass mn tyConNm = do
  (_, _, tyArgNames, ctors) <- lookupTypeDecl mn tyConNm
  param <- note (errorMessage $ KindsDoNotUnify (kindType -:> kindType) kindType) . lastMay $ map fst tyArgNames
  ctors' <- traverse (traverse $ traverse replaceAllTypeSynonyms) ctors
  let (ctorUsages, problemSpans) = runWriter $ traverse (traverse . traverse $ typeToUsageOf param) ctors'
  for_ (nonEmpty $ ordNub problemSpans) $ \sss ->
    throwError . addHint (RelatedPositions sss) . errorMessage $ CannotDeriveInvalidConstructorArg derivingClass
  pure ctorUsages
  where
  typeToUsageOf :: Text -> SourceType -> Writer [SourceSpan] (Maybe ParamUsage)
  typeToUsageOf param = go
    where
    assertNoParamUsedIn :: SourceType -> Writer [SourceSpan] ()
    assertNoParamUsedIn = everythingOnTypes (*>) $ \case
      TypeVar (ss, _) name | name == param -> tell [ss]
      _ -> pure ()

    go = \case
      ForAll _ name _ ty _ ->
        if name == param then pure Nothing else go ty

      ConstrainedType _ _ ty ->
        go ty

      TypeApp _ (TypeConstructor _ Prim.Record) row ->
        fmap (fmap IsRecord . nonEmpty . catMaybes) . for (decomposeRec' row) $ \(Label lbl, ty) ->
          fmap (lbl, ) <$> go ty

      TypeApp _ tyFn tyArg -> do
        assertNoParamUsedIn tyFn
        fmap MentionsParam <$> go tyArg

      TypeVar _ name ->
        pure $ (name == param) `orEmpty` IsParam

      ty ->
        assertNoParamUsedIn ty $> Nothing

usingLamIdent :: forall m. MonadSupply m => (Expr -> m Expr) -> m Expr
usingLamIdent cb = do
  ident <- freshIdent "v"
  lam ident <$> cb (mkVar ident)

traverseFields :: forall f. Applicative f => (ParamUsage -> Expr -> f Expr) -> NonEmpty (PSString, ParamUsage) -> Expr -> f Expr
traverseFields f fields r = fmap (ObjectUpdate r) . for (toList fields) $ \(lbl, usage) -> (lbl, ) <$> f usage (Accessor lbl r)

unnestRecords :: forall f. Applicative f => (ParamUsage -> Expr -> f Expr) -> ParamUsage -> Expr -> f Expr
unnestRecords f = fix $ \go -> \case
  IsRecord fields -> traverseFields go fields
  usage -> f usage

mkCasesForTraversal
  :: forall f m
   . Applicative f -- this effect distinguishes the semantics of maps, folds, and traversals
  => MonadSupply m
  => ModuleName
  -> (ParamUsage -> Expr -> f Expr) -- how to handle constructor arguments
  -> (f Expr -> m Expr) -- resolve the applicative effect into an expression
  -> [(ProperName 'ConstructorName, [Maybe ParamUsage])]
  -> m Expr
mkCasesForTraversal mn handleArg extractExpr ctors = do
  m <- freshIdent "m"
  fmap (lamCase m) . for ctors $ \(ctorName, ctorUsages) -> do
    ctorArgs <- for ctorUsages $ \usage -> freshIdent "v" <&> (, usage)
    let ctor = mkCtor mn ctorName
    let caseBinder = mkCtorBinder mn ctorName $ map (mkBinder . fst) ctorArgs
    fmap (CaseAlternative [caseBinder] . unguarded) . extractExpr $
      fmap (foldl' App ctor) . for ctorArgs $ \(ident, mbUsage) -> maybe pure handleArg mbUsage $ mkVar ident

data TraversalOps m = forall f. Applicative f => TraversalOps
  { visitExpr :: m Expr -> f Expr -- lift an expression into the applicative effect defining the traversal
  , extractExpr :: f Expr -> m Expr -- resolve the applicative effect into an expression
  }

mkTraversal
  :: forall m
   . MonadSupply m
  => ModuleName
  -> Expr -- a var representing map, foldMap, or traverse, for handling structured values
  -> TraversalOps m
  -> [(ProperName 'ConstructorName, [Maybe ParamUsage])]
  -> m Expr
mkTraversal mn recurseVar (TraversalOps @_ @f visitExpr extractExpr) ctors = do
  f <- freshIdent "f"
  let
    handleValue :: ParamUsage -> Expr -> f Expr
    handleValue = unnestRecords $ \usage inputExpr -> visitExpr $ flip App inputExpr <$> mkFnExprForValue usage

    mkFnExprForValue :: ParamUsage -> m Expr
    mkFnExprForValue = \case
      IsParam ->
        pure $ mkVar f
      MentionsParam innerUsage ->
        App recurseVar <$> mkFnExprForValue innerUsage
      IsRecord fields ->
        usingLamIdent $ extractExpr . traverseFields handleValue fields

  lam f <$> mkCasesForTraversal mn handleValue extractExpr ctors

deriveFunctor
  :: forall m
   . MonadError MultipleErrors m
  => MonadState CheckState m
  => MonadSupply m
  => Qualified (ProperName 'ClassName)
  -> ModuleName
  -> ProperName 'TypeName
  -> m [(PSString, Expr)]
deriveFunctor nm mn tyConNm = do
  ctors <- validateParamsInTypeConstructors nm mn tyConNm
  mapFun <- mkTraversal mn mapVar (TraversalOps identity identity) ctors
  pure [(Prelude.map, mapFun)]
  where
  mapVar = mkRef Prelude.identMap

toConst :: forall f a b. f a -> Const [f a] b
toConst = Const . pure

consumeConst :: forall f a b c. Applicative f => ([a] -> b) -> Const [f a] c -> f b
consumeConst f = fmap f . sequenceA . getConst

applyWhen :: forall a. Bool -> (a -> a) -> a -> a
applyWhen cond f = if cond then f else identity

<<<<<<< HEAD
              buildRecord :: [(Label, Expr)] -> m Expr
              buildRecord updates = do
                arg <- freshIdent "o"
                let argVar = mkVar arg
                    mkAssignment (Label l, x) = (l, App x (Accessor l argVar))
                return (lam arg (ObjectUpdate argVar (mkAssignment <$> updates)))

          -- quantifiers
          goType (ForAll _ scopedVar _ t _ _) | scopedVar /= iTyName = goType t
=======
deriveFoldable
  :: forall m
   . MonadError MultipleErrors m
  => MonadState CheckState m
  => MonadSupply m
  => Qualified (ProperName 'ClassName)
  -> ModuleName
  -> ProperName 'TypeName
  -> m [(PSString, Expr)]
deriveFoldable nm mn tyConNm = do
  ctors <- validateParamsInTypeConstructors nm mn tyConNm
  foldlFun <- mkAsymmetricFoldFunction False foldlVar ctors
  foldrFun <- mkAsymmetricFoldFunction True foldrVar ctors
  foldMapFun <- mkTraversal mn foldMapVar foldMapOps ctors
  pure [(Foldable.foldl, foldlFun), (Foldable.foldr, foldrFun), (Foldable.foldMap, foldMapFun)]
  where
  foldlVar = mkRef Foldable.identFoldl
  foldrVar = mkRef Foldable.identFoldr
  foldMapVar = mkRef Foldable.identFoldMap
  flipVar = mkRef Prelude.identFlip

  mkAsymmetricFoldFunction :: Bool -> Expr -> [(ProperName 'ConstructorName, [Maybe ParamUsage])] -> m Expr
  mkAsymmetricFoldFunction isRightFold recurseVar ctors = do
    f <- freshIdent "f"
    z <- freshIdent "z"
    let
      appCombiner :: (Bool, Expr) -> Expr -> Expr -> Expr
      appCombiner (isFlipped, fn) = applyWhen (isFlipped == isRightFold) flip $ App . App fn

      mkCombinerExpr :: ParamUsage -> m Expr
      mkCombinerExpr = fmap (uncurry $ \isFlipped -> applyWhen isFlipped $ App flipVar) . getCombiner

      handleValue :: ParamUsage -> Expr -> Const [m (Expr -> Expr)] Expr
      handleValue = unnestRecords $ \usage inputExpr -> toConst $ flip appCombiner inputExpr <$> getCombiner usage

      getCombiner :: ParamUsage -> m (Bool, Expr)
      getCombiner = \case
        IsParam ->
          pure (False, mkVar f)
        MentionsParam innerUsage ->
          (isRightFold, ) . App recurseVar <$> mkCombinerExpr innerUsage
        IsRecord fields -> do
          let foldFieldsOf = traverseFields handleValue fields
          fmap (False, ) . usingLamIdent $ \lVar ->
            usingLamIdent $
              if isRightFold
              then flip extractExprStartingWith $ foldFieldsOf lVar
              else extractExprStartingWith lVar . foldFieldsOf

      extractExprStartingWith :: Expr -> Const [m (Expr -> Expr)] Expr -> m Expr
      extractExprStartingWith = consumeConst . if isRightFold then foldr ($) else foldl' (&)

    lam f . lam z <$> mkCasesForTraversal mn handleValue (extractExprStartingWith $ mkVar z) ctors

foldMapOps :: forall m. Applicative m => TraversalOps m
foldMapOps = TraversalOps { visitExpr = toConst, .. }
  where
  appendVar = mkRef Prelude.identAppend
  memptyVar = mkRef Prelude.identMempty
>>>>>>> 02bd6ae6

  extractExpr :: Const [m Expr] Expr -> m Expr
  extractExpr = consumeConst $ \case
    [] -> memptyVar
    exprs -> foldr1 (App . App appendVar) exprs

deriveTraversable
  :: forall m
   . MonadError MultipleErrors m
  => MonadState CheckState m
  => MonadSupply m
  => Qualified (ProperName 'ClassName)
  -> ModuleName
  -> ProperName 'TypeName
  -> m [(PSString, Expr)]
deriveTraversable nm mn tyConNm = do
  ctors <- validateParamsInTypeConstructors nm mn tyConNm
  traverseFun <- mkTraversal mn traverseVar traverseOps ctors
  sequenceFun <- usingLamIdent $ pure . App (App traverseVar identityVar)
  pure [(Traversable.traverse, traverseFun), (Traversable.sequence, sequenceFun)]
  where
  traverseVar = mkRef Traversable.identTraverse
  identityVar = mkRef Prelude.identIdentity

traverseOps :: forall m. MonadSupply m => TraversalOps m
traverseOps = TraversalOps { .. }
  where
  pureVar = mkRef Prelude.identPure
  mapVar = mkRef Prelude.identMap
  applyVar = mkRef Prelude.identApply

  visitExpr :: m Expr -> WriterT [(Ident, m Expr)] m Expr
  visitExpr traversedExpr = do
    ident <- freshIdent "v"
    tell [(ident, traversedExpr)] $> mkVar ident

  extractExpr :: WriterT [(Ident, m Expr)] m Expr -> m Expr
  extractExpr = runWriterT >=> \(result, unzip -> (ctx, args)) -> flip mkApps (foldr lam result ctx) <$> sequenceA args

  mkApps :: [Expr] -> Expr -> Expr
  mkApps = \case
    [] -> App pureVar
    h : t -> \l -> foldl' (App . App applyVar) (App (App mapVar l) h) t<|MERGE_RESOLUTION|>--- conflicted
+++ resolved
@@ -400,7 +400,7 @@
       _ -> pure ()
 
     go = \case
-      ForAll _ name _ ty _ ->
+      ForAll _ name _ ty _ _ ->
         if name == param then pure Nothing else go ty
 
       ConstrainedType _ _ ty ->
@@ -506,17 +506,6 @@
 applyWhen :: forall a. Bool -> (a -> a) -> a -> a
 applyWhen cond f = if cond then f else identity
 
-<<<<<<< HEAD
-              buildRecord :: [(Label, Expr)] -> m Expr
-              buildRecord updates = do
-                arg <- freshIdent "o"
-                let argVar = mkVar arg
-                    mkAssignment (Label l, x) = (l, App x (Accessor l argVar))
-                return (lam arg (ObjectUpdate argVar (mkAssignment <$> updates)))
-
-          -- quantifiers
-          goType (ForAll _ scopedVar _ t _ _) | scopedVar /= iTyName = goType t
-=======
 deriveFoldable
   :: forall m
    . MonadError MultipleErrors m
@@ -576,7 +565,6 @@
   where
   appendVar = mkRef Prelude.identAppend
   memptyVar = mkRef Prelude.identMempty
->>>>>>> 02bd6ae6
 
   extractExpr :: Const [m Expr] Expr -> m Expr
   extractExpr = consumeConst $ \case
