{- HLINT ignore "Unused LANGUAGE pragma" -} -- HLint doesn't recognize that TypeApplications is used in a pattern
{-# LANGUAGE GADTs #-}
{-# LANGUAGE TypeApplications #-}
module Language.PureScript.TypeChecker.Deriving (deriveInstance) where

import Protolude hiding (Type)

import Control.Lens (both, over)
import Control.Monad.Error.Class (liftEither)
import Control.Monad.Trans.Writer (Writer, WriterT, runWriter, runWriterT)
import Control.Monad.Writer.Class (MonadWriter(..))
import Data.Align (align, unalign)
import Data.Foldable (foldl1, foldr1)
import Data.List (init, last, zipWith3, (!!))
import qualified Data.Map as M
import Data.These (These(..), mergeTheseWith, these)

import Control.Monad.Supply.Class
import Language.PureScript.AST
import Language.PureScript.AST.Utils
import qualified Language.PureScript.Constants.Libs as Libs
import qualified Language.PureScript.Constants.Prim as Prim
import Language.PureScript.Crash
import Language.PureScript.Environment
import Language.PureScript.Errors hiding (nonEmpty)
import Language.PureScript.Label (Label(..))
import Language.PureScript.Names
import Language.PureScript.PSString
import Language.PureScript.Sugar.TypeClasses
import Language.PureScript.TypeChecker.Entailment
import Language.PureScript.TypeChecker.Monad
import Language.PureScript.TypeChecker.Synonyms
import Language.PureScript.TypeClassDictionaries
import Language.PureScript.Types

-- | Extract the name of the newtype appearing in the last type argument of
-- a derived newtype instance.
--
-- Note: since newtypes in newtype instances can only be applied to type arguments
-- (no flexible instances allowed), we don't need to bother with unification when
-- looking for matching superclass instances, which saves us a lot of work. Instead,
-- we just match the newtype name.
extractNewtypeName :: ModuleName -> [SourceType] -> Maybe (ModuleName, ProperName 'TypeName)
extractNewtypeName mn
  = fmap (qualify mn . utcQTyCon)
  . (unwrapTypeConstructor <=< lastMay)

deriveInstance
  :: forall m
   . MonadError MultipleErrors m
  => MonadState CheckState m
  => MonadSupply m
  => MonadWriter MultipleErrors m
  => SourceType
  -> Qualified (ProperName 'ClassName)
  -> InstanceDerivationStrategy
  -> m Expr
deriveInstance instType className strategy = do
  mn <- unsafeCheckCurrentModule
  env <- getEnv
  instUtc@UnwrappedTypeConstructor{ utcArgs = tys } <- maybe (internalCompilerError "invalid instance type") pure $ unwrapTypeConstructor instType
  let ctorName = coerceProperName <$> utcQTyCon instUtc

  TypeClassData{..} <-
    note (errorMessage . UnknownName $ fmap TyClassName className) $
      className `M.lookup` typeClasses env

  case strategy of
    KnownClassStrategy -> let
      unaryClass :: (UnwrappedTypeConstructor -> m [(PSString, Expr)]) -> m Expr
      unaryClass f = case tys of
        [ty] -> case unwrapTypeConstructor ty of
          Just utc | mn == utcModuleName utc -> do
            let superclassesDicts = flip map typeClassSuperclasses $ \(Constraint _ superclass _ suTyArgs _) ->
                  let tyArgs = map (replaceAllTypeVars (zip (map fst typeClassArguments) tys)) suTyArgs
                  in lam UnusedIdent (DeferredDictionary superclass tyArgs)
            let superclasses = map mkString (superClassDictionaryNames typeClassSuperclasses) `zip` superclassesDicts
            App (Constructor nullSourceSpan ctorName) . mkLit . ObjectLiteral . (++ superclasses) <$> f utc
          _ -> throwError . errorMessage $ ExpectedTypeConstructor className tys ty
        _ -> throwError . errorMessage $ InvalidDerivedInstance className tys 1

      unaryClass' f = unaryClass (f className)

      in case className of
        Libs.Bifoldable -> unaryClass' $ deriveFoldable True
        Libs.Bifunctor -> unaryClass' $ deriveFunctor (Just False) False Libs.S_bimap
        Libs.Bitraversable -> unaryClass' $ deriveTraversable True
        Libs.Contravariant -> unaryClass' $ deriveFunctor Nothing True Libs.S_cmap
        Libs.Eq -> unaryClass deriveEq
        Libs.Eq1 -> unaryClass $ const deriveEq1
        Libs.Foldable -> unaryClass' $ deriveFoldable False
        Libs.Functor -> unaryClass' $ deriveFunctor Nothing False Libs.S_map
        Libs.Ord -> unaryClass deriveOrd
        Libs.Ord1 -> unaryClass $ const deriveOrd1
        Libs.Profunctor -> unaryClass' $ deriveFunctor (Just True) False Libs.S_dimap
        Libs.Traversable -> unaryClass' $ deriveTraversable False
        -- See L.P.Sugar.TypeClasses.Deriving for the classes that can be
        -- derived prior to type checking.
        _ -> throwError . errorMessage $ CannotDerive className tys

    NewtypeStrategy ->
      case tys of
        _ : _ | Just utc <- unwrapTypeConstructor (last tys)
              , mn == utcModuleName utc
              -> deriveNewtypeInstance className tys utc
              | otherwise -> throwError . errorMessage $ ExpectedTypeConstructor className tys (last tys)
        _ -> throwError . errorMessage $ InvalidNewtypeInstance className tys

deriveNewtypeInstance
  :: forall m
   . MonadError MultipleErrors m
  => MonadState CheckState m
  => MonadWriter MultipleErrors m
  => Qualified (ProperName 'ClassName)
  -> [SourceType]
  -> UnwrappedTypeConstructor
  -> m Expr
deriveNewtypeInstance className tys (UnwrappedTypeConstructor mn tyConNm dkargs dargs) = do
    verifySuperclasses
    (dtype, tyKindNames, tyArgNames, ctors) <- lookupTypeDecl mn tyConNm
    go dtype tyKindNames tyArgNames ctors
  where
    go (Just Newtype) tyKindNames tyArgNames [(_, [wrapped])] = do
      -- The newtype might not be applied to all type arguments.
      -- This is okay as long as the newtype wraps something which ends with
      -- sufficiently many type applications to variables.
      -- For example, we can derive Functor for
      --
      -- newtype MyArray a = MyArray (Array a)
      --
      -- since Array a is a type application which uses the last
      -- type argument
      wrapped' <- replaceAllTypeSynonyms wrapped
      case stripRight (takeReverse (length tyArgNames - length dargs) tyArgNames) wrapped' of
        Just wrapped'' -> do
          let subst = zipWith (\(name, _) t -> (name, t)) tyArgNames dargs <> zip tyKindNames dkargs
          wrapped''' <- replaceAllTypeSynonyms $ replaceAllTypeVars subst wrapped''
          tys' <- mapM replaceAllTypeSynonyms tys
          return (DeferredDictionary className (init tys' ++ [wrapped''']))
        Nothing -> throwError . errorMessage $ InvalidNewtypeInstance className tys
    go _ _ _ _ = throwError . errorMessage $ InvalidNewtypeInstance className tys

    takeReverse :: Int -> [a] -> [a]
    takeReverse n = take n . reverse

    stripRight :: [(Text, Maybe kind)] -> SourceType -> Maybe SourceType
    stripRight [] ty = Just ty
    stripRight ((arg, _) : args) (TypeApp _ t (TypeVar _ arg'))
      | arg == arg' = stripRight args t
    stripRight _ _ = Nothing

    verifySuperclasses :: m ()
    verifySuperclasses = do
      env <- getEnv
      for_ (M.lookup className (typeClasses env)) $ \TypeClassData{ typeClassArguments = args, typeClassSuperclasses = superclasses } ->
        for_ superclasses $ \Constraint{..} -> do
          let constraintClass' = qualify (internalError "verifySuperclasses: unknown class module") constraintClass
          for_ (M.lookup constraintClass (typeClasses env)) $ \TypeClassData{ typeClassDependencies = deps } ->
            -- We need to check whether the newtype is mentioned, because of classes like MonadWriter
            -- with its Monoid superclass constraint.
            when (not (null args) && any ((fst (last args) `elem`) . usedTypeVariables) constraintArgs) $ do
              -- For now, we only verify superclasses where the newtype is the only argument,
              -- or for which all other arguments are determined by functional dependencies.
              -- Everything else raises a UnverifiableSuperclassInstance warning.
              -- This covers pretty much all cases we're interested in, but later we might want to do
              -- more work to extend this to other superclass relationships.
              let determined = map (srcTypeVar . fst . (args !!)) . ordNub . concatMap fdDetermined . filter ((== [length args - 1]) . fdDeterminers) $ deps
              if eqType (last constraintArgs) (srcTypeVar . fst $ last args) && all (`elem` determined) (init constraintArgs)
                then do
                  -- Now make sure that a superclass instance was derived. Again, this is not a complete
                  -- check, since the superclass might have multiple type arguments, so overlaps might still
                  -- be possible, so we warn again.
                  for_ (extractNewtypeName mn tys) $ \nm -> do
                    unless (hasNewtypeSuperclassInstance constraintClass' nm (typeClassDictionaries env)) $
                      tell . errorMessage $ MissingNewtypeSuperclassInstance constraintClass className tys
                else tell . errorMessage $ UnverifiableSuperclassInstance constraintClass className tys

    -- Note that this check doesn't actually verify that the superclass is
    -- newtype-derived; see #3168. The whole verifySuperclasses feature
    -- is pretty sketchy, and could use a thorough review and probably rewrite.
    hasNewtypeSuperclassInstance (suModule, suClass) nt@(newtypeModule, _) dicts =
      let su = Qualified (ByModuleName suModule) suClass
          lookIn mn'
            = elem nt
            . (toList . extractNewtypeName mn' . tcdInstanceTypes
                <=< foldMap toList . M.elems
                <=< toList . (M.lookup su <=< M.lookup (ByModuleName mn')))
            $ dicts
      in lookIn suModule || lookIn newtypeModule

data TypeInfo = TypeInfo
  { tiTypeParams :: [Text]
  , tiCtors :: [(ProperName 'ConstructorName, [SourceType])]
  , tiArgSubst :: [(Text, SourceType)]
  }

lookupTypeInfo
  :: forall m
   . MonadError MultipleErrors m
  => MonadState CheckState m
  => UnwrappedTypeConstructor
  -> m TypeInfo
lookupTypeInfo UnwrappedTypeConstructor{..} = do
  (_, kindParams, map fst -> tiTypeParams, tiCtors) <- lookupTypeDecl utcModuleName utcTyCon
  let tiArgSubst = zip tiTypeParams utcArgs <> zip kindParams utcKindArgs
  pure TypeInfo{..}

deriveEq
  :: forall m
   . MonadError MultipleErrors m
  => MonadState CheckState m
  => MonadSupply m
  => UnwrappedTypeConstructor
  -> m [(PSString, Expr)]
deriveEq utc = do
  TypeInfo{..} <- lookupTypeInfo utc
  eqFun <- mkEqFunction tiCtors
  pure [(Libs.S_eq, eqFun)]
  where
    mkEqFunction :: [(ProperName 'ConstructorName, [SourceType])] -> m Expr
    mkEqFunction ctors = do
      x <- freshIdent "x"
      y <- freshIdent "y"
      lamCase2 x y . addCatch <$> mapM mkCtorClause ctors

    preludeConj :: Expr -> Expr -> Expr
    preludeConj = App . App (mkRef Libs.I_conj)

    preludeEq :: Expr -> Expr -> Expr
    preludeEq = App . App (mkRef Libs.I_eq)

    preludeEq1 :: Expr -> Expr -> Expr
    preludeEq1 = App . App (mkRef Libs.I_eq1)

    addCatch :: [CaseAlternative] -> [CaseAlternative]
    addCatch xs
      | length xs /= 1 = xs ++ [catchAll]
      | otherwise = xs -- Avoid redundant case
      where
      catchAll = CaseAlternative [NullBinder, NullBinder] (unguarded (mkLit (BooleanLiteral False)))

    mkCtorClause :: (ProperName 'ConstructorName, [SourceType]) -> m CaseAlternative
    mkCtorClause (ctorName, tys) = do
      identsL <- replicateM (length tys) (freshIdent "l")
      identsR <- replicateM (length tys) (freshIdent "r")
      tys' <- mapM replaceAllTypeSynonyms tys
      let tests = zipWith3 toEqTest (map mkVar identsL) (map mkVar identsR) tys'
      return $ CaseAlternative [caseBinder identsL, caseBinder identsR] (unguarded (conjAll tests))
      where
      caseBinder idents = mkCtorBinder (utcModuleName utc) ctorName $ map mkBinder idents

    conjAll :: [Expr] -> Expr
    conjAll = \case
      [] -> mkLit (BooleanLiteral True)
      xs -> foldl1 preludeConj xs

    toEqTest :: Expr -> Expr -> SourceType -> Expr
    toEqTest l r ty
      | Just fields <- decomposeRec <=< objectType $ ty
        = conjAll
        . map (\(Label str, typ) -> toEqTest (Accessor str l) (Accessor str r) typ)
        $ fields
      | isAppliedVar ty = preludeEq1 l r
      | otherwise = preludeEq l r

deriveEq1 :: forall m. Applicative m => m [(PSString, Expr)]
deriveEq1 = pure [(Libs.S_eq1, mkRef Libs.I_eq)]

deriveOrd
  :: forall m
   . MonadError MultipleErrors m
  => MonadState CheckState m
  => MonadSupply m
  => UnwrappedTypeConstructor
  -> m [(PSString, Expr)]
deriveOrd utc = do
  TypeInfo{..} <- lookupTypeInfo utc
  compareFun <- mkCompareFunction tiCtors
  pure [(Libs.S_compare, compareFun)]
  where
    mkCompareFunction :: [(ProperName 'ConstructorName, [SourceType])] -> m Expr
    mkCompareFunction ctors = do
      x <- freshIdent "x"
      y <- freshIdent "y"
      lamCase2 x y <$> (addCatch . concat <$> mapM mkCtorClauses (splitLast ctors))

    splitLast :: [a] -> [(a, Bool)]
    splitLast [] = []
    splitLast [x] = [(x, True)]
    splitLast (x : xs) = (x, False) : splitLast xs

    addCatch :: [CaseAlternative] -> [CaseAlternative]
    addCatch xs
      | null xs = [catchAll] -- No type constructors
      | otherwise = xs
      where
      catchAll = CaseAlternative [NullBinder, NullBinder] (unguarded (orderingCtor "EQ"))

    orderingMod :: ModuleName
    orderingMod = ModuleName "Data.Ordering"

    orderingCtor :: Text -> Expr
    orderingCtor = mkCtor orderingMod . ProperName

    orderingBinder :: Text -> Binder
    orderingBinder name = mkCtorBinder orderingMod (ProperName name) []

    ordCompare :: Expr -> Expr -> Expr
    ordCompare = App . App (mkRef Libs.I_compare)

    ordCompare1 :: Expr -> Expr -> Expr
    ordCompare1 = App . App (mkRef Libs.I_compare1)

    mkCtorClauses :: ((ProperName 'ConstructorName, [SourceType]), Bool) -> m [CaseAlternative]
    mkCtorClauses ((ctorName, tys), isLast) = do
      identsL <- replicateM (length tys) (freshIdent "l")
      identsR <- replicateM (length tys) (freshIdent "r")
      tys' <- mapM replaceAllTypeSynonyms tys
      let tests = zipWith3 toOrdering (map mkVar identsL) (map mkVar identsR) tys'
          extras | not isLast = [ CaseAlternative [nullCaseBinder, NullBinder] (unguarded (orderingCtor "LT"))
                                , CaseAlternative [NullBinder, nullCaseBinder] (unguarded (orderingCtor "GT"))
                                ]
                 | otherwise = []
      return $ CaseAlternative [ caseBinder identsL
                               , caseBinder identsR
                               ]
                               (unguarded (appendAll tests))
             : extras

      where
      mn = utcModuleName utc
      caseBinder idents = mkCtorBinder mn ctorName $ map mkBinder idents
      nullCaseBinder = mkCtorBinder mn ctorName $ replicate (length tys) NullBinder

    appendAll :: [Expr] -> Expr
    appendAll = \case
      [] -> orderingCtor "EQ"
      [x] -> x
      (x : xs) -> Case [x] [ CaseAlternative [orderingBinder "LT"] (unguarded (orderingCtor "LT"))
                           , CaseAlternative [orderingBinder "GT"] (unguarded (orderingCtor "GT"))
                           , CaseAlternative [NullBinder] (unguarded (appendAll xs))
                           ]

    toOrdering :: Expr -> Expr -> SourceType -> Expr
    toOrdering l r ty
      | Just fields <- decomposeRec <=< objectType $ ty
        = appendAll
        . map (\(Label str, typ) -> toOrdering (Accessor str l) (Accessor str r) typ)
        $ fields
      | isAppliedVar ty = ordCompare1 l r
      | otherwise = ordCompare l r

deriveOrd1 :: forall m. Applicative m => m [(PSString, Expr)]
deriveOrd1 = pure [(Libs.S_compare1, mkRef Libs.I_compare)]

lookupTypeDecl
  :: forall m
   . MonadError MultipleErrors m
  => MonadState CheckState m
  => ModuleName
  -> ProperName 'TypeName
  -> m (Maybe DataDeclType, [Text], [(Text, Maybe SourceType)], [(ProperName 'ConstructorName, [SourceType])])
lookupTypeDecl mn typeName = do
  env <- getEnv
  note (errorMessage $ CannotFindDerivingType typeName) $ do
    (kind, DataType _ args dctors) <- Qualified (ByModuleName mn) typeName `M.lookup` types env
    (kargs, _) <- completeBinderList kind
    let dtype = do
          (ctorName, _) <- headMay dctors
          (a, _, _, _) <- Qualified (ByModuleName mn) ctorName `M.lookup` dataConstructors env
          pure a
    pure (dtype, fst . snd <$> kargs, map (\(v, k, _) -> (v, k)) args, dctors)

isAppliedVar :: Type a -> Bool
isAppliedVar (TypeApp _ (TypeVar _ _) _) = True
isAppliedVar _ = False

objectType :: Type a -> Maybe (Type a)
objectType (TypeApp _ (TypeConstructor _ Prim.Record) rec) = Just rec
objectType _ = Nothing

decomposeRec :: SourceType -> Maybe [(Label, SourceType)]
decomposeRec = fmap (sortOn fst) . go
  where go (RCons _ str typ typs) = fmap ((str, typ) :) (go typs)
        go (REmptyKinded _ _) = Just []
        go _ = Nothing

decomposeRec' :: SourceType -> [(Label, SourceType)]
decomposeRec' = sortOn fst . go
  where go (RCons _ str typ typs) = (str, typ) : go typs
        go _ = []

-- | The parameter `c` is used to allow or forbid contravariance for different
-- type classes. When deriving a type class that is a variation on Functor, a
-- witness for `c` will be provided; when deriving a type class that is a
-- variation on Foldable or Traversable, `c` will be Void and the contravariant
-- ParamUsage constructor can be skipped in pattern matching.
data ParamUsage c
  = IsParam
  | IsLParam
    -- ^ enables biparametric classes (of any variance) to be derived
  | MentionsParam (ParamUsage c)
    -- ^ enables monoparametric classes to be used in a derivation
  | MentionsParamBi (These (ParamUsage c) (ParamUsage c))
    -- ^ enables biparametric classes to be used in a derivation
  | MentionsParamContravariantly !c (ContravariantParamUsage c)
    -- ^ enables contravariant classes (of either parametricity) to be used in a derivation
  | IsRecord (NonEmpty (PSString, ParamUsage c))

data ContravariantParamUsage c
  = MentionsParamContra (ParamUsage c)
    -- ^ enables Contravariant to be used in a derivation
  | MentionsParamPro (These (ParamUsage c) (ParamUsage c))
    -- ^ enables Profunctor to be used in a derivation

data CovariantClasses = CovariantClasses
  { monoClass :: Qualified (ProperName 'ClassName)
  , biClass :: Qualified (ProperName 'ClassName)
  }

data ContravariantClasses = ContravariantClasses
  { contraClass :: Qualified (ProperName 'ClassName)
  , proClass :: Qualified (ProperName 'ClassName)
  }

data ContravarianceSupport c = ContravarianceSupport
  { contravarianceWitness :: c
  , paramIsContravariant :: Bool
  , lparamIsContravariant :: Bool
  , contravariantClasses :: ContravariantClasses
  }

-- | Return, if possible, a These the contents of which each satisfy the
-- predicate.
filterThese :: forall a. (a -> Bool) -> These a a -> Maybe (These a a)
filterThese p = uncurry align . over both (mfilter p) . unalign . Just

validateParamsInTypeConstructors
  :: forall c m
   . MonadError MultipleErrors m
  => MonadState CheckState m
  => Qualified (ProperName 'ClassName)
  -> UnwrappedTypeConstructor
  -> Bool
  -> CovariantClasses
  -> Maybe (ContravarianceSupport c)
  -> m [(ProperName 'ConstructorName, [Maybe (ParamUsage c)])]
validateParamsInTypeConstructors derivingClass utc isBi CovariantClasses{..} contravarianceSupport = do
  TypeInfo{..} <- lookupTypeInfo utc
  (mbLParam, param) <- liftEither . first (errorMessage . flip KindsDoNotUnify kindType . (kindType -:>)) $
    case (isBi, reverse tiTypeParams) of
      (False, x : _)    -> Right (Nothing, x)
      (False, _)        -> Left kindType
      (True, y : x : _) -> Right (Just x, y)
      (True, _ : _)     -> Left kindType
      (True, _)         -> Left $ kindType -:> kindType
  ctors <- traverse (traverse $ traverse replaceAllTypeSynonyms) tiCtors
  tcds <- getTypeClassDictionaries
  let (ctorUsages, problemSpans) = runWriter $ traverse (traverse . traverse $ typeToUsageOf tcds tiArgSubst (maybe That These mbLParam param) False) ctors
  let relatedClasses = [monoClass, biClass] ++ ([contraClass, proClass] <*> (contravariantClasses <$> toList contravarianceSupport))
  for_ (nonEmpty $ ordNub problemSpans) $ \sss ->
    throwError . addHint (RelatedPositions sss) . errorMessage $ CannotDeriveInvalidConstructorArg derivingClass relatedClasses (isJust contravarianceSupport)
  pure ctorUsages

  where
  typeToUsageOf :: InstanceContext -> [(Text, SourceType)] -> These Text Text -> Bool -> SourceType -> Writer [SourceSpan] (Maybe (ParamUsage c))
  typeToUsageOf tcds subst = fix $ \go params isNegative -> let
    goCo = go params isNegative
    goContra = go params $ not isNegative

    assertNoParamUsedIn :: SourceType -> Writer [SourceSpan] ()
    assertNoParamUsedIn ty = void $ both (flip assertParamNotUsedIn ty) params

    assertParamNotUsedIn :: Text -> SourceType -> Writer [SourceSpan] ()
    assertParamNotUsedIn param = everythingOnTypes (*>) $ \case
      TypeVar (ss, _) name | name == param -> tell [ss]
      _ -> pure ()

<<<<<<< HEAD
    go = \case
      ForAll _ name _ ty _ _ ->
        if name == param then pure Nothing else go ty
=======
    tryBiClasses ht tyLArg tyArg
      | hasInstance tcds ht biClass
        = goCo tyLArg >>= preferMonoClass MentionsParamBi
      | Just (ContravarianceSupport c _ _ ContravariantClasses{..}) <- contravarianceSupport, hasInstance tcds ht proClass
        = goContra tyLArg >>= preferMonoClass (MentionsParamContravariantly c . MentionsParamPro)
      | otherwise
        = assertNoParamUsedIn tyLArg *> tryMonoClasses ht tyArg
      where
      preferMonoClass f lUsage =
        (if isNothing lUsage && hasInstance tcds ht monoClass then fmap MentionsParam else fmap f . align lUsage) <$> goCo tyArg

    tryMonoClasses ht tyArg
      | hasInstance tcds ht monoClass
        = fmap MentionsParam <$> goCo tyArg
      | Just (ContravarianceSupport c _ _ ContravariantClasses{..}) <- contravarianceSupport, hasInstance tcds ht contraClass
        = fmap (MentionsParamContravariantly c . MentionsParamContra) <$> goContra tyArg
      | otherwise
        = assertNoParamUsedIn tyArg $> Nothing

    headOfTypeWithSubst :: SourceType -> Qualified (Either Text (ProperName 'TypeName))
    headOfTypeWithSubst = headOfType . replaceAllTypeVars subst

    in \case
      ForAll _ name _ ty _ ->
        fmap join . traverse (\params' -> go params' isNegative ty) $ filterThese (/= name) params
>>>>>>> 04215032

      ConstrainedType _ _ ty ->
        goCo ty

      TypeApp _ (TypeConstructor _ Prim.Record) row ->
        fmap (fmap IsRecord . nonEmpty . catMaybes) . for (decomposeRec' row) $ \(Label lbl, ty) ->
          fmap (lbl, ) <$> goCo ty

      TypeApp _ (TypeApp _ tyFn tyLArg) tyArg ->
        assertNoParamUsedIn tyFn *> tryBiClasses (headOfTypeWithSubst tyFn) tyLArg tyArg

      TypeApp _ tyFn tyArg ->
        assertNoParamUsedIn tyFn *> tryMonoClasses (headOfTypeWithSubst tyFn) tyArg

      TypeVar (ss, _) name -> mergeTheseWith (checkName lparamIsContra IsLParam) (checkName paramIsContra IsParam) (liftA2 (<|>)) params
        where
        checkName thisParamIsContra usage param
          | name == param = when (thisParamIsContra /= isNegative) (tell [ss]) $> Just usage
          | otherwise = pure Nothing

      ty ->
        assertNoParamUsedIn ty $> Nothing

  paramIsContra = any paramIsContravariant contravarianceSupport
  lparamIsContra = any lparamIsContravariant contravarianceSupport

  hasInstance :: InstanceContext -> Qualified (Either Text (ProperName 'TypeName)) -> Qualified (ProperName 'ClassName) -> Bool
  hasInstance tcds ht@(Qualified qb _) cn@(Qualified cqb _) =
    any tcdAppliesToType $ concatMap (findDicts tcds cn) (ordNub [ByNullSourcePos, cqb, qb])
    where
    tcdAppliesToType tcd = case tcdInstanceTypes tcd of
      [headOfType -> ht'] -> ht == ht'
      -- ^ It's possible that, if ht and ht' are Lefts, this might require
      -- verifying that the name isn't shadowed by something in tcdForAll. I
      -- can't devise a legal program that causes this issue, but if in the
      -- future it seems like a good idea, it probably is.
      _ -> False

  headOfType :: SourceType -> Qualified (Either Text (ProperName 'TypeName))
  headOfType = fix $ \go -> \case
    TypeApp _ ty _ -> go ty
    KindApp _ ty _ -> go ty
    TypeVar _ nm -> Qualified ByNullSourcePos (Left nm)
    Skolem _ nm _ _ _ -> Qualified ByNullSourcePos (Left nm)
    TypeConstructor _ (Qualified qb nm) -> Qualified qb (Right nm)
    ty -> internalError $ "headOfType missing a case: " <> show (void ty)

usingLamIdent :: forall m. MonadSupply m => (Expr -> m Expr) -> m Expr
usingLamIdent cb = do
  ident <- freshIdent "v"
  lam ident <$> cb (mkVar ident)

traverseFields :: forall c f. Applicative f => (ParamUsage c -> Expr -> f Expr) -> NonEmpty (PSString, ParamUsage c) -> Expr -> f Expr
traverseFields f fields r = fmap (ObjectUpdate r) . for (toList fields) $ \(lbl, usage) -> (lbl, ) <$> f usage (Accessor lbl r)

unnestRecords :: forall c f. Applicative f => (ParamUsage c -> Expr -> f Expr) -> ParamUsage c -> Expr -> f Expr
unnestRecords f = fix $ \go -> \case
  IsRecord fields -> traverseFields go fields
  usage -> f usage

mkCasesForTraversal
  :: forall c f m
   . Applicative f -- this effect distinguishes the semantics of maps, folds, and traversals
  => MonadSupply m
  => ModuleName
  -> (ParamUsage c -> Expr -> f Expr) -- how to handle constructor arguments
  -> (f Expr -> m Expr) -- resolve the applicative effect into an expression
  -> [(ProperName 'ConstructorName, [Maybe (ParamUsage c)])]
  -> m Expr
mkCasesForTraversal mn handleArg extractExpr ctors = do
  m <- freshIdent "m"
  fmap (lamCase m) . for ctors $ \(ctorName, ctorUsages) -> do
    ctorArgs <- for ctorUsages $ \usage -> freshIdent "v" <&> (, usage)
    let ctor = mkCtor mn ctorName
    let caseBinder = mkCtorBinder mn ctorName $ map (mkBinder . fst) ctorArgs
    fmap (CaseAlternative [caseBinder] . unguarded) . extractExpr $
      fmap (foldl' App ctor) . for ctorArgs $ \(ident, mbUsage) -> maybe pure handleArg mbUsage $ mkVar ident

data TraversalExprs = TraversalExprs
  { recurseVar :: Expr -- a var representing map, foldMap, or traverse, for handling structured values
  , birecurseVar :: Expr -- same, but bimap, bifoldMap, or bitraverse
  , lrecurseExpr :: Expr -- same, but lmap or ltraverse (there is no lfoldMap, but we can use `flip bifoldMap mempty`)
  , rrecurseExpr :: Expr -- same, but rmap or rtraverse etc., which conceptually should be the same as recurseVar but the bi classes aren't subclasses of the mono classes
  }

data ContraversalExprs = ContraversalExprs
  { crecurseVar :: Expr
  , direcurseVar :: Expr
  , lcrecurseVar :: Expr
  , rprorecurseVar :: Expr
  }

appBirecurseExprs :: TraversalExprs -> These Expr Expr -> Expr
appBirecurseExprs TraversalExprs{..} = these (App lrecurseExpr) (App rrecurseExpr) (App . App birecurseVar)

appDirecurseExprs :: ContraversalExprs -> These Expr Expr -> Expr
appDirecurseExprs ContraversalExprs{..} = these (App lcrecurseVar) (App rprorecurseVar) (App . App direcurseVar)

data TraversalOps m = forall f. Applicative f => TraversalOps
  { visitExpr :: m Expr -> f Expr -- lift an expression into the applicative effect defining the traversal
  , extractExpr :: f Expr -> m Expr -- resolve the applicative effect into an expression
  }

mkTraversal
  :: forall c m
   . MonadSupply m
  => ModuleName
  -> Bool
  -> TraversalExprs
  -> (c -> ContraversalExprs)
  -> TraversalOps m
  -> [(ProperName 'ConstructorName, [Maybe (ParamUsage c)])]
  -> m Expr
mkTraversal mn isBi te@TraversalExprs{..} getContraversalExprs (TraversalOps @_ @f visitExpr extractExpr) ctors = do
  f <- freshIdent "f"
  g <- if isBi then freshIdent "g" else pure f
  let
    handleValue :: ParamUsage c -> Expr -> f Expr
    handleValue = unnestRecords $ \usage inputExpr -> visitExpr $ flip App inputExpr <$> mkFnExprForValue usage

    mkFnExprForValue :: ParamUsage c -> m Expr
    mkFnExprForValue = \case
      IsParam ->
        pure $ mkVar g
      IsLParam ->
        pure $ mkVar f
      MentionsParam innerUsage ->
        App recurseVar <$> mkFnExprForValue innerUsage
      MentionsParamBi theseInnerUsages ->
        appBirecurseExprs te <$> both mkFnExprForValue theseInnerUsages
      MentionsParamContravariantly c contraUsage -> do
        let ce@ContraversalExprs{..} = getContraversalExprs c
        case contraUsage of
          MentionsParamContra innerUsage ->
            App crecurseVar <$> mkFnExprForValue innerUsage
          MentionsParamPro theseInnerUsages ->
            appDirecurseExprs ce <$> both mkFnExprForValue theseInnerUsages
      IsRecord fields ->
        usingLamIdent $ extractExpr . traverseFields handleValue fields

  lam f . applyWhen isBi (lam g) <$> mkCasesForTraversal mn handleValue extractExpr ctors

deriveFunctor
  :: forall m
   . MonadError MultipleErrors m
  => MonadState CheckState m
  => MonadSupply m
  => Maybe Bool -- does left parameter exist, and is it contravariant?
  -> Bool -- is the (right) parameter contravariant?
  -> PSString -- name of the map function for this functor type
  -> Qualified (ProperName 'ClassName)
  -> UnwrappedTypeConstructor
  -> m [(PSString, Expr)]
deriveFunctor mbLParamIsContravariant paramIsContravariant mapName nm utc = do
  ctors <- validateParamsInTypeConstructors nm utc isBi functorClasses $ Just $ ContravarianceSupport
    { contravarianceWitness = ()
    , paramIsContravariant
    , lparamIsContravariant = or mbLParamIsContravariant
    , contravariantClasses
    }
  mapFun <- mkTraversal (utcModuleName utc) isBi mapExprs (const cmapExprs) (TraversalOps identity identity) ctors
  pure [(mapName, mapFun)]
  where
  isBi = isJust mbLParamIsContravariant
  mapExprs = TraversalExprs
    { recurseVar = mkRef Libs.I_map
    , birecurseVar = mkRef Libs.I_bimap
    , lrecurseExpr = mkRef Libs.I_lmap
    , rrecurseExpr = mkRef Libs.I_rmap
    }
  cmapExprs = ContraversalExprs
    { crecurseVar = mkRef Libs.I_cmap
    , direcurseVar = mkRef Libs.I_dimap
    , lcrecurseVar = mkRef Libs.I_lcmap
    , rprorecurseVar = mkRef Libs.I_profunctorRmap
    }
  functorClasses = CovariantClasses Libs.Functor Libs.Bifunctor
  contravariantClasses = ContravariantClasses Libs.Contravariant Libs.Profunctor

toConst :: forall f a b. f a -> Const [f a] b
toConst = Const . pure

consumeConst :: forall f a b c. Applicative f => ([a] -> b) -> Const [f a] c -> f b
consumeConst f = fmap f . sequenceA . getConst

applyWhen :: forall a. Bool -> (a -> a) -> a -> a
applyWhen cond f = if cond then f else identity

deriveFoldable
  :: forall m
   . MonadError MultipleErrors m
  => MonadState CheckState m
  => MonadSupply m
  => Bool -- is there a left parameter (are we deriving Bifoldable)?
  -> Qualified (ProperName 'ClassName)
  -> UnwrappedTypeConstructor
  -> m [(PSString, Expr)]
deriveFoldable isBi nm utc = do
  ctors <- validateParamsInTypeConstructors nm utc isBi foldableClasses Nothing
  foldlFun <- mkAsymmetricFoldFunction False foldlExprs ctors
  foldrFun <- mkAsymmetricFoldFunction True foldrExprs ctors
  foldMapFun <- mkTraversal mn isBi foldMapExprs absurd foldMapOps ctors
  pure
    [ (if isBi then Libs.S_bifoldl else Libs.S_foldl, foldlFun)
    , (if isBi then Libs.S_bifoldr else Libs.S_foldr, foldrFun)
    , (if isBi then Libs.S_bifoldMap else Libs.S_foldMap, foldMapFun)
    ]
  where
  mn = utcModuleName utc
  foldableClasses = CovariantClasses Libs.Foldable Libs.Bifoldable
  foldlExprs = TraversalExprs
    { recurseVar = mkRef Libs.I_foldl
    , birecurseVar = bifoldlVar
    , lrecurseExpr = App (App flipVar bifoldlVar) constVar
    , rrecurseExpr = App bifoldlVar constVar
    }
  foldrExprs = TraversalExprs
    { recurseVar = mkRef Libs.I_foldr
    , birecurseVar = bifoldrVar
    , lrecurseExpr = App (App flipVar bifoldrVar) (App constVar identityVar)
    , rrecurseExpr = App bifoldrVar (App constVar identityVar)
    }
  foldMapExprs = TraversalExprs
    { recurseVar = mkRef Libs.I_foldMap
    , birecurseVar = bifoldMapVar
    , lrecurseExpr = App (App flipVar bifoldMapVar) memptyVar
    , rrecurseExpr = App bifoldMapVar memptyVar
    }
  bifoldlVar = mkRef Libs.I_bifoldl
  bifoldrVar = mkRef Libs.I_bifoldr
  bifoldMapVar = mkRef Libs.I_bifoldMap
  constVar = mkRef Libs.I_const
  flipVar = mkRef Libs.I_flip
  identityVar = mkRef Libs.I_identity
  memptyVar = mkRef Libs.I_mempty

  mkAsymmetricFoldFunction :: Bool -> TraversalExprs -> [(ProperName 'ConstructorName, [Maybe (ParamUsage Void)])] -> m Expr
  mkAsymmetricFoldFunction isRightFold te@TraversalExprs{..} ctors = do
    f <- freshIdent "f"
    g <- if isBi then freshIdent "g" else pure f
    z <- freshIdent "z"
    let
      appCombiner :: (Bool, Expr) -> Expr -> Expr -> Expr
      appCombiner (isFlipped, fn) = applyWhen (isFlipped == isRightFold) flip $ App . App fn

      mkCombinerExpr :: ParamUsage Void -> m Expr
      mkCombinerExpr = fmap (uncurry $ \isFlipped -> applyWhen isFlipped $ App flipVar) . getCombiner

      handleValue :: ParamUsage Void -> Expr -> Const [m (Expr -> Expr)] Expr
      handleValue = unnestRecords $ \usage inputExpr -> toConst $ flip appCombiner inputExpr <$> getCombiner usage

      getCombiner :: ParamUsage Void -> m (Bool, Expr)
      getCombiner = \case
        IsParam ->
          pure (False, mkVar g)
        IsLParam ->
          pure (False, mkVar f)
        MentionsParam innerUsage ->
          (isRightFold, ) . App recurseVar <$> mkCombinerExpr innerUsage
        MentionsParamBi theseInnerUsages ->
          (isRightFold, ) . appBirecurseExprs te <$> both mkCombinerExpr theseInnerUsages
        IsRecord fields -> do
          let foldFieldsOf = traverseFields handleValue fields
          fmap (False, ) . usingLamIdent $ \lVar ->
            usingLamIdent $
              if isRightFold
              then flip extractExprStartingWith $ foldFieldsOf lVar
              else extractExprStartingWith lVar . foldFieldsOf

      extractExprStartingWith :: Expr -> Const [m (Expr -> Expr)] Expr -> m Expr
      extractExprStartingWith = consumeConst . if isRightFold then foldr ($) else foldl' (&)

    lam f . applyWhen isBi (lam g) . lam z <$> mkCasesForTraversal mn handleValue (extractExprStartingWith $ mkVar z) ctors

foldMapOps :: forall m. Applicative m => TraversalOps m
foldMapOps = TraversalOps { visitExpr = toConst, .. }
  where
  appendVar = mkRef Libs.I_append
  memptyVar = mkRef Libs.I_mempty

  extractExpr :: Const [m Expr] Expr -> m Expr
  extractExpr = consumeConst $ \case
    [] -> memptyVar
    exprs -> foldr1 (App . App appendVar) exprs

deriveTraversable
  :: forall m
   . MonadError MultipleErrors m
  => MonadState CheckState m
  => MonadSupply m
  => Bool -- is there a left parameter (are we deriving Bitraversable)?
  -> Qualified (ProperName 'ClassName)
  -> UnwrappedTypeConstructor
  -> m [(PSString, Expr)]
deriveTraversable isBi nm utc = do
  ctors <- validateParamsInTypeConstructors nm utc isBi traversableClasses Nothing
  traverseFun <- mkTraversal (utcModuleName utc) isBi traverseExprs absurd traverseOps ctors
  sequenceFun <- usingLamIdent $ pure . App (App (if isBi then App bitraverseVar identityVar else traverseVar) identityVar)
  pure
    [ (if isBi then Libs.S_bitraverse else Libs.S_traverse, traverseFun)
    , (if isBi then Libs.S_bisequence else Libs.S_sequence, sequenceFun)
    ]
  where
  traversableClasses = CovariantClasses Libs.Traversable Libs.Bitraversable
  traverseExprs = TraversalExprs
    { recurseVar = traverseVar
    , birecurseVar = bitraverseVar
    , lrecurseExpr = mkRef Libs.I_ltraverse
    , rrecurseExpr = mkRef Libs.I_rtraverse
    }
  traverseVar = mkRef Libs.I_traverse
  bitraverseVar = mkRef Libs.I_bitraverse
  identityVar = mkRef Libs.I_identity

traverseOps :: forall m. MonadSupply m => TraversalOps m
traverseOps = TraversalOps { .. }
  where
  pureVar = mkRef Libs.I_pure
  mapVar = mkRef Libs.I_map
  applyVar = mkRef Libs.I_apply

  visitExpr :: m Expr -> WriterT [(Ident, m Expr)] m Expr
  visitExpr traversedExpr = do
    ident <- freshIdent "v"
    tell [(ident, traversedExpr)] $> mkVar ident

  extractExpr :: WriterT [(Ident, m Expr)] m Expr -> m Expr
  extractExpr = runWriterT >=> \(result, unzip -> (ctx, args)) -> flip mkApps (foldr lam result ctx) <$> sequenceA args

  mkApps :: [Expr] -> Expr -> Expr
  mkApps = \case
    [] -> App pureVar
    h : t -> \l -> foldl' (App . App applyVar) (App (App mapVar l) h) t<|MERGE_RESOLUTION|>--- conflicted
+++ resolved
@@ -476,11 +476,6 @@
       TypeVar (ss, _) name | name == param -> tell [ss]
       _ -> pure ()
 
-<<<<<<< HEAD
-    go = \case
-      ForAll _ name _ ty _ _ ->
-        if name == param then pure Nothing else go ty
-=======
     tryBiClasses ht tyLArg tyArg
       | hasInstance tcds ht biClass
         = goCo tyLArg >>= preferMonoClass MentionsParamBi
@@ -504,9 +499,8 @@
     headOfTypeWithSubst = headOfType . replaceAllTypeVars subst
 
     in \case
-      ForAll _ name _ ty _ ->
+      ForAll _ name _ ty _ _ ->
         fmap join . traverse (\params' -> go params' isNegative ty) $ filterThese (/= name) params
->>>>>>> 04215032
 
       ConstrainedType _ _ ty ->
         goCo ty
