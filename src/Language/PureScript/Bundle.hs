-----------------------------------------------------------------------------
--
-- Module      :  psc-bundle
-- Copyright   :  (c) Phil Freeman 2015
-- License     :  MIT
--
-- Maintainer  :  Phil Freeman <paf31@cantab.net>
-- Stability   :  experimental
-- Portability :
--
-- Bundles compiled PureScript modules for the browser.
--
-- This module takes as input the individual generated modules from 'Language.PureScript.Make' and
-- performs dead code elimination, filters empty modules,
-- and generates the final Javascript bundle.
<<<<<<< HEAD
-----------------------------------------------------------------------------
=======
module Language.PureScript.Bundle
  ( bundle
  , bundleSM
  , guessModuleIdentifier
  , ModuleIdentifier(..)
  , moduleName
  , ModuleType(..)
  , ErrorMessage(..)
  , printErrorMessage
  , getExportedIdentifiers
  ) where
>>>>>>> b70aabf1


<<<<<<< HEAD
module Language.PureScript.Bundle (
     bundle
   , guessModuleIdentifier
   , ModuleIdentifier(..)
   , moduleName
   , ModuleType(..)
   , ErrorMessage(..)
   , printErrorMessage
   , getExportedIdentifiers
) where

import Prelude.Compat
=======
import Control.Monad
import Control.Monad.Error.Class
import Control.Arrow ((&&&))
>>>>>>> b70aabf1

import Data.Char (chr, digitToInt)
import Data.List (nub, stripPrefix)
import Data.Maybe (mapMaybe, catMaybes)
import Data.Generics (everything, everywhere, mkQ, mkT)
import Data.Graph
import Data.Version (showVersion)

import qualified Data.Set as S

import Control.Monad
import Control.Monad.Error.Class
import Language.JavaScript.Parser.AST hiding (showStripped)
import Language.JavaScript.Parser
import Language.PureScript.Bundle.BundleOpt
import Language.PureScript.Bundle.BundleTypes

-- import Debug.Trace

import qualified Paths_purescript as Paths

import System.FilePath (takeFileName, takeDirectory, takeDirectory, makeRelative)

import SourceMap.Types

-- | The type of error messages. We separate generation and rendering of errors using a data
-- type, in case we need to match on error types later.
data ErrorMessage
  = UnsupportedModulePath String
  | InvalidTopLevel
  | UnableToParseModule String
  | UnsupportedExport
  | ErrorInModule ModuleIdentifier ErrorMessage
  | MissingEntryPoint String
  | MissingMainModule String
  deriving (Show)

-- | Given a filename, assuming it is in the correct place on disk, infer a ModuleIdentifier.
guessModuleIdentifier :: MonadError ErrorMessage m => FilePath -> m ModuleIdentifier
guessModuleIdentifier filename = ModuleIdentifier (takeFileName (takeDirectory filename)) <$> guessModuleType (takeFileName filename)
  where
    guessModuleType "index.js" = pure Regular
    guessModuleType "foreign.js" = pure Foreign
    guessModuleType name = throwError $ UnsupportedModulePath name

<<<<<<< HEAD
=======
-- | A piece of code is identified by its module and its name. These keys are used to label vertices
-- in the dependency graph.
type Key = (ModuleIdentifier, String)

-- | An export is either a "regular export", which exports a name from the regular module we are in,
-- or a reexport of a declaration in the corresponding foreign module.
--
-- Regular exports are labelled, since they might re-export an operator with another name.
data ExportType
  = RegularExport String
  | ForeignReexport
  deriving (Show, Eq, Ord)

-- | There are four types of module element we are interested in:
--
-- 1) Require statements
-- 2) Member declarations
-- 3) Export lists
-- 4) Everything else
--
-- Each is labelled with the original AST node which generated it, so that we can dump it back
-- into the output during codegen.
data ModuleElement
  = Require JSStatement String (Either String ModuleIdentifier)
  | Member JSStatement Bool String JSExpression [Key]
  | ExportsList [(ExportType, String, JSExpression, [Key])]
  | Other JSStatement
  | Skip JSStatement
  deriving (Show)

-- | A module is just a list of elements of the types listed above.
data Module = Module ModuleIdentifier (Maybe FilePath) [ModuleElement] deriving (Show)

>>>>>>> b70aabf1
-- | Prepare an error message for consumption by humans.
printErrorMessage :: ErrorMessage -> [String]
printErrorMessage (UnsupportedModulePath s) =
  [ "A CommonJS module has an unsupported name (" ++ show s ++ ")."
  , "The following file names are supported:"
  , "  1) index.js (psc native modules)"
  , "  2) foreign.js (psc foreign modules)"
  ]
printErrorMessage InvalidTopLevel =
  [ "Expected a list of source elements at the top level." ]
printErrorMessage (UnableToParseModule err) =
  [ "The module could not be parsed:"
  , err
  ]
printErrorMessage UnsupportedExport =
  [ "An export was unsupported. Exports can be defined in one of two ways: "
  , "  1) exports.name = ..."
  , "  2) exports = { ... }"
  ]
printErrorMessage (ErrorInModule mid e) =
  ("Error in module " ++ displayIdentifier mid ++ ":")
  : ""
  : map ("  " ++) (printErrorMessage e)
  where
    displayIdentifier (ModuleIdentifier name ty) =
      name ++ " (" ++ showModuleType ty ++ ")"
printErrorMessage (MissingEntryPoint mName) =
  [ "Couldn't find a CommonJS module for the specified entry point: " ++ mName
  ]
printErrorMessage (MissingMainModule mName) =
  [ "Couldn't find a CommonJS module for the specified main module: " ++ mName
  ]

-- | Calculate the ModuleIdentifier which a require(...) statement imports.
checkImportPath :: String -> ModuleIdentifier -> S.Set String -> Either String ModuleIdentifier
checkImportPath "./foreign" m _ =
  Right (ModuleIdentifier (moduleName m) Foreign)
checkImportPath name _ names
  | Just name' <- stripPrefix "../" name
  , name' `S.member` names = Right (ModuleIdentifier name' Regular)
checkImportPath name _ _ = Left name

-- | Compute the dependencies of all elements in a module, and add them to the tree.
--
-- Members and exports can have dependencies. A dependency is of one of the following forms:
--
-- 1) module.name or member["name"]
--
--    where module was imported using
--
--    var module = require("Module.Name");
--
-- 2) name
--
--    where name is the name of a member defined in the current module.
withDeps :: Module -> Module
withDeps (Module modulePath fn es) = Module modulePath fn (map expandDeps es)
  where
  -- | Collects all modules which are imported, so that we can identify dependencies of the first type.
  imports :: [(String, ModuleIdentifier)]
  imports = mapMaybe toImport es
    where
    toImport :: ModuleElement -> Maybe (String, ModuleIdentifier)
    toImport (Require _ nm (Right mid)) = Just (nm, mid)
    toImport _ = Nothing

  -- | Collects all member names in scope, so that we can identify dependencies of the second type.
  boundNames :: [String]
  boundNames = mapMaybe toBoundName es
    where
    toBoundName :: ModuleElement -> Maybe String
    toBoundName (Member _ _ nm _ _) = Just nm
    toBoundName _ = Nothing

  -- | Calculate dependencies and add them to the current element.
  expandDeps :: ModuleElement -> ModuleElement
  expandDeps (Member n f nm decl _) = Member n f nm decl (nub $ dependencies modulePath decl)
  expandDeps (ExportsList exps) = ExportsList (map expand exps)
      where
      expand (ty, nm, n1, _) = (ty, nm, n1, nub (dependencies modulePath n1))
  expandDeps other = other

  dependencies :: ModuleIdentifier -> JSExpression -> [(ModuleIdentifier, String)]
  dependencies m = everything (++) (mkQ [] toReference)
    where
    toReference :: JSExpression -> [(ModuleIdentifier, String)]
    toReference (JSMemberDot mn _ nm)
      | JSIdentifier _ mn' <- mn
      , JSIdentifier _ nm' <- nm
      , Just mid <- lookup mn' imports
      = [(mid, nm')]
    toReference (JSMemberSquare mn _ nm _)
      | JSIdentifier _ mn' <- mn
      , Just nm' <- fromStringLiteral nm
      , Just mid <- lookup mn' imports
      = [(mid, nm')]
    toReference (JSIdentifier _ nm)
      | nm `elem` boundNames
      = [(m, nm)]
    toReference _ = []

-- String literals include the quote chars
fromStringLiteral :: JSExpression -> Maybe String
fromStringLiteral (JSStringLiteral _ str) = Just $ strValue str
fromStringLiteral _ = Nothing

strValue :: String -> String
strValue str = go $ drop 1 str
  where
  go ('\\' : 'b' : xs) = '\b' : go xs
  go ('\\' : 'f' : xs) = '\f' : go xs
  go ('\\' : 'n' : xs) = '\n' : go xs
  go ('\\' : 'r' : xs) = '\r' : go xs
  go ('\\' : 't' : xs) = '\t' : go xs
  go ('\\' : 'v' : xs) = '\v' : go xs
  go ('\\' : '0' : xs) = '\0' : go xs
  go ('\\' : 'x' : a : b : xs) = chr (a' + b') : go xs
    where
    a' = 16 * digitToInt a
    b' = digitToInt b
  go ('\\' : 'u' : a : b : c : d : xs) = chr (a' + b' + c' + d') : go xs
    where
    a' = 16 * 16 * 16 * digitToInt a
    b' = 16 * 16 * digitToInt b
    c' = 16 * digitToInt c
    d' = digitToInt d
  go ('\\' : x : xs) = x : go xs
  go "\"" = ""
  go "'" = ""
  go (x : xs) = x : go xs
  go "" = ""

commaList :: JSCommaList a -> [a]
commaList JSLNil = []
commaList (JSLOne x) = [x]
commaList (JSLCons l _ x) = commaList l ++ [x]

trailingCommaList :: JSCommaTrailingList a -> [a]
trailingCommaList (JSCTLComma l _) = commaList l
trailingCommaList (JSCTLNone l) = commaList l

-- | Attempt to create a Module from a Javascript AST.
--
-- Each type of module element is matched using pattern guards, and everything else is bundled into the
-- Other constructor.
toModule :: forall m. (MonadError ErrorMessage m) => S.Set String -> ModuleIdentifier -> Maybe FilePath -> JSAST -> m Module
toModule mids mid filename top
  | JSAstProgram smts _ <- top = Module mid filename <$> traverse toModuleElement smts
  | otherwise = err InvalidTopLevel
  where
  err = throwError . ErrorInModule mid

  toModuleElement :: JSStatement -> m ModuleElement
  toModuleElement stmt
    | Just (importName, importPath) <- matchRequire mids mid stmt
    = pure (Require stmt importName importPath)
  toModuleElement stmt
    | Just (exported, name, decl) <- matchMember stmt
    = pure (Member stmt exported name decl [])
  toModuleElement stmt
    | Just props <- matchExportsAssignment stmt
    = ExportsList <$> traverse toExport (trailingCommaList props)
    where
      toExport :: JSObjectProperty -> m (ExportType, String, JSExpression, [Key])
      toExport (JSPropertyNameandValue name _ [val]) =
        (,,val,[]) <$> exportType val
                   <*> extractLabel' name
      toExport _ = err UnsupportedExport

      exportType :: JSExpression -> m ExportType
      exportType (JSMemberDot f _ _)
        | JSIdentifier _ "$foreign" <- f
        = pure ForeignReexport
      exportType (JSMemberSquare f _ _ _)
        | JSIdentifier _ "$foreign" <- f
        = pure ForeignReexport
      exportType (JSIdentifier _ s) = pure (RegularExport s)
      exportType _ = err UnsupportedExport

      extractLabel' = maybe (err UnsupportedExport) pure . extractLabel

  toModuleElement other = pure (Other other)

-- Get a list of all the exported identifiers from a foreign module.
--
-- TODO: what if we assign to exports.foo and then later assign to
-- module.exports (presumably overwriting exports.foo)?
getExportedIdentifiers :: (MonadError ErrorMessage m)
                          => String
                          -> JSAST
                          -> m [String]
getExportedIdentifiers mname top
  | JSAstProgram stmts _ <- top = concat <$> traverse go stmts
  | otherwise = err InvalidTopLevel
  where
  err = throwError . ErrorInModule (ModuleIdentifier mname Foreign)

  go stmt
    | Just props <- matchExportsAssignment stmt
    = traverse toIdent (trailingCommaList props)
    | Just (True, name, _) <- matchMember stmt
    = pure [name]
    | otherwise
    = pure []

  toIdent (JSPropertyNameandValue name _ [_]) =
    extractLabel' name
  toIdent _ =
    err UnsupportedExport

  extractLabel' = maybe (err UnsupportedExport) pure . extractLabel

-- Matches JS statements like this:
-- var ModuleName = require("file");
matchRequire :: S.Set String
                -> ModuleIdentifier
                -> JSStatement
                -> Maybe (String, Either String ModuleIdentifier)
matchRequire mids mid stmt
  | JSVariable _ jsInit _ <- stmt
  , [JSVarInitExpression var varInit] <- commaList jsInit
  , JSIdentifier _ importName <- var
  , JSVarInit _ jsInitEx <- varInit
  , JSMemberExpression req _ argsE _ <- jsInitEx
  , JSIdentifier _ "require" <- req
  , [ Just importPath ] <- map fromStringLiteral (commaList argsE)
  , importPath' <- checkImportPath importPath mid mids
  = Just (importName, importPath')
  | otherwise
  = Nothing

-- Matches JS member declarations.
matchMember :: JSStatement -> Maybe (Bool, String, JSExpression)
matchMember stmt
  -- var foo = expr;
  | JSVariable _ jsInit _ <- stmt
  , [JSVarInitExpression var varInit] <- commaList jsInit
  , JSIdentifier _ name <- var
  , JSVarInit _ decl <- varInit
  = Just (False, name, decl)
  -- exports.foo = expr; exports["foo"] = expr;
  | JSAssignStatement e (JSAssign _) decl _ <- stmt
  , Just name <- accessor e
  = Just (True, name, decl)
  | otherwise
  = Nothing
  where
  accessor :: JSExpression -> Maybe String
  accessor (JSMemberDot exports _ nm)
    | JSIdentifier _ "exports" <- exports
    , JSIdentifier _ name <- nm
    = Just name
  accessor (JSMemberSquare exports _ nm _)
    | JSIdentifier _ "exports" <- exports
    , Just name <- fromStringLiteral nm
    = Just name
  accessor _ = Nothing

-- Matches assignments to module.exports, like this:
-- module.exports = { ... }
matchExportsAssignment :: JSStatement -> Maybe JSObjectPropertyList
matchExportsAssignment stmt
  | JSAssignStatement e (JSAssign _) decl _ <- stmt
  , JSMemberDot module' _ exports <- e
  , JSIdentifier _ "module" <- module'
  , JSIdentifier _ "exports" <- exports
  , JSObjectLiteral _ props _ <- decl
  = Just props
  | otherwise
  = Nothing

extractLabel :: JSPropertyName -> Maybe String
extractLabel (JSPropertyString _ nm) = Just $ strValue nm
extractLabel (JSPropertyIdent _ nm) = Just nm
extractLabel _ = Nothing

-- | Eliminate unused code based on the specified entry point set.
compile :: [Module] -> [ModuleIdentifier] -> [Module]
compile modules [] = modules
compile modules entryPoints = filteredModules
  where
  (graph, _, vertexFor) = graphFromEdges verts

  -- | The vertex set
  verts :: [(ModuleElement, Key, [Key])]
  verts = do
    Module mid _ els <- modules
    concatMap (toVertices mid) els
    where
    -- | Create a set of vertices for a module element.
    --
    -- Some special cases worth commenting on:
    --
    -- 1) Regular exports which simply export their own name do not count as dependencies.
    --    Regular exports which rename and reexport an operator do count, however.
    --
    -- 2) Require statements don't contribute towards dependencies, since they effectively get
    --    inlined wherever they are used inside other module elements.
    toVertices :: ModuleIdentifier -> ModuleElement -> [(ModuleElement, Key, [Key])]
    toVertices p m@(Member _ _ nm _ deps) = [(m, (p, nm), deps)]
    toVertices p m@(ExportsList exps) = mapMaybe toVertex exps
      where
      toVertex (ForeignReexport, nm, _, ks) = Just (m, (p, nm), ks)
      toVertex (RegularExport nm, nm1, _, ks) | nm /= nm1 = Just (m, (p, nm1), ks)
      toVertex _ = Nothing
    toVertices _ _ = []

  -- | The set of vertices whose connected components we are interested in keeping.
  entryPointVertices :: [Vertex]
  entryPointVertices = catMaybes $ do
    (_, k@(mid, _), _) <- verts
    guard $ mid `elem` entryPoints
    return (vertexFor k)

  -- | The set of vertices reachable from an entry point
  reachableSet :: S.Set Vertex
  reachableSet = S.fromList (concatMap (reachable graph) entryPointVertices)

  filteredModules :: [Module]
  filteredModules = map filterUsed modules
    where
    filterUsed :: Module -> Module
    filterUsed (Module mid fn ds) = Module mid fn (map filterExports (go ds))
      where
      go :: [ModuleElement] -> [ModuleElement]
      go [] = []
      go (d : rest)
        | not (isDeclUsed d) = skipDecl d : go rest
        | otherwise = d : go rest

      skipDecl :: ModuleElement -> ModuleElement
      skipDecl (Require s _ _) = Skip s
      skipDecl (Member s _ _ _ _) = Skip s
      skipDecl (ExportsList _) = Skip (JSEmptyStatement JSNoAnnot)
      skipDecl (Other s) = Skip s
      skipDecl (Skip s) = Skip s

      -- | Filter out the exports for members which aren't used.
      filterExports :: ModuleElement -> ModuleElement
      filterExports (ExportsList exps) = ExportsList (filter (\(_, nm, _, _) -> isKeyUsed (mid, nm)) exps)
      filterExports me = me

      isDeclUsed :: ModuleElement -> Bool
      isDeclUsed (Member _ _ nm _ _) = isKeyUsed (mid, nm)
      isDeclUsed _ = True

      isKeyUsed :: Key -> Bool
      isKeyUsed k
        | Just me <- vertexFor k = me `S.member` reachableSet
        | otherwise = False

-- | Topologically sort the module dependency graph, so that when we generate code, modules can be
-- defined in the right order.
sortModules :: [Module] -> [Module]
sortModules modules = map (\v -> case nodeFor v of (n, _, _) -> n) (reverse (topSort graph))
  where
  (graph, nodeFor, _) = graphFromEdges $ do
    m@(Module mid _ els) <- modules
    return (m, mid, mapMaybe getKey els)

  getKey :: ModuleElement -> Maybe ModuleIdentifier
  getKey (Require _ _ (Right mi)) = Just mi
  getKey _ = Nothing

-- | A module is empty if it contains no exported members (in other words,
-- if the only things left after dead code elimination are module imports and
-- "other" foreign code).
--
-- If a module is empty, we don't want to generate code for it.
isModuleEmpty :: Module -> Bool
isModuleEmpty (Module _ _ els) = all isElementEmpty els
  where
  isElementEmpty :: ModuleElement -> Bool
  isElementEmpty (ExportsList exps) = null exps
  isElementEmpty Require{} = True
  isElementEmpty (Other _) = True
  isElementEmpty (Skip _) = True
  isElementEmpty _ = False

-- | Generate code for a set of modules, including a call to main().
--
-- Modules get defined on the global PS object, as follows:
--
--     var PS = { };
--     (function(exports) {
--       ...
--     })(PS["Module.Name"] = PS["Module.Name"] || {});
--
-- In particular, a module and its foreign imports share the same namespace inside PS.
-- This saves us from having to generate unique names for a module and its foreign imports,
-- and is safe since a module shares a namespace with its foreign imports in PureScript as well
-- (so there is no way to have overlaps in code generated by psc).
codeGen :: Maybe String -- ^ main module
        -> String -- ^ namespace
        -> [Module] -- ^ input modules
        -> Maybe String -- ^ output filename
        -> (Maybe SourceMapping, String)
codeGen optionsMainModule optionsNamespace ms outFileOpt = (fmap sourceMapping outFileOpt, rendered)
  where
  rendered = renderToString (JSAstProgram (prelude : concatMap fst modulesJS ++ maybe [] runMain optionsMainModule) JSNoAnnot)

  sourceMapping :: String -> SourceMapping
  sourceMapping outFile = SourceMapping {
      smFile = outFile,
      smSourceRoot = Nothing,
      smMappings = concat $
        zipWith3 (\file (pos :: Int) positions ->
          map (\(porig, pgen) -> Mapping {
                mapOriginal = Just (Pos (fromIntegral $ porig + 1) 0)
              , mapSourceFile = pathToFile <$> file
              , mapGenerated = (Pos (fromIntegral $ pos + pgen) 0)
              , mapName = Nothing
              })
            (offsets (0,0) (Right 1 : positions)))
          moduleFns
          (scanl (+) (3 + moduleLength [prelude]) (map (3+) moduleLengths)) -- 3 lines between each module & at top
          (map snd modulesJS)
    }
    where
      pathToFile = makeRelative (takeDirectory outFile)

      offsets (m, n) (Left d:rest) = offsets (m+d, n) rest
      offsets (m, n) (Right d:rest) = map ((m+) &&& (n+)) [0 .. d - 1] ++ offsets (m+d, n+d) rest
      offsets _ _ = []

  moduleLength :: [JSStatement] -> Int
  moduleLength = everything (+) (mkQ 0 countw)
    where
      countw :: CommentAnnotation -> Int
      countw (WhiteSpace _ s) = length (filter (== '\n') s)
      countw _ = 0

  moduleLengths :: [Int]
  moduleLengths = map (sum . map (either (const 0) id) . snd) modulesJS
  moduleFns = map (\(Module _ fn _) -> fn) ms

  modulesJS = map moduleToJS ms

  moduleToJS :: Module -> ([JSStatement], [Either Int Int])
  moduleToJS (Module mn _ ds) = (wrap (moduleName mn) (indent (concat jsDecls)), lengths)
    where
    (jsDecls, lengths) = unzip $ map declToJS ds

    withLength :: [JSStatement] -> ([JSStatement], Either Int Int)
    withLength n = (n, Right $ moduleLength n)

    declToJS :: ModuleElement -> ([JSStatement], Either Int Int)
    declToJS (Member n _ _ _ _) = withLength [n]
    declToJS (Other n) = withLength [n]
    declToJS (Skip n) = ([], Left $ moduleLength [n])
    declToJS (Require _ nm req) = withLength
      [
        JSVariable lfsp
          (cList [
            JSVarInitExpression (JSIdentifier sp nm)
              (JSVarInit sp $ either require (moduleReference sp . moduleName) req )
          ]) (JSSemi JSNoAnnot)
      ]
    declToJS (ExportsList exps) = withLength $ map toExport exps

      where

      toExport :: (ExportType, String, JSExpression, [Key]) -> JSStatement
      toExport (_, nm, val, _) =
        JSAssignStatement
          (JSMemberSquare (JSIdentifier lfsp "exports") JSNoAnnot
            (str nm) JSNoAnnot)
          (JSAssign sp)
          val
          (JSSemi JSNoAnnot)

  -- comma lists are reverse-consed
  cList :: [a] -> JSCommaList a
  cList [] = JSLNil
  cList [x] = JSLOne x
  cList l = go $ reverse l
    where
      go [x] = JSLOne x
      go (h:t)= JSLCons (go t) JSNoAnnot h
      go [] = error "Invalid case in comma-list"

  indent :: [JSStatement] -> [JSStatement]
  indent = everywhere (mkT squash)
    where
    squash JSNoAnnot = JSAnnot (TokenPn 0 0 2) []
    squash (JSAnnot pos ann) = JSAnnot (keepCol pos) (map splat ann)
    squash JSAnnotSpace = JSAnnot (TokenPn 0 0 2) []

    splat (CommentA pos s) = CommentA (keepCol pos) s
    splat (WhiteSpace pos w) = WhiteSpace (keepCol pos) w
    splat ann = ann

    keepCol (TokenPn _ _ c) = TokenPn 0 0 (if c >= 0 then c + 2 else 2)

  prelude :: JSStatement
  prelude = JSVariable (JSAnnot tokenPosnEmpty [ CommentA tokenPosnEmpty $ "// Generated by psc-bundle " ++ showVersion Paths.version
                                               , WhiteSpace tokenPosnEmpty "\n" ])
              (cList [
                JSVarInitExpression (JSIdentifier sp optionsNamespace)
                  (JSVarInit sp (emptyObj sp))
              ]) (JSSemi JSNoAnnot)

  require :: String -> JSExpression
  require mn =
    JSMemberExpression (JSIdentifier JSNoAnnot "require") JSNoAnnot (cList [ str mn ]) JSNoAnnot

  moduleReference :: JSAnnot -> String -> JSExpression
  moduleReference a mn =
    JSMemberSquare (JSIdentifier a optionsNamespace) JSNoAnnot
      (str mn) JSNoAnnot

  str :: String -> JSExpression
  str s = JSStringLiteral JSNoAnnot $ "\"" ++ s ++ "\""


  emptyObj :: JSAnnot -> JSExpression
  emptyObj a = JSObjectLiteral a (JSCTLNone JSLNil) JSNoAnnot

  wrap :: String -> [JSStatement] -> [JSStatement]
  wrap mn ds =
    [
    JSMethodCall (JSExpressionParen lf (JSFunctionExpression JSNoAnnot JSIdentNone JSNoAnnot
                                                (JSLOne (JSIdentName JSNoAnnot "exports")) JSNoAnnot
                                                (JSBlock sp (lfHead ds) lf)) -- \n not quite in right place
                                    JSNoAnnot)
                  JSNoAnnot
                  (JSLOne (JSAssignExpression (moduleReference JSNoAnnot mn) (JSAssign sp)
                            (JSExpressionBinary (moduleReference sp mn) (JSBinOpOr sp) (emptyObj sp))))
                  JSNoAnnot
                  (JSSemi JSNoAnnot)
    ]
    where
      lfHead (h:t) = addAnn (WhiteSpace tokenPosnEmpty "\n  ") h : t
      lfHead x = x

      addAnn :: CommentAnnotation -> JSStatement -> JSStatement
      addAnn a (JSExpressionStatement (JSStringLiteral ann s) _) =
        JSExpressionStatement (JSStringLiteral (appendAnn a ann) s) (JSSemi JSNoAnnot)
      addAnn _ x = x

      appendAnn a JSNoAnnot = JSAnnot tokenPosnEmpty [a]
      appendAnn a (JSAnnot _ anns) = JSAnnot tokenPosnEmpty (a:anns ++ [WhiteSpace tokenPosnEmpty "  "])
      appendAnn a JSAnnotSpace = JSAnnot tokenPosnEmpty [a]

  runMain :: String -> [JSStatement]
  runMain mn =
    [JSMethodCall
      (JSMemberDot (moduleReference lf mn) JSNoAnnot
        (JSIdentifier JSNoAnnot "main"))
      JSNoAnnot (cList []) JSNoAnnot (JSSemi JSNoAnnot)]

  lf :: JSAnnot
  lf = JSAnnot tokenPosnEmpty [ WhiteSpace tokenPosnEmpty "\n" ]


  lfsp :: JSAnnot
  lfsp = JSAnnot tokenPosnEmpty [ WhiteSpace tokenPosnEmpty "\n  " ]

  sp :: JSAnnot
  sp = JSAnnot tokenPosnEmpty [ WhiteSpace tokenPosnEmpty " " ]

-- | The bundling function.
-- This function performs dead code elimination, filters empty modules
-- and generates and prints the final Javascript bundle.
<<<<<<< HEAD
bundle :: (Applicative m, MonadError ErrorMessage m)
     => [(ModuleIdentifier, String)] -- ^ The input modules.  Each module should be javascript rendered from 'Language.PureScript.Make' or @psc@.
     -> [ModuleIdentifier] -- ^ Entry points.  These module identifiers are used as the roots for dead-code elimination
     -> Maybe String -- ^ An optional main
     -> String -- ^ The namespace (e.g. PS).
     -> Bool
     -> m String
bundle inputStrs entryPoints mainModule namespace shouldUncurry = do
=======
bundleSM :: (MonadError ErrorMessage m)
       => [(ModuleIdentifier, Maybe FilePath, String)] -- ^ The input modules.  Each module should be javascript rendered from 'Language.PureScript.Make' or @psc@.
       -> [ModuleIdentifier] -- ^ Entry points.  These module identifiers are used as the roots for dead-code elimination
       -> Maybe String -- ^ An optional main module.
       -> String -- ^ The namespace (e.g. PS).
       -> Maybe FilePath -- ^ The output file name (if there is one - in which case generate source map)
       -> m (Maybe SourceMapping, String)
bundleSM inputStrs entryPoints mainModule namespace outFilename = do
  let mid (a,_,_) = a
>>>>>>> b70aabf1
  forM_ mainModule $ \mname ->
    when (mname `notElem` map (moduleName . mid) inputStrs) (throwError (MissingMainModule mname))
  forM_ entryPoints $ \mIdent ->
    when (mIdent `notElem` map mid inputStrs) (throwError (MissingEntryPoint (moduleName mIdent)))
  input <- forM inputStrs $ \(ident, filename, js) -> do
                ast <- either (throwError . ErrorInModule ident . UnableToParseModule) pure $ parse js (moduleName ident)
                return (ident, filename, ast)

  let mids = S.fromList (map (moduleName . mid) input)

  modules <- traverse (fmap withDeps . (\(a,fn,c) -> toModule mids a fn c)) input

  let compiled = compile modules entryPoints

  -- The uncurry optimization performs dead code elemination (DCE) once and then
  -- generates uncurried variants of the surviving functions. We need to
  -- perform DCE again to throw away variants (curried or uncurried) that
  -- aren't called after choosing the appropriate variant for each call site.
  -- This two-step process avoids generating variants for functions that
  -- are dead weight anyway.
  compiled' <- if shouldUncurry
                    then do
                        let modules' = uncurryFunc compiled entryPoints
                        modules'' <- traverse (fmap withDeps . pure) modules'   -- traverse and compile again
                        return (compile modules'' entryPoints)
                    else return compiled

  let sorted   = sortModules (filter (not . isModuleEmpty) compiled')

  return (codeGen mainModule namespace sorted outFilename)

-- | The bundling function.
-- This function performs dead code elimination, filters empty modules
-- and generates and prints the final Javascript bundle.
bundle :: (MonadError ErrorMessage m)
       => [(ModuleIdentifier, String)] -- ^ The input modules.  Each module should be javascript rendered from 'Language.PureScript.Make' or @psc@.
       -> [ModuleIdentifier] -- ^ Entry points.  These module identifiers are used as the roots for dead-code elimination
       -> Maybe String -- ^ An optional main module.
       -> String -- ^ The namespace (e.g. PS).
       -> m String
bundle inputStrs entryPoints mainModule namespace = snd <$> bundleSM (map (\(a,b) -> (a,Nothing,b)) inputStrs) entryPoints mainModule namespace Nothing<|MERGE_RESOLUTION|>--- conflicted
+++ resolved
@@ -13,9 +13,7 @@
 -- This module takes as input the individual generated modules from 'Language.PureScript.Make' and
 -- performs dead code elimination, filters empty modules,
 -- and generates the final Javascript bundle.
-<<<<<<< HEAD
 -----------------------------------------------------------------------------
-=======
 module Language.PureScript.Bundle
   ( bundle
   , bundleSM
@@ -27,28 +25,11 @@
   , printErrorMessage
   , getExportedIdentifiers
   ) where
->>>>>>> b70aabf1
-
-
-<<<<<<< HEAD
-module Language.PureScript.Bundle (
-     bundle
-   , guessModuleIdentifier
-   , ModuleIdentifier(..)
-   , moduleName
-   , ModuleType(..)
-   , ErrorMessage(..)
-   , printErrorMessage
-   , getExportedIdentifiers
-) where
 
 import Prelude.Compat
-=======
 import Control.Monad
 import Control.Monad.Error.Class
 import Control.Arrow ((&&&))
->>>>>>> b70aabf1
-
 import Data.Char (chr, digitToInt)
 import Data.List (nub, stripPrefix)
 import Data.Maybe (mapMaybe, catMaybes)
@@ -58,8 +39,6 @@
 
 import qualified Data.Set as S
 
-import Control.Monad
-import Control.Monad.Error.Class
 import Language.JavaScript.Parser.AST hiding (showStripped)
 import Language.JavaScript.Parser
 import Language.PureScript.Bundle.BundleOpt
@@ -69,7 +48,7 @@
 
 import qualified Paths_purescript as Paths
 
-import System.FilePath (takeFileName, takeDirectory, takeDirectory, makeRelative)
+import System.FilePath (takeFileName, takeDirectory, makeRelative)
 
 import SourceMap.Types
 
@@ -93,42 +72,6 @@
     guessModuleType "foreign.js" = pure Foreign
     guessModuleType name = throwError $ UnsupportedModulePath name
 
-<<<<<<< HEAD
-=======
--- | A piece of code is identified by its module and its name. These keys are used to label vertices
--- in the dependency graph.
-type Key = (ModuleIdentifier, String)
-
--- | An export is either a "regular export", which exports a name from the regular module we are in,
--- or a reexport of a declaration in the corresponding foreign module.
---
--- Regular exports are labelled, since they might re-export an operator with another name.
-data ExportType
-  = RegularExport String
-  | ForeignReexport
-  deriving (Show, Eq, Ord)
-
--- | There are four types of module element we are interested in:
---
--- 1) Require statements
--- 2) Member declarations
--- 3) Export lists
--- 4) Everything else
---
--- Each is labelled with the original AST node which generated it, so that we can dump it back
--- into the output during codegen.
-data ModuleElement
-  = Require JSStatement String (Either String ModuleIdentifier)
-  | Member JSStatement Bool String JSExpression [Key]
-  | ExportsList [(ExportType, String, JSExpression, [Key])]
-  | Other JSStatement
-  | Skip JSStatement
-  deriving (Show)
-
--- | A module is just a list of elements of the types listed above.
-data Module = Module ModuleIdentifier (Maybe FilePath) [ModuleElement] deriving (Show)
-
->>>>>>> b70aabf1
 -- | Prepare an error message for consumption by humans.
 printErrorMessage :: ErrorMessage -> [String]
 printErrorMessage (UnsupportedModulePath s) =
@@ -693,26 +636,16 @@
 -- | The bundling function.
 -- This function performs dead code elimination, filters empty modules
 -- and generates and prints the final Javascript bundle.
-<<<<<<< HEAD
-bundle :: (Applicative m, MonadError ErrorMessage m)
-     => [(ModuleIdentifier, String)] -- ^ The input modules.  Each module should be javascript rendered from 'Language.PureScript.Make' or @psc@.
-     -> [ModuleIdentifier] -- ^ Entry points.  These module identifiers are used as the roots for dead-code elimination
-     -> Maybe String -- ^ An optional main
-     -> String -- ^ The namespace (e.g. PS).
-     -> Bool
-     -> m String
-bundle inputStrs entryPoints mainModule namespace shouldUncurry = do
-=======
 bundleSM :: (MonadError ErrorMessage m)
        => [(ModuleIdentifier, Maybe FilePath, String)] -- ^ The input modules.  Each module should be javascript rendered from 'Language.PureScript.Make' or @psc@.
        -> [ModuleIdentifier] -- ^ Entry points.  These module identifiers are used as the roots for dead-code elimination
        -> Maybe String -- ^ An optional main module.
        -> String -- ^ The namespace (e.g. PS).
        -> Maybe FilePath -- ^ The output file name (if there is one - in which case generate source map)
+       -> Bool
        -> m (Maybe SourceMapping, String)
-bundleSM inputStrs entryPoints mainModule namespace outFilename = do
+bundleSM inputStrs entryPoints mainModule namespace outFilename shouldUncurry = do
   let mid (a,_,_) = a
->>>>>>> b70aabf1
   forM_ mainModule $ \mname ->
     when (mname `notElem` map (moduleName . mid) inputStrs) (throwError (MissingMainModule mname))
   forM_ entryPoints $ \mIdent ->
@@ -752,5 +685,6 @@
        -> [ModuleIdentifier] -- ^ Entry points.  These module identifiers are used as the roots for dead-code elimination
        -> Maybe String -- ^ An optional main module.
        -> String -- ^ The namespace (e.g. PS).
+       -> Bool
        -> m String
-bundle inputStrs entryPoints mainModule namespace = snd <$> bundleSM (map (\(a,b) -> (a,Nothing,b)) inputStrs) entryPoints mainModule namespace Nothing+bundle inputStrs entryPoints mainModule namespace shouldUncurry = snd <$> bundleSM (map (\(a,b) -> (a,Nothing,b)) inputStrs) entryPoints mainModule namespace Nothing shouldUncurry