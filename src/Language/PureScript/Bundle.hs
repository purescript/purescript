-----------------------------------------------------------------------------
--
-- Module      :  psc-bundle
-- Copyright   :  (c) Phil Freeman 2015
-- License     :  MIT
--
-- Maintainer  :  Phil Freeman <paf31@cantab.net>
-- Stability   :  experimental
-- Portability :
--
-- Bundles compiled PureScript modules for the browser.
--
-- This module takes as input the individual generated modules from 'Language.PureScript.Make' and
-- performs dead code elimination, filters empty modules,
<<<<<<< HEAD
-- and generates the final Javascript bundle.
-----------------------------------------------------------------------------
=======
-- and generates the final JavaScript bundle.
>>>>>>> 6523d1c4
module Language.PureScript.Bundle
  ( bundle
  , bundleSM
  , guessModuleIdentifier
  , ModuleIdentifier(..)
  , moduleName
  , ModuleType(..)
  , ErrorMessage(..)
  , printErrorMessage
  , getExportedIdentifiers
  ) where

import Prelude.Compat
<<<<<<< HEAD
=======
import Protolude (ordNub)

>>>>>>> 6523d1c4
import Control.Monad
import Control.Monad.Error.Class
import Control.Arrow ((&&&))
import Data.Char (chr, digitToInt)
<<<<<<< HEAD
import Data.List (nub, stripPrefix)
=======
import Data.Generics (everything, everywhere, mkQ, mkT)
import Data.Graph
import Data.List (stripPrefix)
>>>>>>> 6523d1c4
import Data.Maybe (mapMaybe, catMaybes)
import Data.Generics (everything, everywhere, mkQ, mkT)
import Data.Graph
import Data.Version (showVersion)

import qualified Data.Set as S

import Language.JavaScript.Parser.AST hiding (showStripped)
import Language.JavaScript.Parser
import Language.PureScript.Bundle.BundleOpt
import Language.PureScript.Bundle.BundleTypes

-- import Debug.Trace

import qualified Paths_purescript as Paths

import System.FilePath (takeFileName, takeDirectory, makeRelative)

import SourceMap.Types

-- | The type of error messages. We separate generation and rendering of errors using a data
-- type, in case we need to match on error types later.
data ErrorMessage
  = UnsupportedModulePath String
  | InvalidTopLevel
  | UnableToParseModule String
  | UnsupportedExport
  | ErrorInModule ModuleIdentifier ErrorMessage
  | MissingEntryPoint String
  | MissingMainModule String
  deriving (Show)

-- | Given a filename, assuming it is in the correct place on disk, infer a ModuleIdentifier.
guessModuleIdentifier :: MonadError ErrorMessage m => FilePath -> m ModuleIdentifier
guessModuleIdentifier filename = ModuleIdentifier (takeFileName (takeDirectory filename)) <$> guessModuleType (takeFileName filename)
  where
    guessModuleType "index.js" = pure Regular
    guessModuleType "foreign.js" = pure Foreign
    guessModuleType name = throwError $ UnsupportedModulePath name

-- | Prepare an error message for consumption by humans.
printErrorMessage :: ErrorMessage -> [String]
printErrorMessage (UnsupportedModulePath s) =
  [ "A CommonJS module has an unsupported name (" ++ show s ++ ")."
  , "The following file names are supported:"
  , "  1) index.js (PureScript native modules)"
  , "  2) foreign.js (PureScript foreign modules)"
  ]
printErrorMessage InvalidTopLevel =
  [ "Expected a list of source elements at the top level." ]
printErrorMessage (UnableToParseModule err) =
  [ "The module could not be parsed:"
  , err
  ]
printErrorMessage UnsupportedExport =
  [ "An export was unsupported. Exports can be defined in one of two ways: "
  , "  1) exports.name = ..."
  , "  2) exports = { ... }"
  ]
printErrorMessage (ErrorInModule mid e) =
  ("Error in module " ++ displayIdentifier mid ++ ":")
  : ""
  : map ("  " ++) (printErrorMessage e)
  where
    displayIdentifier (ModuleIdentifier name ty) =
      name ++ " (" ++ showModuleType ty ++ ")"
printErrorMessage (MissingEntryPoint mName) =
  [ "Couldn't find a CommonJS module for the specified entry point: " ++ mName
  ]
printErrorMessage (MissingMainModule mName) =
  [ "Couldn't find a CommonJS module for the specified main module: " ++ mName
  ]

-- | Calculate the ModuleIdentifier which a require(...) statement imports.
checkImportPath :: String -> ModuleIdentifier -> S.Set String -> Either String ModuleIdentifier
checkImportPath "./foreign" m _ =
  Right (ModuleIdentifier (moduleName m) Foreign)
checkImportPath name _ names
  | Just name' <- stripPrefix "../" name
  , name' `S.member` names = Right (ModuleIdentifier name' Regular)
checkImportPath name _ _ = Left name

-- | Compute the dependencies of all elements in a module, and add them to the tree.
--
-- Members and exports can have dependencies. A dependency is of one of the following forms:
--
-- 1) module.name or member["name"]
--
--    where module was imported using
--
--    var module = require("Module.Name");
--
-- 2) name
--
--    where name is the name of a member defined in the current module.
withDeps :: Module -> Module
withDeps (Module modulePath fn es) = Module modulePath fn (map expandDeps es)
  where
  -- | Collects all modules which are imported, so that we can identify dependencies of the first type.
  imports :: [(String, ModuleIdentifier)]
  imports = mapMaybe toImport es
    where
    toImport :: ModuleElement -> Maybe (String, ModuleIdentifier)
    toImport (Require _ nm (Right mid)) = Just (nm, mid)
    toImport _ = Nothing

  -- | Collects all member names in scope, so that we can identify dependencies of the second type.
  boundNames :: [String]
  boundNames = mapMaybe toBoundName es
    where
    toBoundName :: ModuleElement -> Maybe String
    toBoundName (Member _ _ nm _ _) = Just nm
    toBoundName _ = Nothing

  -- | Calculate dependencies and add them to the current element.
  expandDeps :: ModuleElement -> ModuleElement
  expandDeps (Member n f nm decl _) = Member n f nm decl (ordNub $ dependencies modulePath decl)
  expandDeps (ExportsList exps) = ExportsList (map expand exps)
      where
      expand (ty, nm, n1, _) = (ty, nm, n1, ordNub (dependencies modulePath n1))
  expandDeps other = other

  dependencies :: ModuleIdentifier -> JSExpression -> [(ModuleIdentifier, String)]
  dependencies m = everything (++) (mkQ [] toReference)
    where
    toReference :: JSExpression -> [(ModuleIdentifier, String)]
    toReference (JSMemberDot mn _ nm)
      | JSIdentifier _ mn' <- mn
      , JSIdentifier _ nm' <- nm
      , Just mid <- lookup mn' imports
      = [(mid, nm')]
    toReference (JSMemberSquare mn _ nm _)
      | JSIdentifier _ mn' <- mn
      , Just nm' <- fromStringLiteral nm
      , Just mid <- lookup mn' imports
      = [(mid, nm')]
    toReference (JSIdentifier _ nm)
      | nm `elem` boundNames
      = [(m, nm)]
    toReference _ = []

-- String literals include the quote chars
fromStringLiteral :: JSExpression -> Maybe String
fromStringLiteral (JSStringLiteral _ str) = Just $ strValue str
fromStringLiteral _ = Nothing

strValue :: String -> String
strValue str = go $ drop 1 str
  where
  go ('\\' : 'b' : xs) = '\b' : go xs
  go ('\\' : 'f' : xs) = '\f' : go xs
  go ('\\' : 'n' : xs) = '\n' : go xs
  go ('\\' : 'r' : xs) = '\r' : go xs
  go ('\\' : 't' : xs) = '\t' : go xs
  go ('\\' : 'v' : xs) = '\v' : go xs
  go ('\\' : '0' : xs) = '\0' : go xs
  go ('\\' : 'x' : a : b : xs) = chr (a' + b') : go xs
    where
    a' = 16 * digitToInt a
    b' = digitToInt b
  go ('\\' : 'u' : a : b : c : d : xs) = chr (a' + b' + c' + d') : go xs
    where
    a' = 16 * 16 * 16 * digitToInt a
    b' = 16 * 16 * digitToInt b
    c' = 16 * digitToInt c
    d' = digitToInt d
  go ('\\' : x : xs) = x : go xs
  go "\"" = ""
  go "'" = ""
  go (x : xs) = x : go xs
  go "" = ""

commaList :: JSCommaList a -> [a]
commaList JSLNil = []
commaList (JSLOne x) = [x]
commaList (JSLCons l _ x) = commaList l ++ [x]

trailingCommaList :: JSCommaTrailingList a -> [a]
trailingCommaList (JSCTLComma l _) = commaList l
trailingCommaList (JSCTLNone l) = commaList l

-- | Attempt to create a Module from a JavaScript AST.
--
-- Each type of module element is matched using pattern guards, and everything else is bundled into the
-- Other constructor.
toModule :: forall m. (MonadError ErrorMessage m) => S.Set String -> ModuleIdentifier -> Maybe FilePath -> JSAST -> m Module
toModule mids mid filename top
  | JSAstProgram smts _ <- top = Module mid filename <$> traverse toModuleElement smts
  | otherwise = err InvalidTopLevel
  where
  err = throwError . ErrorInModule mid

  toModuleElement :: JSStatement -> m ModuleElement
  toModuleElement stmt
    | Just (importName, importPath) <- matchRequire mids mid stmt
    = pure (Require stmt importName importPath)
  toModuleElement stmt
    | Just (exported, name, decl) <- matchMember stmt
    = pure (Member stmt exported name decl [])
  toModuleElement stmt
    | Just props <- matchExportsAssignment stmt
    = ExportsList <$> traverse toExport (trailingCommaList props)
    where
      toExport :: JSObjectProperty -> m (ExportType, String, JSExpression, [Key])
      toExport (JSPropertyNameandValue name _ [val]) =
        (,,val,[]) <$> exportType val
                   <*> extractLabel' name
      toExport _ = err UnsupportedExport

      exportType :: JSExpression -> m ExportType
      exportType (JSMemberDot f _ _)
        | JSIdentifier _ "$foreign" <- f
        = pure ForeignReexport
      exportType (JSMemberSquare f _ _ _)
        | JSIdentifier _ "$foreign" <- f
        = pure ForeignReexport
      exportType (JSIdentifier _ s) = pure (RegularExport s)
      exportType _ = err UnsupportedExport

      extractLabel' = maybe (err UnsupportedExport) pure . extractLabel

  toModuleElement other = pure (Other other)

-- Get a list of all the exported identifiers from a foreign module.
--
-- TODO: what if we assign to exports.foo and then later assign to
-- module.exports (presumably overwriting exports.foo)?
getExportedIdentifiers :: (MonadError ErrorMessage m)
                          => String
                          -> JSAST
                          -> m [String]
getExportedIdentifiers mname top
  | JSAstProgram stmts _ <- top = concat <$> traverse go stmts
  | otherwise = err InvalidTopLevel
  where
  err = throwError . ErrorInModule (ModuleIdentifier mname Foreign)

  go stmt
    | Just props <- matchExportsAssignment stmt
    = traverse toIdent (trailingCommaList props)
    | Just (True, name, _) <- matchMember stmt
    = pure [name]
    | otherwise
    = pure []

  toIdent (JSPropertyNameandValue name _ [_]) =
    extractLabel' name
  toIdent _ =
    err UnsupportedExport

  extractLabel' = maybe (err UnsupportedExport) pure . extractLabel

-- Matches JS statements like this:
-- var ModuleName = require("file");
matchRequire :: S.Set String
                -> ModuleIdentifier
                -> JSStatement
                -> Maybe (String, Either String ModuleIdentifier)
matchRequire mids mid stmt
  | JSVariable _ jsInit _ <- stmt
  , [JSVarInitExpression var varInit] <- commaList jsInit
  , JSIdentifier _ importName <- var
  , JSVarInit _ jsInitEx <- varInit
  , JSMemberExpression req _ argsE _ <- jsInitEx
  , JSIdentifier _ "require" <- req
  , [ Just importPath ] <- map fromStringLiteral (commaList argsE)
  , importPath' <- checkImportPath importPath mid mids
  = Just (importName, importPath')
  | otherwise
  = Nothing

-- Matches JS member declarations.
matchMember :: JSStatement -> Maybe (Bool, String, JSExpression)
matchMember stmt
  -- var foo = expr;
  | JSVariable _ jsInit _ <- stmt
  , [JSVarInitExpression var varInit] <- commaList jsInit
  , JSIdentifier _ name <- var
  , JSVarInit _ decl <- varInit
  = Just (False, name, decl)
  -- exports.foo = expr; exports["foo"] = expr;
  | JSAssignStatement e (JSAssign _) decl _ <- stmt
  , Just name <- accessor e
  = Just (True, name, decl)
  | otherwise
  = Nothing
  where
  accessor :: JSExpression -> Maybe String
  accessor (JSMemberDot exports _ nm)
    | JSIdentifier _ "exports" <- exports
    , JSIdentifier _ name <- nm
    = Just name
  accessor (JSMemberSquare exports _ nm _)
    | JSIdentifier _ "exports" <- exports
    , Just name <- fromStringLiteral nm
    = Just name
  accessor _ = Nothing

-- Matches assignments to module.exports, like this:
-- module.exports = { ... }
matchExportsAssignment :: JSStatement -> Maybe JSObjectPropertyList
matchExportsAssignment stmt
  | JSAssignStatement e (JSAssign _) decl _ <- stmt
  , JSMemberDot module' _ exports <- e
  , JSIdentifier _ "module" <- module'
  , JSIdentifier _ "exports" <- exports
  , JSObjectLiteral _ props _ <- decl
  = Just props
  | otherwise
  = Nothing

extractLabel :: JSPropertyName -> Maybe String
extractLabel (JSPropertyString _ nm) = Just $ strValue nm
extractLabel (JSPropertyIdent _ nm) = Just nm
extractLabel _ = Nothing

-- | Eliminate unused code based on the specified entry point set.
compile :: [Module] -> [ModuleIdentifier] -> [Module]
compile modules [] = modules
compile modules entryPoints = filteredModules
  where
  (graph, _, vertexFor) = graphFromEdges verts

  -- | The vertex set
  verts :: [(ModuleElement, Key, [Key])]
  verts = do
    Module mid _ els <- modules
    concatMap (toVertices mid) els
    where
    -- | Create a set of vertices for a module element.
    --
    -- Some special cases worth commenting on:
    --
    -- 1) Regular exports which simply export their own name do not count as dependencies.
    --    Regular exports which rename and reexport an operator do count, however.
    --
    -- 2) Require statements don't contribute towards dependencies, since they effectively get
    --    inlined wherever they are used inside other module elements.
    toVertices :: ModuleIdentifier -> ModuleElement -> [(ModuleElement, Key, [Key])]
    toVertices p m@(Member _ _ nm _ deps) = [(m, (p, nm), deps)]
    toVertices p m@(ExportsList exps) = mapMaybe toVertex exps
      where
      toVertex (ForeignReexport, nm, _, ks) = Just (m, (p, nm), ks)
      toVertex (RegularExport nm, nm1, _, ks) | nm /= nm1 = Just (m, (p, nm1), ks)
      toVertex _ = Nothing
    toVertices _ _ = []

  -- | The set of vertices whose connected components we are interested in keeping.
  entryPointVertices :: [Vertex]
  entryPointVertices = catMaybes $ do
    (_, k@(mid, _), _) <- verts
    guard $ mid `elem` entryPoints
    return (vertexFor k)

  -- | The set of vertices reachable from an entry point
  reachableSet :: S.Set Vertex
  reachableSet = S.fromList (concatMap (reachable graph) entryPointVertices)

  filteredModules :: [Module]
  filteredModules = map filterUsed modules
    where
    filterUsed :: Module -> Module
    filterUsed (Module mid fn ds) = Module mid fn (map filterExports (go ds))
      where
      go :: [ModuleElement] -> [ModuleElement]
      go [] = []
      go (d : rest)
        | not (isDeclUsed d) = skipDecl d : go rest
        | otherwise = d : go rest

      skipDecl :: ModuleElement -> ModuleElement
      skipDecl (Require s _ _) = Skip s
      skipDecl (Member s _ _ _ _) = Skip s
      skipDecl (ExportsList _) = Skip (JSEmptyStatement JSNoAnnot)
      skipDecl (Other s) = Skip s
      skipDecl (Skip s) = Skip s

      -- | Filter out the exports for members which aren't used.
      filterExports :: ModuleElement -> ModuleElement
      filterExports (ExportsList exps) = ExportsList (filter (\(_, nm, _, _) -> isKeyUsed (mid, nm)) exps)
      filterExports me = me

      isDeclUsed :: ModuleElement -> Bool
      isDeclUsed (Member _ _ nm _ _) = isKeyUsed (mid, nm)
      isDeclUsed _ = True

      isKeyUsed :: Key -> Bool
      isKeyUsed k
        | Just me <- vertexFor k = me `S.member` reachableSet
        | otherwise = False

-- | Topologically sort the module dependency graph, so that when we generate code, modules can be
-- defined in the right order.
sortModules :: [Module] -> [Module]
sortModules modules = map (\v -> case nodeFor v of (n, _, _) -> n) (reverse (topSort graph))
  where
  (graph, nodeFor, _) = graphFromEdges $ do
    m@(Module mid _ els) <- modules
    return (m, mid, mapMaybe getKey els)

  getKey :: ModuleElement -> Maybe ModuleIdentifier
  getKey (Require _ _ (Right mi)) = Just mi
  getKey _ = Nothing

-- | A module is empty if it contains no exported members (in other words,
-- if the only things left after dead code elimination are module imports and
-- "other" foreign code).
--
-- If a module is empty, we don't want to generate code for it.
isModuleEmpty :: Module -> Bool
isModuleEmpty (Module _ _ els) = all isElementEmpty els
  where
  isElementEmpty :: ModuleElement -> Bool
  isElementEmpty (ExportsList exps) = null exps
  isElementEmpty Require{} = True
  isElementEmpty (Other _) = True
  isElementEmpty (Skip _) = True
  isElementEmpty _ = False

-- | Generate code for a set of modules, including a call to main().
--
-- Modules get defined on the global PS object, as follows:
--
--     var PS = { };
--     (function(exports) {
--       ...
--     })(PS["Module.Name"] = PS["Module.Name"] || {});
--
-- In particular, a module and its foreign imports share the same namespace inside PS.
-- This saves us from having to generate unique names for a module and its foreign imports,
-- and is safe since a module shares a namespace with its foreign imports in PureScript as well
-- (so there is no way to have overlaps in code generated by psc).
codeGen :: Maybe String -- ^ main module
        -> String -- ^ namespace
        -> [Module] -- ^ input modules
        -> Maybe String -- ^ output filename
        -> (Maybe SourceMapping, String)
codeGen optionsMainModule optionsNamespace ms outFileOpt = (fmap sourceMapping outFileOpt, rendered)
  where
  rendered = renderToString (JSAstProgram (prelude : concatMap fst modulesJS ++ maybe [] runMain optionsMainModule) JSNoAnnot)

  sourceMapping :: String -> SourceMapping
  sourceMapping outFile = SourceMapping {
      smFile = outFile,
      smSourceRoot = Nothing,
      smMappings = concat $
        zipWith3 (\file (pos :: Int) positions ->
          map (\(porig, pgen) -> Mapping {
                mapOriginal = Just (Pos (fromIntegral $ porig + 1) 0)
              , mapSourceFile = pathToFile <$> file
              , mapGenerated = (Pos (fromIntegral $ pos + pgen) 0)
              , mapName = Nothing
              })
            (offsets (0,0) (Right 1 : positions)))
          moduleFns
          (scanl (+) (3 + moduleLength [prelude]) (map (3+) moduleLengths)) -- 3 lines between each module & at top
          (map snd modulesJS)
    }
    where
      pathToFile = makeRelative (takeDirectory outFile)

      offsets (m, n) (Left d:rest) = offsets (m+d, n) rest
      offsets (m, n) (Right d:rest) = map ((m+) &&& (n+)) [0 .. d - 1] ++ offsets (m+d, n+d) rest
      offsets _ _ = []

  moduleLength :: [JSStatement] -> Int
  moduleLength = everything (+) (mkQ 0 countw)
    where
      countw :: CommentAnnotation -> Int
      countw (WhiteSpace _ s) = length (filter (== '\n') s)
      countw _ = 0

  moduleLengths :: [Int]
  moduleLengths = map (sum . map (either (const 0) id) . snd) modulesJS
  moduleFns = map (\(Module _ fn _) -> fn) ms

  modulesJS = map moduleToJS ms

  moduleToJS :: Module -> ([JSStatement], [Either Int Int])
  moduleToJS (Module mn _ ds) = (wrap (moduleName mn) (indent (concat jsDecls)), lengths)
    where
    (jsDecls, lengths) = unzip $ map declToJS ds

    withLength :: [JSStatement] -> ([JSStatement], Either Int Int)
    withLength n = (n, Right $ moduleLength n)

    declToJS :: ModuleElement -> ([JSStatement], Either Int Int)
    declToJS (Member n _ _ _ _) = withLength [n]
    declToJS (Other n) = withLength [n]
    declToJS (Skip n) = ([], Left $ moduleLength [n])
    declToJS (Require _ nm req) = withLength
      [
        JSVariable lfsp
          (cList [
            JSVarInitExpression (JSIdentifier sp nm)
              (JSVarInit sp $ either require (moduleReference sp . moduleName) req )
          ]) (JSSemi JSNoAnnot)
      ]
    declToJS (ExportsList exps) = withLength $ map toExport exps

      where

      toExport :: (ExportType, String, JSExpression, [Key]) -> JSStatement
      toExport (_, nm, val, _) =
        JSAssignStatement
          (JSMemberSquare (JSIdentifier lfsp "exports") JSNoAnnot
            (str nm) JSNoAnnot)
          (JSAssign sp)
          val
          (JSSemi JSNoAnnot)

  -- comma lists are reverse-consed
  cList :: [a] -> JSCommaList a
  cList [] = JSLNil
  cList [x] = JSLOne x
  cList l = go $ reverse l
    where
      go [x] = JSLOne x
      go (h:t)= JSLCons (go t) JSNoAnnot h
      go [] = error "Invalid case in comma-list"

  indent :: [JSStatement] -> [JSStatement]
  indent = everywhere (mkT squash)
    where
    squash JSNoAnnot = JSAnnot (TokenPn 0 0 2) []
    squash (JSAnnot pos ann) = JSAnnot (keepCol pos) (map splat ann)
    squash JSAnnotSpace = JSAnnot (TokenPn 0 0 2) []

    splat (CommentA pos s) = CommentA (keepCol pos) s
    splat (WhiteSpace pos w) = WhiteSpace (keepCol pos) w
    splat ann = ann

    keepCol (TokenPn _ _ c) = TokenPn 0 0 (if c >= 0 then c + 2 else 2)

  prelude :: JSStatement
  prelude = JSVariable (JSAnnot tokenPosnEmpty [ CommentA tokenPosnEmpty $ "// Generated by psc-bundle " ++ showVersion Paths.version
                                               , WhiteSpace tokenPosnEmpty "\n" ])
              (cList [
                JSVarInitExpression (JSIdentifier sp optionsNamespace)
                  (JSVarInit sp (emptyObj sp))
              ]) (JSSemi JSNoAnnot)

  require :: String -> JSExpression
  require mn =
    JSMemberExpression (JSIdentifier JSNoAnnot "require") JSNoAnnot (cList [ str mn ]) JSNoAnnot

  moduleReference :: JSAnnot -> String -> JSExpression
  moduleReference a mn =
    JSMemberSquare (JSIdentifier a optionsNamespace) JSNoAnnot
      (str mn) JSNoAnnot

  str :: String -> JSExpression
  str s = JSStringLiteral JSNoAnnot $ "\"" ++ s ++ "\""


  emptyObj :: JSAnnot -> JSExpression
  emptyObj a = JSObjectLiteral a (JSCTLNone JSLNil) JSNoAnnot

  wrap :: String -> [JSStatement] -> [JSStatement]
  wrap mn ds =
    [
    JSMethodCall (JSExpressionParen lf (JSFunctionExpression JSNoAnnot JSIdentNone JSNoAnnot
                                                (JSLOne (JSIdentName JSNoAnnot "exports")) JSNoAnnot
                                                (JSBlock sp (lfHead ds) lf)) -- \n not quite in right place
                                    JSNoAnnot)
                  JSNoAnnot
                  (JSLOne (JSAssignExpression (moduleReference JSNoAnnot mn) (JSAssign sp)
                            (JSExpressionBinary (moduleReference sp mn) (JSBinOpOr sp) (emptyObj sp))))
                  JSNoAnnot
                  (JSSemi JSNoAnnot)
    ]
    where
      lfHead (h:t) = addAnn (WhiteSpace tokenPosnEmpty "\n  ") h : t
      lfHead x = x

      addAnn :: CommentAnnotation -> JSStatement -> JSStatement
      addAnn a (JSExpressionStatement (JSStringLiteral ann s) _) =
        JSExpressionStatement (JSStringLiteral (appendAnn a ann) s) (JSSemi JSNoAnnot)
      addAnn _ x = x

      appendAnn a JSNoAnnot = JSAnnot tokenPosnEmpty [a]
      appendAnn a (JSAnnot _ anns) = JSAnnot tokenPosnEmpty (a:anns ++ [WhiteSpace tokenPosnEmpty "  "])
      appendAnn a JSAnnotSpace = JSAnnot tokenPosnEmpty [a]

  runMain :: String -> [JSStatement]
  runMain mn =
    [JSMethodCall
      (JSMemberDot (moduleReference lf mn) JSNoAnnot
        (JSIdentifier JSNoAnnot "main"))
      JSNoAnnot (cList []) JSNoAnnot (JSSemi JSNoAnnot)]

  lf :: JSAnnot
  lf = JSAnnot tokenPosnEmpty [ WhiteSpace tokenPosnEmpty "\n" ]


  lfsp :: JSAnnot
  lfsp = JSAnnot tokenPosnEmpty [ WhiteSpace tokenPosnEmpty "\n  " ]

  sp :: JSAnnot
  sp = JSAnnot tokenPosnEmpty [ WhiteSpace tokenPosnEmpty " " ]

-- | The bundling function.
-- This function performs dead code elimination, filters empty modules
-- and generates and prints the final JavaScript bundle.
bundleSM :: (MonadError ErrorMessage m)
       => [(ModuleIdentifier, Maybe FilePath, String)] -- ^ The input modules.  Each module should be javascript rendered from 'Language.PureScript.Make' or @psc@.
       -> [ModuleIdentifier] -- ^ Entry points.  These module identifiers are used as the roots for dead-code elimination
       -> Maybe String -- ^ An optional main module.
       -> String -- ^ The namespace (e.g. PS).
       -> Maybe FilePath -- ^ The output file name (if there is one - in which case generate source map)
       -> Bool
       -> m (Maybe SourceMapping, String)
bundleSM inputStrs entryPoints mainModule namespace outFilename shouldUncurry = do
  let mid (a,_,_) = a
  forM_ mainModule $ \mname ->
    when (mname `notElem` map (moduleName . mid) inputStrs) (throwError (MissingMainModule mname))
  forM_ entryPoints $ \mIdent ->
    when (mIdent `notElem` map mid inputStrs) (throwError (MissingEntryPoint (moduleName mIdent)))
  input <- forM inputStrs $ \(ident, filename, js) -> do
                ast <- either (throwError . ErrorInModule ident . UnableToParseModule) pure $ parse js (moduleName ident)
                return (ident, filename, ast)

  let mids = S.fromList (map (moduleName . mid) input)

  modules <- traverse (fmap withDeps . (\(a,fn,c) -> toModule mids a fn c)) input

  let compiled = compile modules entryPoints

  -- The uncurry optimization performs dead code elemination (DCE) once and then
  -- generates uncurried variants of the surviving functions. We need to
  -- perform DCE again to throw away variants (curried or uncurried) that
  -- aren't called after choosing the appropriate variant for each call site.
  -- This two-step process avoids generating variants for functions that
  -- are dead weight anyway.
  compiled' <- if shouldUncurry
                    then do
                        let modules' = uncurryFunc compiled entryPoints
                        modules'' <- traverse (fmap withDeps . pure) modules'   -- traverse and compile again
                        return (compile modules'' entryPoints)
                    else return compiled

  let sorted   = sortModules (filter (not . isModuleEmpty) compiled')

  return (codeGen mainModule namespace sorted outFilename)

-- | The bundling function.
-- This function performs dead code elimination, filters empty modules
-- and generates and prints the final JavaScript bundle.
bundle :: (MonadError ErrorMessage m)
       => [(ModuleIdentifier, String)] -- ^ The input modules.  Each module should be javascript rendered from 'Language.PureScript.Make' or @psc@.
       -> [ModuleIdentifier] -- ^ Entry points.  These module identifiers are used as the roots for dead-code elimination
       -> Maybe String -- ^ An optional main module.
       -> String -- ^ The namespace (e.g. PS).
       -> Bool
       -> m String
bundle inputStrs entryPoints mainModule namespace shouldUncurry = snd <$> bundleSM (map (\(a,b) -> (a,Nothing,b)) inputStrs) entryPoints mainModule namespace Nothing shouldUncurry<|MERGE_RESOLUTION|>--- conflicted
+++ resolved
@@ -12,12 +12,8 @@
 --
 -- This module takes as input the individual generated modules from 'Language.PureScript.Make' and
 -- performs dead code elimination, filters empty modules,
-<<<<<<< HEAD
 -- and generates the final Javascript bundle.
 -----------------------------------------------------------------------------
-=======
--- and generates the final JavaScript bundle.
->>>>>>> 6523d1c4
 module Language.PureScript.Bundle
   ( bundle
   , bundleSM
@@ -31,22 +27,14 @@
   ) where
 
 import Prelude.Compat
-<<<<<<< HEAD
-=======
 import Protolude (ordNub)
-
->>>>>>> 6523d1c4
 import Control.Monad
 import Control.Monad.Error.Class
 import Control.Arrow ((&&&))
 import Data.Char (chr, digitToInt)
-<<<<<<< HEAD
-import Data.List (nub, stripPrefix)
-=======
 import Data.Generics (everything, everywhere, mkQ, mkT)
 import Data.Graph
 import Data.List (stripPrefix)
->>>>>>> 6523d1c4
 import Data.Maybe (mapMaybe, catMaybes)
 import Data.Generics (everything, everywhere, mkQ, mkT)
 import Data.Graph
