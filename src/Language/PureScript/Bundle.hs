-----------------------------------------------------------------------------
--
-- Module      :  psc-bundle
-- Copyright   :  (c) Phil Freeman 2015
-- License     :  MIT
--
-- Maintainer  :  Phil Freeman <paf31@cantab.net>
-- Stability   :  experimental
-- Portability :
--
-- Bundles compiled PureScript modules for the browser.
--
-- This module takes as input the individual generated modules from 'Language.PureScript.Make' and
-- performs dead code elimination, filters empty modules,
-- and generates the final Javascript bundle.
-----------------------------------------------------------------------------


module Language.PureScript.Bundle (
     bundle
   , ModuleIdentifier(..)
   , moduleName
   , ModuleType(..)
   , ErrorMessage(..)
   , printErrorMessage
   , getExportedIdentifiers
) where

import Prelude.Compat

<<<<<<< HEAD
import Data.Char (chr, digitToInt)
import Data.Generics (everything, everywhere, mkQ, mkT)
import Data.Graph
=======
>>>>>>> 116484ed
import Data.List (nub, stripPrefix)
import Data.Maybe (mapMaybe, catMaybes)
import Data.Generics (everything, everywhere, mkQ, mkT)
import Data.Graph
import Data.Version (showVersion)

import qualified Data.Set as S

import Control.Monad
import Control.Monad.Error.Class
import Language.JavaScript.Parser.AST hiding (showStripped)
import Language.JavaScript.Parser
import Language.PureScript.BundleOpt
import Language.PureScript.BundleTypes

-- import Debug.Trace

import qualified Paths_purescript as Paths

-- | The type of error messages. We separate generation and rendering of errors using a data
-- type, in case we need to match on error types later.
data ErrorMessage
  = UnsupportedModulePath String
  | InvalidTopLevel
  | UnableToParseModule String
  | UnsupportedExport
  | ErrorInModule ModuleIdentifier ErrorMessage
  deriving (Show, Read)

-- | Prepare an error message for consumption by humans.
printErrorMessage :: ErrorMessage -> [String]
printErrorMessage (UnsupportedModulePath s) =
  [ "A CommonJS module has an unsupported name (" ++ show s ++ ")."
  , "The following file names are supported:"
  , "  1) index.js (psc native modules)"
  , "  2) foreign.js (psc foreign modules)"
  ]
printErrorMessage InvalidTopLevel =
  [ "Expected a list of source elements at the top level." ]
printErrorMessage (UnableToParseModule err) =
  [ "The module could not be parsed:"
  , err
  ]
printErrorMessage UnsupportedExport =
  [ "An export was unsupported. Exports can be defined in one of two ways: "
  , "  1) exports.name = ..."
  , "  2) exports = { ... }"
  ]
printErrorMessage (ErrorInModule mid e) =
  ("Error in module " ++ displayIdentifier mid ++ ":")
  : ""
  : map ("  " ++) (printErrorMessage e)
  where
  displayIdentifier (ModuleIdentifier name ty) =
    name ++ " (" ++ showModuleType ty ++ ")"

-- | Calculate the ModuleIdentifier which a require(...) statement imports.
checkImportPath :: String -> ModuleIdentifier -> S.Set String -> Either String ModuleIdentifier
checkImportPath "./foreign" m _ =
  Right (ModuleIdentifier (moduleName m) Foreign)
checkImportPath name _ names
  | Just name' <- stripPrefix "../" name
  , name' `S.member` names = Right (ModuleIdentifier name' Regular)
checkImportPath name _ _ = Left name

-- | Compute the dependencies of all elements in a module, and add them to the tree.
--
-- Members and exports can have dependencies. A dependency is of one of the following forms:
--
-- 1) module.name or member["name"]
--
--    where module was imported using
--
--    var module = require("Module.Name");
--
-- 2) name
--
--    where name is the name of a member defined in the current module.
withDeps :: Module -> Module
withDeps (Module modulePath es) = Module modulePath (map expandDeps es)
  where
  -- | Collects all modules which are imported, so that we can identify dependencies of the first type.
  imports :: [(String, ModuleIdentifier)]
  imports = mapMaybe toImport es
    where
    toImport :: ModuleElement -> Maybe (String, ModuleIdentifier)
    toImport (Require _ nm (Right mid)) = Just (nm, mid)
    toImport _ = Nothing

  -- | Collects all member names in scope, so that we can identify dependencies of the second type.
  boundNames :: [String]
  boundNames = mapMaybe toBoundName es
    where
    toBoundName :: ModuleElement -> Maybe String
    toBoundName (Member _ _ nm _ _) = Just nm
    toBoundName _ = Nothing

  -- | Calculate dependencies and add them to the current element.
  expandDeps :: ModuleElement -> ModuleElement
  expandDeps (Member n f nm decl _) = Member n f nm decl (nub $ dependencies modulePath decl)
  expandDeps (ExportsList exps) = ExportsList (map expand exps)
      where
      expand (ty, nm, n1, _) = (ty, nm, n1, nub (dependencies modulePath n1))
  expandDeps other = other

  dependencies :: ModuleIdentifier -> JSExpression -> [(ModuleIdentifier, String)]
  dependencies m = everything (++) (mkQ [] toReference)
    where
    toReference :: JSExpression -> [(ModuleIdentifier, String)]
    toReference (JSMemberDot mn _ nm)
      | JSIdentifier _ mn' <- mn
      , JSIdentifier _ nm' <- nm
      , Just mid <- lookup mn' imports
      = [(mid, nm')]
    toReference (JSMemberSquare mn _ nm _)
      | JSIdentifier _ mn' <- mn
      , Just nm' <- fromStringLiteral nm
      , Just mid <- lookup mn' imports
      = [(mid, nm')]
    toReference (JSIdentifier _ nm)
      | nm `elem` boundNames
      = [(m, nm)]
    toReference _ = []

-- String literals include the quote chars
fromStringLiteral :: JSExpression -> Maybe String
fromStringLiteral (JSStringLiteral _ str) = Just $ strValue str
fromStringLiteral _ = Nothing

strValue :: String -> String
strValue str = go $ drop 1 str
  where
  go ('\\' : 'b' : xs) = '\b' : go xs
  go ('\\' : 'f' : xs) = '\f' : go xs
  go ('\\' : 'n' : xs) = '\n' : go xs
  go ('\\' : 'r' : xs) = '\r' : go xs
  go ('\\' : 't' : xs) = '\t' : go xs
  go ('\\' : 'v' : xs) = '\v' : go xs
  go ('\\' : '0' : xs) = '\0' : go xs
  go ('\\' : 'x' : a : b : xs) = chr (a' + b') : go xs
    where
    a' = 16 * digitToInt a
    b' = digitToInt b
  go ('\\' : 'u' : a : b : c : d : xs) = chr (a' + b' + c' + d') : go xs
    where
    a' = 16 * 16 * 16 * digitToInt a
    b' = 16 * 16 * digitToInt b
    c' = 16 * digitToInt c
    d' = digitToInt d
  go ('\\' : x : xs) = x : go xs
  go "\"" = ""
  go "'" = ""
  go (x : xs) = x : go xs
  go "" = ""

commaList :: JSCommaList a -> [a]
commaList JSLNil = []
commaList (JSLOne x) = [x]
commaList (JSLCons l _ x) = commaList l ++ [x]

trailingCommaList :: JSCommaTrailingList a -> [a]
trailingCommaList (JSCTLComma l _) = commaList l
trailingCommaList (JSCTLNone l) = commaList l

-- | Attempt to create a Module from a Javascript AST.
--
-- Each type of module element is matched using pattern guards, and everything else is bundled into the
-- Other constructor.
toModule :: forall m. (MonadError ErrorMessage m) => S.Set String -> ModuleIdentifier -> JSAST -> m Module
toModule mids mid top
  | JSAstProgram smts _ <- top = Module mid <$> traverse toModuleElement smts
  | otherwise = err InvalidTopLevel
  where
  err = throwError . ErrorInModule mid

  toModuleElement :: JSStatement -> m ModuleElement
  toModuleElement stmt
    | Just (importName, importPath) <- matchRequire mids mid stmt
    = pure (Require stmt importName importPath)
  toModuleElement stmt
    | Just (exported, name, decl) <- matchMember stmt
    = pure (Member stmt exported name decl [])
  toModuleElement stmt
    | Just props <- matchExportsAssignment stmt
    = (ExportsList <$> traverse toExport (trailingCommaList props))
    where
      toExport :: JSObjectProperty -> m (ExportType, String, JSExpression, [Key])
      toExport (JSPropertyNameandValue name _ [val]) =
        (,,val,[]) <$> exportType val
                   <*> extractLabel' name
      toExport _ = err UnsupportedExport

      exportType :: JSExpression -> m ExportType
      exportType (JSMemberDot f _ _)
        | JSIdentifier _ "$foreign" <- f
        = pure ForeignReexport
      exportType (JSMemberSquare f _ _ _)
        | JSIdentifier _ "$foreign" <- f
        = pure ForeignReexport
      exportType (JSIdentifier _ s) = pure (RegularExport s)
      exportType _ = err UnsupportedExport

      extractLabel' = maybe (err UnsupportedExport) pure . extractLabel

  toModuleElement other = pure (Other other)

-- Get a list of all the exported identifiers from a foreign module.
--
-- TODO: what if we assign to exports.foo and then later assign to
-- module.exports (presumably overwriting exports.foo)?
getExportedIdentifiers :: (MonadError ErrorMessage m)
                          => String
                          -> JSAST
                          -> m [String]
getExportedIdentifiers mname top
  | JSAstProgram stmts _ <- top = concat <$> traverse go stmts
  | otherwise = err InvalidTopLevel
  where
  err = throwError . ErrorInModule (ModuleIdentifier mname Foreign)

  go stmt
    | Just props <- matchExportsAssignment stmt
    = traverse toIdent (trailingCommaList props)
    | Just (True, name, _) <- matchMember stmt
    = pure [name]
    | otherwise
    = pure []

  toIdent (JSPropertyNameandValue name _ [_]) =
    extractLabel' name
  toIdent _ =
    err UnsupportedExport

  extractLabel' = maybe (err UnsupportedExport) pure . extractLabel

-- Matches JS statements like this:
-- var ModuleName = require("file");
matchRequire :: S.Set String
                -> ModuleIdentifier
                -> JSStatement
                -> Maybe (String, Either String ModuleIdentifier)
matchRequire mids mid stmt
  | JSVariable _ jsInit _ <- stmt
  , [JSVarInitExpression var varInit] <- commaList jsInit
  , JSIdentifier _ importName <- var
  , JSVarInit _ jsInitEx <- varInit
  , JSMemberExpression req _ argsE _ <- jsInitEx
  , JSIdentifier _ "require" <- req
  , [ Just importPath ] <- map fromStringLiteral (commaList argsE)
  , importPath' <- checkImportPath importPath mid mids
  = Just (importName, importPath')
  | otherwise
  = Nothing

-- Matches JS member declarations.
matchMember :: JSStatement -> Maybe (Bool, String, JSExpression)
matchMember stmt
  -- var foo = expr;
  | JSVariable _ jsInit _ <- stmt
  , [JSVarInitExpression var varInit] <- commaList jsInit
  , JSIdentifier _ name <- var
  , JSVarInit _ decl <- varInit
  = Just (False, name, decl)
  -- exports.foo = expr; exports["foo"] = expr;
  | JSAssignStatement e (JSAssign _) decl _ <- stmt
  , Just name <- accessor e
  = Just (True, name, decl)
  | otherwise
  = Nothing
  where
  accessor :: JSExpression -> Maybe String
  accessor (JSMemberDot exports _ nm)
    | JSIdentifier _ "exports" <- exports
    , JSIdentifier _ name <- nm
    = Just name
  accessor (JSMemberSquare exports _ nm _)
    | JSIdentifier _ "exports" <- exports
    , Just name <- fromStringLiteral nm
    = Just name
  accessor _ = Nothing

-- Matches assignments to module.exports, like this:
-- module.exports = { ... }
matchExportsAssignment :: JSStatement -> Maybe JSObjectPropertyList
matchExportsAssignment stmt
  | JSAssignStatement e (JSAssign _) decl _ <- stmt
  , JSMemberDot module' _ exports <- e
  , JSIdentifier _ "module" <- module'
  , JSIdentifier _ "exports" <- exports
  , JSObjectLiteral _ props _ <- decl
  = Just props
  | otherwise
  = Nothing

extractLabel :: JSPropertyName -> Maybe String
extractLabel (JSPropertyString _ nm) = Just $ strValue nm
extractLabel (JSPropertyIdent _ nm) = Just nm
extractLabel _ = Nothing

-- | Eliminate unused code based on the specified entry point set.
compile :: [Module] -> [ModuleIdentifier] -> [Module]
compile modules [] = modules
compile modules entryPoints = filteredModules
  where
  (graph, _, vertexFor) = graphFromEdges verts

  -- | The vertex set
  verts :: [(ModuleElement, Key, [Key])]
  verts = do
    Module mid els <- modules
    concatMap (toVertices mid) els
    where
    -- | Create a set of vertices for a module element.
    --
    -- Some special cases worth commenting on:
    --
    -- 1) Regular exports which simply export their own name do not count as dependencies.
    --    Regular exports which rename and reexport an operator do count, however.
    --
    -- 2) Require statements don't contribute towards dependencies, since they effectively get
    --    inlined wherever they are used inside other module elements.
    toVertices :: ModuleIdentifier -> ModuleElement -> [(ModuleElement, Key, [Key])]
    toVertices p m@(Member _ _ nm _ deps) = [(m, (p, nm), deps)]
    toVertices p m@(ExportsList exps) = mapMaybe toVertex exps
      where
      toVertex (ForeignReexport, nm, _, ks) = Just (m, (p, nm), ks)
      toVertex (RegularExport nm, nm1, _, ks) | nm /= nm1 = Just (m, (p, nm1), ks)
      toVertex _ = Nothing
    toVertices _ _ = []

  -- | The set of vertices whose connected components we are interested in keeping.
  entryPointVertices :: [Vertex]
  entryPointVertices = catMaybes $ do
    (_, k@(mid, _), _) <- verts
    guard $ mid `elem` entryPoints
    return (vertexFor k)

  -- | The set of vertices reachable from an entry point
  reachableSet :: S.Set Vertex
  reachableSet = S.fromList (concatMap (reachable graph) entryPointVertices)

  filteredModules :: [Module]
  filteredModules = map filterUsed modules
    where
    filterUsed :: Module -> Module
    filterUsed (Module mid ds) = Module mid (map filterExports (go ds))
      where
      go :: [ModuleElement] -> [ModuleElement]
      go [] = []
      go (d : rest)
        | not (isDeclUsed d) = go rest
        | otherwise = d : go rest

      -- | Filter out the exports for members which aren't used.
      filterExports :: ModuleElement -> ModuleElement
      filterExports (ExportsList exps) = ExportsList (filter (\(_, nm, _, _) -> isKeyUsed (mid, nm)) exps)
      filterExports me = me

      isDeclUsed :: ModuleElement -> Bool
      isDeclUsed (Member _ _ nm _ _) = isKeyUsed (mid, nm)
      isDeclUsed _ = True

      isKeyUsed :: Key -> Bool
      isKeyUsed k
        | Just me <- vertexFor k = me `S.member` reachableSet
        | otherwise = False

-- | Topologically sort the module dependency graph, so that when we generate code, modules can be
-- defined in the right order.
sortModules :: [Module] -> [Module]
sortModules modules = map (\v -> case nodeFor v of (n, _, _) -> n) (reverse (topSort graph))
  where
  (graph, nodeFor, _) = graphFromEdges $ do
    m@(Module mid els) <- modules
    return (m, mid, mapMaybe getKey els)

  getKey :: ModuleElement -> Maybe ModuleIdentifier
  getKey (Require _ _ (Right mi)) = Just mi
  getKey _ = Nothing

-- | A module is empty if it contains no exported members (in other words,
-- if the only things left after dead code elimination are module imports and
-- "other" foreign code).
--
-- If a module is empty, we don't want to generate code for it.
isModuleEmpty :: Module -> Bool
isModuleEmpty (Module _ els) = all isElementEmpty els
  where
  isElementEmpty :: ModuleElement -> Bool
  isElementEmpty (ExportsList exps) = null exps
  isElementEmpty Require{} = True
  isElementEmpty (Other _) = True
  isElementEmpty _ = False

-- | Generate code for a set of modules, including a call to main().
--
-- Modules get defined on the global PS object, as follows:
--
--     var PS = { };
--     (function(exports) {
--       ...
--     })(PS["Module.Name"] = PS["Module.Name"] || {});
--
-- In particular, a module and its foreign imports share the same namespace inside PS.
-- This saves us from having to generate unique names for a module and its foreign imports,
-- and is safe since a module shares a namespace with its foreign imports in PureScript as well
-- (so there is no way to have overlaps in code generated by psc).
codeGen :: Maybe String -- ^ main module
        -> String -- ^ namespace
        -> [Module] -- ^ input modules
        -> String
codeGen optionsMainModule optionsNamespace ms =  renderToString (JSAstProgram (prelude : concatMap moduleToJS ms ++ maybe [] runMain optionsMainModule) JSNoAnnot)
  where
  moduleToJS :: Module -> [JSStatement]
  moduleToJS (Module mn ds) = wrap (moduleName mn) (indent (concatMap declToJS ds))
    where
    declToJS :: ModuleElement -> [JSStatement]
    declToJS (Member n _ _ _ _) = [n]
    declToJS (Other n) = [n]
    declToJS (Require _ nm req) =
      [
        JSVariable lfsp
          (cList [
            JSVarInitExpression (JSIdentifier sp nm)
              (JSVarInit sp $ either require (moduleReference sp . moduleName) req )
          ]) (JSSemi JSNoAnnot)
      ]
    declToJS (ExportsList exps) = map toExport exps

      where
      toExport :: (ExportType, String, JSExpression, [Key]) -> JSStatement
      toExport (_, nm, val, _) =
        JSAssignStatement
          (JSMemberSquare (JSIdentifier lfsp "exports") JSNoAnnot
            (str nm) JSNoAnnot)
          (JSAssign sp)
          val
          (JSSemi JSNoAnnot)

  -- comma lists are reverse-consed
  cList :: [a] -> JSCommaList a
  cList [] = JSLNil
  cList [x] = JSLOne x
  cList l = go $ reverse l
    where
      go [x] = JSLOne x
      go (h:t)= JSLCons (go t) JSNoAnnot h
      go [] = error "Invalid case in comma-list"

  indent :: [JSStatement] -> [JSStatement]
  indent = everywhere (mkT squash)
    where
    squash JSNoAnnot = (JSAnnot (TokenPn 0 0 2) [])
    squash (JSAnnot pos ann) = JSAnnot (keepCol pos) (map splat ann)

    splat (CommentA pos s) = CommentA (keepCol pos) s
    splat (WhiteSpace pos w) = WhiteSpace (keepCol pos) w
    splat ann = ann

    keepCol (TokenPn _ _ c) = TokenPn 0 0 (if c >= 0 then c + 2 else 2)

  prelude :: JSStatement
  prelude = JSVariable (JSAnnot tokenPosnEmpty [ CommentA tokenPosnEmpty $ "// Generated by psc-bundle " ++ showVersion Paths.version
                                               , WhiteSpace tokenPosnEmpty "\n" ])
              (cList [
                JSVarInitExpression (JSIdentifier sp optionsNamespace)
                  (JSVarInit sp (emptyObj sp))
              ]) (JSSemi JSNoAnnot)

  require :: String -> JSExpression
  require mn =
    JSMemberExpression (JSIdentifier JSNoAnnot "require") JSNoAnnot (cList [ str mn ]) JSNoAnnot

  moduleReference :: JSAnnot -> String -> JSExpression
  moduleReference a mn =
    JSMemberSquare (JSIdentifier a optionsNamespace) JSNoAnnot
      (str mn) JSNoAnnot

  str :: String -> JSExpression
  str s = JSStringLiteral JSNoAnnot $ "\"" ++ s ++ "\""


  emptyObj :: JSAnnot -> JSExpression
  emptyObj a = JSObjectLiteral a (JSCTLNone JSLNil) JSNoAnnot

  wrap :: String -> [JSStatement] -> [JSStatement]
  wrap mn ds =
    [
    JSMethodCall (JSExpressionParen lf (JSFunctionExpression JSNoAnnot JSIdentNone JSNoAnnot
                                                (JSLOne (JSIdentName JSNoAnnot "exports")) JSNoAnnot
                                                (JSBlock sp (lfHead ds) lf)) -- \n not quite in right place
                                    JSNoAnnot)
                  JSNoAnnot
                  (JSLOne (JSAssignExpression (moduleReference JSNoAnnot mn) (JSAssign sp)
                            (JSExpressionBinary (moduleReference sp mn) (JSBinOpOr sp) (emptyObj sp))))
                  JSNoAnnot
                  (JSSemi JSNoAnnot)
    ]
    where
      lfHead (h:t) = (addAnn (WhiteSpace tokenPosnEmpty "\n  ") h) : t
      lfHead x = x

      addAnn :: CommentAnnotation -> JSStatement -> JSStatement
      addAnn a (JSExpressionStatement (JSStringLiteral ann s) _) =
        (JSExpressionStatement (JSStringLiteral (appendAnn a ann) s) (JSSemi JSNoAnnot))
      addAnn _ x = x

      appendAnn a JSNoAnnot = (JSAnnot tokenPosnEmpty [a])
      appendAnn a (JSAnnot _ anns) = JSAnnot tokenPosnEmpty (a:anns ++ [WhiteSpace tokenPosnEmpty "  "])

  runMain :: String -> [JSStatement]
  runMain mn =
    [JSMethodCall
      (JSMemberDot (moduleReference lf mn) JSNoAnnot
        (JSIdentifier JSNoAnnot "main"))
      JSNoAnnot (cList []) JSNoAnnot (JSSemi JSNoAnnot)]

  lf :: JSAnnot
  lf = JSAnnot tokenPosnEmpty [ WhiteSpace tokenPosnEmpty "\n" ]


  lfsp :: JSAnnot
  lfsp = JSAnnot tokenPosnEmpty [ WhiteSpace tokenPosnEmpty "\n  " ]

  sp :: JSAnnot
  sp = JSAnnot tokenPosnEmpty [ WhiteSpace tokenPosnEmpty " " ]

-- | The bundling function.
-- This function performs dead code elimination, filters empty modules
-- and generates and prints the final Javascript bundle.
bundle :: (Applicative m, MonadError ErrorMessage m)
     => [(ModuleIdentifier, String)] -- ^ The input modules.  Each module should be javascript rendered from 'Language.PureScript.Make' or @psc@.
     -> [ModuleIdentifier] -- ^ Entry points.  These module identifiers are used as the roots for dead-code elimination
     -> Maybe String -- ^ An optional main
     -> String -- ^ The namespace (e.g. PS).
     -> Bool
     -> m String
bundle inputStrs entryPoints mainModule namespace shouldUncurry = do
  input <- forM inputStrs $ \(ident, js) -> do
                ast <- either (throwError . ErrorInModule ident . UnableToParseModule) pure $ parse js (moduleName ident)
                return (ident, ast)

  let mids = S.fromList (map (moduleName . fst) input)

  modules <- traverse (fmap withDeps . uncurry (toModule mids)) input

  let compiled = compile modules entryPoints

  -- The uncurry optimization performs dead code elemination (DCE) once and then
  -- generates uncurried variants of the surviving functions. We need to
  -- perform DCE again to throw away variants (curried or uncurried) that
  -- aren't called after choosing the appropriate variant for each call site.
  -- This two-step process avoids generating variants for functions that
  -- are dead weight anyway.
  compiled' <- if shouldUncurry
                    then do
                        let modules' = uncurryFunc compiled entryPoints
                        modules'' <- traverse (fmap withDeps . pure) modules'   -- traverse and compile again
                        return (compile modules'' entryPoints)
                    else return compiled

  let sorted   = sortModules (filter (not . isModuleEmpty) compiled')

  return (codeGen mainModule namespace sorted)<|MERGE_RESOLUTION|>--- conflicted
+++ resolved
@@ -28,12 +28,6 @@
 
 import Prelude.Compat
 
-<<<<<<< HEAD
-import Data.Char (chr, digitToInt)
-import Data.Generics (everything, everywhere, mkQ, mkT)
-import Data.Graph
-=======
->>>>>>> 116484ed
 import Data.List (nub, stripPrefix)
 import Data.Maybe (mapMaybe, catMaybes)
 import Data.Generics (everything, everywhere, mkQ, mkT)
