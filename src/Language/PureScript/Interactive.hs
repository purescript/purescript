{-# LANGUAGE DoAndIfThenElse #-}

module Language.PureScript.Interactive
  ( handleCommand
  , module Interactive

  -- TODO: remove these exports
  , make
  , runMake
  ) where

import           Prelude ()
import           Prelude.Compat
import           Protolude (ordNub)

import           Data.List (sort, find, foldl')
import           Data.Maybe (fromMaybe, mapMaybe)
import qualified Data.Map as M
import qualified Data.Set as S
import           Data.Text (Text)
import qualified Data.Text as T

import           Control.Monad.IO.Class (MonadIO, liftIO)
import           Control.Monad.State.Class
import           Control.Monad.Reader.Class
import           Control.Monad.Trans.Except (ExceptT(..), runExceptT)
import           Control.Monad.Trans.State.Strict (StateT, runStateT, evalStateT)
import           Control.Monad.Writer.Strict (Writer(), runWriter)

import qualified Language.PureScript as P
import qualified Language.PureScript.Names as N
import qualified Language.PureScript.Constants as C

import           Language.PureScript.Interactive.Completion   as Interactive
import           Language.PureScript.Interactive.IO           as Interactive
import           Language.PureScript.Interactive.Message      as Interactive
import           Language.PureScript.Interactive.Module       as Interactive
import           Language.PureScript.Interactive.Parser       as Interactive
import           Language.PureScript.Interactive.Printer      as Interactive
import           Language.PureScript.Interactive.Types        as Interactive

import           System.Directory (getCurrentDirectory)
import           System.FilePath ((</>))
import           System.FilePath.Glob (glob)

-- | Pretty-print errors
printErrors :: MonadIO m => P.MultipleErrors -> m ()
printErrors errs = liftIO $ do
  pwd <- getCurrentDirectory
  putStrLn $ P.prettyPrintMultipleErrors P.defaultPPEOptions {P.ppeRelativeDirectory = pwd} errs

-- | This is different than the runMake in 'Language.PureScript.Make' in that it specifies the
-- options and ignores the warning messages.
runMake :: P.Make a -> IO (Either P.MultipleErrors a)
runMake mk = fst <$> P.runMake P.defaultOptions mk

-- | Rebuild a module, using the cached externs data for dependencies.
rebuild
  :: [P.ExternsFile]
  -> P.Module
  -> P.Make (P.ExternsFile, P.Environment)
rebuild loadedExterns m = do
    externs <- P.rebuildModule buildActions loadedExterns m
    return (externs, foldl' (flip P.applyExternsFileToEnvironment) P.initEnvironment (loadedExterns ++ [externs]))
  where
    buildActions :: P.MakeActions P.Make
    buildActions =
      (P.buildMakeActions modulesDir
                          filePathMap
                          M.empty
                          False) { P.progress = const (return ()) }

    filePathMap :: M.Map P.ModuleName (Either P.RebuildPolicy FilePath)
    filePathMap = M.singleton (P.getModuleName m) (Left P.RebuildAlways)

-- | Build the collection of modules from scratch. This is usually done on startup.
make
  :: [(FilePath, P.Module)]
  -> P.Make ([P.ExternsFile], P.Environment)
make ms = do
    foreignFiles <- P.inferForeignModules filePathMap
    externs <- P.make (buildActions foreignFiles) (map snd ms)
    return (externs, foldl' (flip P.applyExternsFileToEnvironment) P.initEnvironment externs)
  where
    buildActions :: M.Map P.ModuleName FilePath -> P.MakeActions P.Make
    buildActions foreignFiles =
      P.buildMakeActions modulesDir
                         filePathMap
                         foreignFiles
                         False

    filePathMap :: M.Map P.ModuleName (Either P.RebuildPolicy FilePath)
    filePathMap = M.fromList $ map (\(fp, m) -> (P.getModuleName m, Right fp)) ms

-- | Performs a PSCi command
handleCommand
  :: (MonadReader PSCiConfig m, MonadState PSCiState m, MonadIO m)
  => (String -> m ()) -- ^ evaluate JS
  -> m () -- ^ reload
  -> (String -> m ()) -- ^ print into console
  -> Command
  -> m ()
handleCommand _ _ p ShowHelp                  = p helpMessage
handleCommand _ r _ ReloadState               = handleReloadState r
handleCommand _ r _ ClearState                = handleClearState r
handleCommand e _ _ (Expression val)          = handleExpression e val
handleCommand _ _ _ (Import im)               = handleImport im
handleCommand _ _ _ (Decls l)                 = handleDecls l
handleCommand _ _ p (TypeOf val)              = handleTypeOf p val
handleCommand _ _ p (KindOf typ)              = handleKindOf p typ
handleCommand _ _ p (BrowseModule moduleName) = handleBrowse p moduleName
handleCommand _ _ p (ShowInfo QueryLoaded)    = handleShowLoadedModules p
handleCommand _ _ p (ShowInfo QueryImport)    = handleShowImportedModules p
handleCommand _ _ p (CompleteStr prefix)      = handleComplete p prefix
handleCommand _ _ _ _                         = P.internalError "handleCommand: unexpected command"

-- | Reload the application state
handleReloadState
  :: (MonadReader PSCiConfig m, MonadState PSCiState m, MonadIO m)
  => m ()
  -> m ()
handleReloadState reload = do
  modify $ updateLets (const [])
  globs <- asks psciFileGlobs
  files <- liftIO $ concat <$> traverse glob globs
  e <- runExceptT $ do
    modules <- ExceptT . liftIO $ loadAllModules files
    (externs, _) <- ExceptT . liftIO . runMake . make $ modules
    return (map snd modules, externs)
  case e of
    Left errs -> printErrors errs
    Right (modules, externs) -> do
      modify (updateLoadedExterns (const (zip modules externs)))
      reload

-- | Clear the application state
handleClearState
  :: (MonadReader PSCiConfig m, MonadState PSCiState m, MonadIO m)
  => m ()
  -> m ()
handleClearState reload = do
  modify $ updateImportedModules (const [])
  handleReloadState reload

-- | Takes a value expression and evaluates it with the current state.
handleExpression
  :: (MonadReader PSCiConfig m, MonadState PSCiState m, MonadIO m)
  => (String -> m ())
  -> P.Expr
  -> m ()
handleExpression evaluate val = do
  st <- get
  let m = createTemporaryModule True st val
  e <- liftIO . runMake $ rebuild (map snd (psciLoadedExterns st)) m
  case e of
    Left errs -> printErrors errs
    Right _ -> do
      js <- liftIO $ readFile (modulesDir </> "$PSCI" </> "index.js")
      evaluate js

-- |
-- Takes a list of declarations and updates the environment, then run a make. If the declaration fails,
-- restore the original environment.
--
handleDecls
  :: (MonadReader PSCiConfig m, MonadState PSCiState m, MonadIO m)
  => [P.Declaration]
  -> m ()
handleDecls ds = do
  st <- gets (updateLets (++ ds))
  let m = createTemporaryModule False st (P.Literal P.nullSourceSpan (P.ObjectLiteral []))
  e <- liftIO . runMake $ rebuild (map snd (psciLoadedExterns st)) m
  case e of
    Left err -> printErrors err
    Right _ -> put st

-- | Show actual loaded modules in psci.
handleShowLoadedModules
  :: (MonadState PSCiState m, MonadIO m)
  => (String -> m ())
  -> m ()
handleShowLoadedModules print' = do
    loadedModules <- gets psciLoadedExterns
    print' $ readModules loadedModules
  where
    readModules = unlines . sort . ordNub . map (T.unpack . P.runModuleName . P.getModuleName . fst)

-- | Show the imported modules in psci.
handleShowImportedModules
  :: (MonadState PSCiState m, MonadIO m)
  => (String -> m ())
  -> m ()
handleShowImportedModules print' = do
  importedModules <- psciImportedModules <$> get
  print' $ showModules importedModules
  where
  showModules = unlines . sort . map (T.unpack . showModule)
  showModule (mn, declType, asQ) =
    "import " <> N.runModuleName mn <> showDeclType declType <>
    foldMap (\mn' -> " as " <> N.runModuleName mn') asQ

  showDeclType P.Implicit = ""
  showDeclType (P.Explicit refs) = refsList refs
  showDeclType (P.Hiding refs) = " hiding " <> refsList refs
  refsList refs = " (" <> commaList (mapMaybe showRef refs) <> ")"

  showRef :: P.DeclarationRef -> Maybe Text
  showRef (P.TypeRef _ pn dctors) =
    Just $ N.runProperName pn <> "(" <> maybe ".." (commaList . map N.runProperName) dctors <> ")"
  showRef (P.TypeOpRef _ op) =
    Just $ "type " <> N.showOp op
  showRef (P.ValueRef _ ident) =
    Just $ N.runIdent ident
  showRef (P.ValueOpRef _ op) =
    Just $ N.showOp op
  showRef (P.TypeClassRef _ pn) =
    Just $ "class " <> N.runProperName pn
  showRef (P.TypeInstanceRef _ ident) =
    Just $ N.runIdent ident
  showRef (P.ModuleRef _ name) =
    Just $ "module " <> N.runModuleName name
  showRef (P.KindRef _ pn) =
    Just $ "kind " <> N.runProperName pn
  showRef (P.ReExportRef _ _ _) =
    Nothing

  commaList :: [Text] -> Text
  commaList = T.intercalate ", "

-- | Imports a module, preserving the initial state on failure.
handleImport
  :: (MonadReader PSCiConfig m, MonadState PSCiState m, MonadIO m)
  => ImportedModule
  -> m ()
handleImport im = do
   st <- gets (updateImportedModules (im :))
   let m = createTemporaryModuleForImports st
   e <- liftIO . runMake $ rebuild (map snd (psciLoadedExterns st)) m
   case e of
     Left errs -> printErrors errs
     Right _  -> put st

-- | Takes a value and prints its type
handleTypeOf
  :: (MonadReader PSCiConfig m, MonadState PSCiState m, MonadIO m)
  => (String -> m ())
  -> P.Expr
  -> m ()
handleTypeOf print' val = do
  st <- get
  let m = createTemporaryModule False st val
  e <- liftIO . runMake $ rebuild (map snd (psciLoadedExterns st)) m
  case e of
    Left errs -> printErrors errs
    Right (_, env') ->
      case M.lookup (P.mkQualified (P.Ident "it") (P.ModuleName [P.ProperName "$PSCI"])) (P.names env') of
        Just (ty, _, _) -> print' . P.prettyPrintType $ ty
        Nothing -> print' "Could not find type"

-- | Takes a type and prints its kind
handleKindOf
  :: (MonadReader PSCiConfig m, MonadState PSCiState m, MonadIO m)
  => (String -> m ())
  -> P.Type
  -> m ()
handleKindOf print' typ = do
  st <- get
  let m = createTemporaryModuleForKind st typ
      mName = P.ModuleName [P.ProperName "$PSCI"]
  e <- liftIO . runMake $ rebuild (map snd (psciLoadedExterns st)) m
  case e of
    Left errs -> printErrors errs
    Right (_, env') ->
      case M.lookup (P.Qualified (Just mName) $ P.ProperName "IT") (P.typeSynonyms env') of
        Just (_, typ') -> do
          let chk = (P.emptyCheckState env') { P.checkCurrentModule = Just mName }
              k   = check (P.kindOf typ') chk

              check :: StateT P.CheckState (ExceptT P.MultipleErrors (Writer P.MultipleErrors)) a -> P.CheckState -> Either P.MultipleErrors (a, P.CheckState)
              check sew = fst . runWriter . runExceptT . runStateT sew
          case k of
            Left err        -> printErrors err
            Right (kind, _) -> print' . T.unpack . P.prettyPrintKind $ kind
        Nothing -> print' "Could not find kind"

-- | Browse a module and displays its signature
handleBrowse
  :: (MonadReader PSCiConfig m, MonadState PSCiState m, MonadIO m)
  => (String -> m ())
  -> P.ModuleName
  -> m ()
handleBrowse print' moduleName = do
  st <- get
<<<<<<< HEAD
  if isModInEnv moduleName st
    then print' (printModuleSignatures moduleName (psciEnvironment st))
    else case lookupUnQualifiedModName moduleName st of
      Just unQualifiedName ->
        if isModInEnv unQualifiedName st
          then print' (printModuleSignatures unQualifiedName (psciEnvironment st))
          else failNotInEnv moduleName
      Nothing ->
        failNotInEnv moduleName
=======
  env <- asks psciEnvironment
  case findMod moduleName (psciLoadedExterns st) (psciImportedModules st) of
    Just qualName -> print' $ printModuleSignatures qualName env
    Nothing       -> failNotInEnv moduleName
>>>>>>> 2bf6ba19
  where
    findMod needle externs imports =
      let qualMod = fromMaybe needle (lookupUnQualifiedModName needle imports)
          modules = S.fromList (C.primModules <> (P.getModuleName . fst <$> externs))
      in if qualMod `S.member` modules
           then Just qualMod
           else Nothing

    failNotInEnv modName = print' $ T.unpack $ "Module '" <> N.runModuleName modName <> "' is not valid."
    lookupUnQualifiedModName needle imports =
        (\(modName,_,_) -> modName) <$> find (\(_,_,mayQuaName) -> mayQuaName == Just needle) imports

-- | Return output as would be returned by tab completion, for tools integration etc.
handleComplete
  :: (MonadState PSCiState m, MonadIO m)
  => (String -> m ())
  -> String
  -> m ()
handleComplete print' prefix = do
  st <- get
  let act = liftCompletionM (completion' (reverse prefix, ""))
  results <- evalStateT act st
  print' $ unlines (formatCompletions results)<|MERGE_RESOLUTION|>--- conflicted
+++ resolved
@@ -291,22 +291,10 @@
   -> m ()
 handleBrowse print' moduleName = do
   st <- get
-<<<<<<< HEAD
-  if isModInEnv moduleName st
-    then print' (printModuleSignatures moduleName (psciEnvironment st))
-    else case lookupUnQualifiedModName moduleName st of
-      Just unQualifiedName ->
-        if isModInEnv unQualifiedName st
-          then print' (printModuleSignatures unQualifiedName (psciEnvironment st))
-          else failNotInEnv moduleName
-      Nothing ->
-        failNotInEnv moduleName
-=======
-  env <- asks psciEnvironment
+  let env = psciEnvironment st
   case findMod moduleName (psciLoadedExterns st) (psciImportedModules st) of
     Just qualName -> print' $ printModuleSignatures qualName env
     Nothing       -> failNotInEnv moduleName
->>>>>>> 2bf6ba19
   where
     findMod needle externs imports =
       let qualMod = fromMaybe needle (lookupUnQualifiedModName needle imports)
