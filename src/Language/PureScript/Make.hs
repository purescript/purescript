--- conflicted
+++ resolved
@@ -30,17 +30,8 @@
 import           Control.Monad.Trans.Control (MonadBaseControl(..))
 import           Control.Monad.Writer.Class (MonadWriter(..))
 import           Data.Aeson (encode, decode)
-<<<<<<< HEAD
 import qualified Data.Aeson as Aeson
 import           Data.List (foldl', sortBy, groupBy, lookup)
-=======
-import           Data.Either (partitionEithers)
-import           Data.Function (on)
-import           Data.Foldable (for_)
-import           Data.List (foldl', sortBy, groupBy)
-import           Data.Maybe (fromMaybe, catMaybes)
-import           Data.Monoid ((<>))
->>>>>>> c19a7928
 import           Data.Time.Clock
 import           Data.Traversable (for)
 import           Data.Version (showVersion)
@@ -378,14 +369,9 @@
     lift $ when sourceMaps $ genSourceMap mapFile (length prefix) mappings
     dumpCoreFn <- lift $ asks optionsDumpCoreFn
     when dumpCoreFn $ do
-<<<<<<< HEAD
       let coreFnFile = outputPath "corefn.json"
-      let jsonPayload = CFJ.moduleToJSON Paths.version m
-      let json = Aeson.object [  (runModuleName mn, jsonPayload) ]
-=======
-      let coreFnFile = outputDir </> filePath </> "corefn.json"
-      let json = CFJ.moduleToJSON Paths.version m
->>>>>>> c19a7928
+      let jsonPayload = CFJ.moduleToJSON Paths.version m          
+      let json = ACFJ.moduleToJSON Paths.version m
       lift $ writeTextFile coreFnFile (encode json)
 
   genSourceMap :: FilePath -> Int -> [SMap] -> Make ()
