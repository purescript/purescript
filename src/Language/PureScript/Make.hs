--- conflicted
+++ resolved
@@ -20,20 +20,9 @@
 import           Data.Aeson (encode)
 import           Data.Function (on)
 import           Data.Foldable (for_)
-<<<<<<< HEAD
-import           Data.List (foldl', sortBy, groupBy)
-import           Data.Maybe (fromMaybe)
-=======
 import           Data.List (foldl', sortBy)
 import qualified Data.List.NonEmpty as NEL
-import           Data.Maybe (fromMaybe, catMaybes)
-import           Data.Monoid ((<>))
-import           Data.Time.Clock
-import           Data.Traversable (for)
-import           Data.Version (showVersion)
-import qualified Data.ByteString.Lazy as B
-import qualified Data.ByteString.UTF8 as BU8
->>>>>>> 9a4992a1
+import           Data.Maybe (fromMaybe)
 import qualified Data.Map as M
 import qualified Data.Set as S
 import           Language.PureScript.AST
@@ -52,66 +41,8 @@
 import           Language.PureScript.Make.Actions as Actions
 import           Language.PureScript.Make.Monad as Monad
 import qualified Language.PureScript.CoreFn as CF
-<<<<<<< HEAD
 import           System.Directory (doesFileExist)
 import           System.FilePath (replaceExtension)
-=======
-import qualified Language.PureScript.CoreFn.ToJSON as CFJ
-import qualified Language.PureScript.CoreImp.AST as Imp
-import qualified Language.PureScript.Parser as PSParser
-import qualified Paths_purescript as Paths
-import           SourceMap
-import           SourceMap.Types
-import           System.Directory (doesFileExist, getModificationTime, createDirectoryIfMissing, getCurrentDirectory)
-import           System.FilePath ((</>), takeDirectory, makeRelative, splitPath, normalise, replaceExtension)
-import           System.IO.Error (tryIOError)
-import qualified Text.Parsec as Parsec
-
--- | Progress messages from the make process
-data ProgressMessage
-  = CompilingModule ModuleName
-  -- ^ Compilation started for the specified module
-  deriving (Show, Eq, Ord)
-
--- | Render a progress message
-renderProgressMessage :: ProgressMessage -> String
-renderProgressMessage (CompilingModule mn) = "Compiling " ++ T.unpack (runModuleName mn)
-
--- | Actions that require implementations when running in "make" mode.
---
--- This type exists to make two things abstract:
---
--- * The particular backend being used (JavaScript, C++11, etc.)
---
--- * The details of how files are read/written etc.
-data MakeActions m = MakeActions
-  { getInputTimestamp :: ModuleName -> m (Either RebuildPolicy (Maybe UTCTime))
-  -- ^ Get the timestamp for the input file(s) for a module. If there are multiple
-  -- files (@.purs@ and foreign files, for example) the timestamp should be for
-  -- the most recently modified file.
-  , getOutputTimestamp :: ModuleName -> m (Maybe UTCTime)
-  -- ^ Get the timestamp for the output files for a module. This should be the
-  -- timestamp for the oldest modified file, or 'Nothing' if any of the required
-  -- output files are missing.
-  , readExterns :: ModuleName -> m (FilePath, Externs)
-  -- ^ Read the externs file for a module as a string and also return the actual
-  -- path for the file.
-  , codegen :: SourceSpan -> CF.Module CF.Ann -> Environment -> Externs -> SupplyT m ()
-  -- ^ Run the code generator for the module and write any required output files.
-  , progress :: ProgressMessage -> m ()
-  -- ^ Respond to a progress update.
-  }
-
--- | Generated code for an externs file.
-type Externs = B.ByteString
-
--- | Determines when to rebuild a module
-data RebuildPolicy
-  -- | Never rebuild this module
-  = RebuildNever
-  -- | Always rebuild this module
-  | RebuildAlways deriving (Show, Eq, Ord)
->>>>>>> 9a4992a1
 
 -- | Rebuild a single module.
 --
@@ -233,180 +164,4 @@
       exists <- liftIO $ doesFileExist jsFile
       if exists
         then return (Just jsFile)
-<<<<<<< HEAD
-        else return Nothing
-=======
-        else return Nothing
-
--- | A set of make actions that read and write modules from the given directory.
-buildMakeActions
-  :: FilePath
-  -- ^ the output directory
-  -> M.Map ModuleName (Either RebuildPolicy FilePath)
-  -- ^ a map between module names and paths to the file containing the PureScript module
-  -> M.Map ModuleName FilePath
-  -- ^ a map between module name and the file containing the foreign javascript for the module
-  -> Bool
-  -- ^ Generate a prefix comment?
-  -> MakeActions Make
-buildMakeActions outputDir filePathMap foreigns usePrefix =
-    MakeActions getInputTimestamp getOutputTimestamp readExterns codegen progress
-  where
-
-  getInputTimestamp :: ModuleName -> Make (Either RebuildPolicy (Maybe UTCTime))
-  getInputTimestamp mn = do
-    let path = fromMaybe (internalError "Module has no filename in 'make'") $ M.lookup mn filePathMap
-    e1 <- traverse getTimestamp path
-    fPath <- maybe (return Nothing) getTimestamp $ M.lookup mn foreigns
-    return $ fmap (max fPath) e1
-
-  getOutputTimestamp :: ModuleName -> Make (Maybe UTCTime)
-  getOutputTimestamp mn = do
-    dumpCoreFn <- asks optionsDumpCoreFn
-    let filePath = T.unpack (runModuleName mn)
-        jsFile = outputDir </> filePath </> "index.js"
-        externsFile = outputDir </> filePath </> "externs.json"
-        coreFnFile = outputDir </> filePath </> "corefn.json"
-        min3 js exts coreFn
-          | dumpCoreFn = min (min js exts) coreFn
-          | otherwise = min js exts
-    min3 <$> getTimestamp jsFile <*> getTimestamp externsFile <*> getTimestamp coreFnFile
-
-  readExterns :: ModuleName -> Make (FilePath, Externs)
-  readExterns mn = do
-    let path = outputDir </> T.unpack (runModuleName mn) </> "externs.json"
-    (path, ) <$> readTextFile path
-
-  codegen :: SourceSpan -> CF.Module CF.Ann -> Environment -> Externs -> SupplyT Make ()
-  codegen modSS m _ exts = do
-    let mn = CF.moduleName m
-    foreignInclude <- case mn `M.lookup` foreigns of
-      Just path
-        | not $ requiresForeign m -> do
-            tell $ errorMessage' modSS $ UnnecessaryFFIModule mn path
-            return Nothing
-        | otherwise -> do
-            checkForeignDecls modSS m path
-            return $ Just $ Imp.App Nothing (Imp.Var Nothing "require") [Imp.StringLiteral Nothing "./foreign"]
-      Nothing | requiresForeign m -> throwError . errorMessage $ MissingFFIModule mn
-              | otherwise -> return Nothing
-    rawJs <- J.moduleToJs m foreignInclude
-    dir <- lift $ makeIO (const (ErrorMessage [] $ CannotGetFileInfo ".")) getCurrentDirectory
-    sourceMaps <- lift $ asks optionsSourceMaps
-    let (pjs, mappings) = if sourceMaps then prettyPrintJSWithSourceMaps rawJs else (prettyPrintJS rawJs, [])
-    let filePath = T.unpack (runModuleName mn)
-        jsFile = outputDir </> filePath </> "index.js"
-        mapFile = outputDir </> filePath </> "index.js.map"
-        externsFile = outputDir </> filePath </> "externs.json"
-        foreignFile = outputDir </> filePath </> "foreign.js"
-        prefix = ["Generated by purs version " <> T.pack (showVersion Paths.version) | usePrefix]
-        js = T.unlines $ map ("// " <>) prefix ++ [pjs]
-        mapRef = if sourceMaps then "//# sourceMappingURL=index.js.map\n" else ""
-    lift $ do
-      writeTextFile jsFile (B.fromStrict $ TE.encodeUtf8 $ js <> mapRef)
-      for_ (mn `M.lookup` foreigns) (readTextFile >=> writeTextFile foreignFile)
-      writeTextFile externsFile exts
-    lift $ when sourceMaps $ genSourceMap dir mapFile (length prefix) mappings
-    dumpCoreFn <- lift $ asks optionsDumpCoreFn
-    when dumpCoreFn $ do
-      let coreFnFile = outputDir </> filePath </> "corefn.json"
-      let json = CFJ.moduleToJSON Paths.version m
-      lift $ writeTextFile coreFnFile (encode json)
-
-  genSourceMap :: String -> String -> Int -> [SMap] -> Make ()
-  genSourceMap dir mapFile extraLines mappings = do
-    let pathToDir = iterate (".." </>) ".." !! length (splitPath $ normalise outputDir)
-        sourceFile = case mappings of
-                      (SMap file _ _ : _) -> Just $ pathToDir </> makeRelative dir (T.unpack file)
-                      _ -> Nothing
-    let rawMapping = SourceMapping { smFile = "index.js", smSourceRoot = Nothing, smMappings =
-      map (\(SMap _ orig gen) -> Mapping {
-          mapOriginal = Just $ convertPos $ add 0 (-1) orig
-        , mapSourceFile = sourceFile
-        , mapGenerated = convertPos $ add (extraLines+1) 0 gen
-        , mapName = Nothing
-        }) mappings
-    }
-    let mapping = generate rawMapping
-    writeTextFile mapFile (encode mapping)
-    where
-    add :: Int -> Int -> SourcePos -> SourcePos
-    add n m (SourcePos n' m') = SourcePos (n+n') (m+m')
-
-    convertPos :: SourcePos -> Pos
-    convertPos SourcePos { sourcePosLine = l, sourcePosColumn = c } =
-      Pos { posLine = fromIntegral l, posColumn = fromIntegral c }
-
-  requiresForeign :: CF.Module a -> Bool
-  requiresForeign = not . null . CF.moduleForeign
-
-  getTimestamp :: FilePath -> Make (Maybe UTCTime)
-  getTimestamp path = makeIO (const (ErrorMessage [] $ CannotGetFileInfo path)) $ do
-    exists <- doesFileExist path
-    traverse (const $ getModificationTime path) $ guard exists
-
-  writeTextFile :: FilePath -> B.ByteString -> Make ()
-  writeTextFile path text = makeIO (const (ErrorMessage [] $ CannotWriteFile path)) $ do
-    mkdirp path
-    B.writeFile path text
-    where
-    mkdirp :: FilePath -> IO ()
-    mkdirp = createDirectoryIfMissing True . takeDirectory
-
-  progress :: ProgressMessage -> Make ()
-  progress = liftIO . putStrLn . renderProgressMessage
-
--- | Check that the declarations in a given PureScript module match with those
--- in its corresponding foreign module.
-checkForeignDecls :: SourceSpan -> CF.Module ann -> FilePath -> SupplyT Make ()
-checkForeignDecls modSS m path = do
-  jsStr <- lift $ readTextFile path
-  js <- either (errorParsingModule . Bundle.UnableToParseModule) pure $ JS.parse (BU8.toString (B.toStrict jsStr)) path
-
-  foreignIdentsStrs <- either errorParsingModule pure $ getExps js
-  foreignIdents <- either
-                     errorInvalidForeignIdentifiers
-                     (pure . S.fromList)
-                     (parseIdents foreignIdentsStrs)
-  let importedIdents = S.fromList (CF.moduleForeign m)
-
-  let unusedFFI = foreignIdents S.\\ importedIdents
-  unless (null unusedFFI) $
-    tell . errorMessage' modSS . UnusedFFIImplementations mname $
-      S.toList unusedFFI
-
-  let missingFFI = importedIdents S.\\ foreignIdents
-  unless (null missingFFI) $
-    throwError . errorMessage' modSS . MissingFFIImplementations mname $
-      S.toList missingFFI
-
-  where
-  mname = CF.moduleName m
-
-  errorParsingModule :: Bundle.ErrorMessage -> SupplyT Make a
-  errorParsingModule = throwError . errorMessage . ErrorParsingFFIModule path . Just
-
-  getExps :: JS.JSAST -> Either Bundle.ErrorMessage [String]
-  getExps = Bundle.getExportedIdentifiers (T.unpack (runModuleName mname))
-
-  errorInvalidForeignIdentifiers :: [String] -> SupplyT Make a
-  errorInvalidForeignIdentifiers =
-    throwError . mconcat . map (errorMessage . InvalidFFIIdentifier mname . T.pack)
-
-  parseIdents :: [String] -> Either [String] [Ident]
-  parseIdents strs =
-    case partitionEithers (map parseIdent strs) of
-      ([], idents) ->
-        Right idents
-      (errs, _) ->
-        Left errs
-
-  -- We ignore the error message here, just being told it's an invalid
-  -- identifier should be enough.
-  parseIdent :: String -> Either String Ident
-  parseIdent str = try (T.pack str)
-    where
-    try s = either (const (Left str)) Right $ do
-      ts <- PSParser.lex "" s
-      PSParser.runTokenParser "" (PSParser.parseIdent <* Parsec.eof) ts
->>>>>>> 9a4992a1
+        else return Nothing