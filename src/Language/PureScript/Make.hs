module Language.PureScript.Make
  ( make
  , make_
  , rebuildModule
  , rebuildModule'
  , inferForeignModules
  , module Monad
  , module Actions
  ) where

import Prelude

import Control.Concurrent.Lifted as C
import Control.DeepSeq (force)
import Control.Exception.Lifted (onException, bracket_, evaluate)
import Control.Monad (foldM, unless, void, when, (<=<))
import Control.Monad.Base (MonadBase(liftBase))
import Control.Monad.Error.Class (MonadError(..))
import Control.Monad.IO.Class (MonadIO(..))
import Control.Monad.Supply (evalSupplyT, runSupply, runSupplyT)
import Control.Monad.Trans.Control (MonadBaseControl(..))
import Control.Monad.Trans.State (runStateT)
import Control.Monad.Writer.Class (MonadWriter(..), censor)
import Control.Monad.Writer.Strict (runWriterT)
import Data.Function (on)
import Data.Foldable (fold, for_)
import Data.List (foldl', sortOn)
import Data.List.NonEmpty qualified as NEL
import Data.Maybe (fromMaybe, mapMaybe)
import Data.Map qualified as M
import Data.Set qualified as S
import Data.Text qualified as T
import Debug.Trace (traceMarkerIO)
import Language.PureScript.AST (ErrorMessageHint(..), Module(..), SourceSpan(..), getModuleName, getModuleSourceSpan, importPrim)
import Language.PureScript.Crash (internalError)
import Language.PureScript.CST qualified as CST
import Language.PureScript.Docs.Convert qualified as Docs
import Language.PureScript.Environment (initEnvironment)
import Language.PureScript.Errors (MultipleErrors(..), SimpleErrorMessage(..), addHint, defaultPPEOptions, errorMessage', errorMessage'', prettyPrintMultipleErrors)
import Language.PureScript.Externs (ExternsFile, applyExternsFileToEnvironment, moduleToExternsFile)
import Language.PureScript.Linter (Name(..), lint, lintImports)
import Language.PureScript.ModuleDependencies (DependencyDepth(..), moduleSignature, sortModules)
import Language.PureScript.Names (ModuleName(..), isBuiltinModuleName, runModuleName)
import Language.PureScript.Renamer (renameInModule)
import Language.PureScript.Sugar (Env, collapseBindingGroups, createBindingGroups, desugar, desugarCaseGuards, externsEnv, primEnv)
import Language.PureScript.TypeChecker (CheckState(..), emptyCheckState, typeCheckModule)
import Language.PureScript.Make.BuildPlan (BuildJobResult(..), BuildPlan(..), getResult, isUpToDate)
import Language.PureScript.Make.BuildPlan qualified as BuildPlan
import Language.PureScript.Make.ExternsDiff (checkDiffs, emptyDiff, diffExterns)
import Language.PureScript.Make.Cache qualified as Cache
import Language.PureScript.Make.Actions as Actions
import Language.PureScript.Make.Monad as Monad
    ( Make(..),
      writeTextFile,
      writeJSONFile,
      writeCborFileIO,
      writeCborFile,
      setTimestamp,
      runMake,
      readTextFile,
      readJSONFileIO,
      readJSONFile,
      readExternsFile,
      readCborFileIO,
      readCborFile,
      makeIO,
      hashFile,
      getTimestampMaybe,
      getTimestamp,
      getCurrentTime,
      copyFile )
import Language.PureScript.CoreFn qualified as CF
import System.Directory (doesFileExist)
import System.FilePath (replaceExtension)
import Language.PureScript.TypeChecker.Monad (liftTypeCheckM)

-- | Rebuild a single module.
--
rebuildModule
  :: forall m
   . (MonadError MultipleErrors m, MonadWriter MultipleErrors m)
  => MakeActions m
  -> [ExternsFile]
  -> Module
  -> m ExternsFile
rebuildModule actions externs m = do
  env <- fmap fst . runWriterT $ foldM externsEnv primEnv externs
  rebuildModule' actions env externs m

rebuildModule'
  :: forall m
   . (MonadError MultipleErrors m, MonadWriter MultipleErrors m)
  => MakeActions m
  -> Env
  -> [ExternsFile]
  -> Module
  -> m ExternsFile
rebuildModule' act env ext mdl = rebuildModuleWithIndex act env ext mdl Nothing

rebuildModuleWithIndex
  :: forall m
   . (MonadError MultipleErrors m, MonadWriter MultipleErrors m)
  => MakeActions m
  -> Env
  -> [ExternsFile]
  -> Module
  -> Maybe (Int, Int)
  -> m ExternsFile
rebuildModuleWithIndex MakeActions{..} exEnv externs m@(Module _ _ moduleName _ _) moduleIndex = do
  progress $ CompilingModule moduleName moduleIndex
  let env = foldl' (flip applyExternsFileToEnvironment) initEnvironment externs
      withPrim = importPrim m
  lint withPrim

  ((Module ss coms _ elaborated exps, env'), nextVar) <- runSupplyT 0 $ do
    (desugared, (exEnv', usedImports)) <- runStateT (desugar externs withPrim) (exEnv, mempty)
    let modulesExports = (\(_, _, exports) -> exports) <$> exEnv'
<<<<<<< HEAD
    (checked, CheckState{..}) <- runStateT (typeCheckModule modulesExports desugared) $ emptyCheckState env
    -- Debug.traceM $ show checkEnv
=======
    (checked, CheckState{..}) <- runStateT (liftTypeCheckM $ typeCheckModule modulesExports desugared) $ emptyCheckState env
>>>>>>> 8f9bc92b
    let usedImports' = foldl' (flip $ \(fromModuleName, newtypeCtorName) ->
          M.alter (Just . (fmap DctorName newtypeCtorName :) . fold) fromModuleName) usedImports checkConstructorImportsForCoercible
    -- Imports cannot be linted before type checking because we need to
    -- known which newtype constructors are used to solve Coercible
    -- constraints in order to not report them as unused.
    censor (addHint (ErrorInModule moduleName)) $ lintImports checked exEnv' usedImports'
    return (checked, checkEnv)

  -- desugar case declarations *after* type- and exhaustiveness checking
  -- since pattern guards introduces cases which the exhaustiveness checker
  -- reports as not-exhaustive.
  (deguarded, nextVar') <- runSupplyT nextVar $ do
    desugarCaseGuards elaborated

  regrouped <- createBindingGroups moduleName . collapseBindingGroups $ deguarded
  let mod' = Module ss coms moduleName regrouped exps
      corefn = CF.moduleToCoreFn env' mod'
      (optimized, nextVar'') = runSupply nextVar' $ CF.optimizeCoreFn corefn
      (renamedIdents, renamed) = renameInModule optimized
      exts = moduleToExternsFile mod' env' renamedIdents
  ffiCodegen renamed

  -- It may seem more obvious to write `docs <- Docs.convertModule m env' here,
  -- but I have not done so for two reasons:
  -- 1. This should never fail; any genuine errors in the code should have been
  -- caught earlier in this function. Therefore if we do fail here it indicates
  -- a bug in the compiler, which should be reported as such.
  -- 2. We do not want to perform any extra work generating docs unless the
  -- user has asked for docs to be generated.
  let docs = case Docs.convertModule externs exEnv env' withPrim of
               Left errs -> internalError $
                 "Failed to produce docs for " ++ T.unpack (runModuleName moduleName)
                 ++ "; details:\n" ++ prettyPrintMultipleErrors defaultPPEOptions errs
               Right d -> d

  evalSupplyT nextVar'' $ codegen withPrim renamed docs exts
  return exts

data MakeOptions = MakeOptions
  { moCollectAllExterns :: Bool
  }

-- | Compiles in "make" mode, compiling each module separately to a @.js@ file
-- and an @externs.cbor@ file.
--
-- If timestamps or hashes have not changed, existing externs files can be used
-- to provide upstream modules' types without having to typecheck those modules
-- again.
--
-- It collects and returns externs for all modules passed.
make :: forall m. (MonadIO m, MonadBaseControl IO m, MonadError MultipleErrors m, MonadWriter MultipleErrors m)
     => MakeActions m
     -> [CST.PartialResult Module]
     -> m [ExternsFile]
make  = make' (MakeOptions {moCollectAllExterns = True})

-- | Compiles in "make" mode, compiling each module separately to a @.js@ file
-- and an @externs.cbor@ file.
--
-- This version of make returns nothing.
make_ :: forall m. (MonadIO m, MonadBaseControl IO m, MonadError MultipleErrors m, MonadWriter MultipleErrors m)
     => MakeActions m
     -> [CST.PartialResult Module]
     -> m ()
make_ ma ms = void $ make' (MakeOptions {moCollectAllExterns = False}) ma ms

make' :: forall m. (MonadIO m, MonadBaseControl IO m, MonadError MultipleErrors m, MonadWriter MultipleErrors m)
     => MakeOptions
     -> MakeActions m
     -> [CST.PartialResult Module]
     -> m [ExternsFile]
make' MakeOptions{..} ma@MakeActions{..} ms = do
  checkModuleNames
  cacheDb <- readCacheDb

  (sorted, graph) <- sortModules Transitive (moduleSignature . CST.resPartial) ms
  let opts = BuildPlan.Options {optPreloadAllExterns = moCollectAllExterns}
  (buildPlan, newCacheDb) <- BuildPlan.construct opts ma cacheDb (sorted, graph)

  -- Limit concurrent module builds to the number of capabilities as
  -- (by default) inferred from `+RTS -N -RTS` or set explicitly like `-N4`.
  -- This is to ensure that modules complete fully before moving on, to avoid
  -- holding excess memory during compilation from modules that were paused
  -- by the Haskell runtime.
  capabilities <- getNumCapabilities
  let concurrency = max 1 capabilities
  lock <- C.newQSem concurrency

  let sortedModuleNames = getModuleName . CST.resPartial <$> sorted
  let toBeRebuilt = filter (BuildPlan.needsRebuild buildPlan . getModuleName . CST.resPartial) sorted
  let totalModuleCount = length toBeRebuilt
  for_ toBeRebuilt $ \m -> fork $ do
    let moduleName = getModuleName . CST.resPartial $ m
    let deps = fromMaybe (internalError "make: module not found in dependency graph.") (lookup moduleName graph)
    buildModule lock buildPlan moduleName totalModuleCount
      (spanName . getModuleSourceSpan . CST.resPartial $ m)
      (fst $ CST.resFull m)
      (fmap importPrim . snd $ CST.resFull m)
      (deps `inOrderOf` sortedModuleNames)

      -- Prevent hanging on other modules when there is an internal error
      -- (the exception is thrown, but other threads waiting on MVars are released)
      `onException` BuildPlan.markComplete buildPlan moduleName (BuildJobFailed mempty)

  -- Wait for all threads to complete, and collect results (and errors).
  (failures, successes) <-
    let
      splitResults = \case
        BuildJobSucceeded _ exts _ ->
          Right exts
        BuildJobFailed errs ->
          Left errs
        BuildJobSkipped ->
          Left mempty
    in
      M.mapEither splitResults <$> BuildPlan.collectResults buildPlan

  -- Write the updated build cache database to disk
  writeCacheDb $ Cache.removeModules (M.keysSet failures) newCacheDb

  writePackageJson

  -- If generating docs, also generate them for the Prim modules
  outputPrimDocs
  -- All threads have completed, rethrow any caught errors.
  let errors = M.elems failures
  unless (null errors) $ throwError (mconcat errors)

  -- Here we return all the ExternsFile in the ordering of the topological sort,
  -- so they can be folded into an Environment. This result is used in the tests
  -- and in PSCI.
  let lookupResult mn@(ModuleName name) =
        fromMaybe (internalError $ "make: module not found in results: " <> T.unpack name)
        $ M.lookup mn successes

  pure $
    if moCollectAllExterns then
      map lookupResult sortedModuleNames
    else
      mapMaybe (flip M.lookup successes) sortedModuleNames

  where
  checkModuleNames :: m ()
  checkModuleNames = checkNoPrim *> checkModuleNamesAreUnique

  checkNoPrim :: m ()
  checkNoPrim =
    for_ ms $ \m ->
      let mn = getModuleName $ CST.resPartial m
      in when (isBuiltinModuleName mn) $
           throwError
             . errorMessage' (getModuleSourceSpan $ CST.resPartial m)
             $ CannotDefinePrimModules mn

  checkModuleNamesAreUnique :: m ()
  checkModuleNamesAreUnique =
    for_ (findDuplicates (getModuleName . CST.resPartial) ms) $ \mss ->
      throwError . flip foldMap mss $ \ms' ->
        let mn = getModuleName . CST.resPartial . NEL.head $ ms'
        in errorMessage'' (fmap (getModuleSourceSpan . CST.resPartial) ms') $ DuplicateModule mn

  -- Find all groups of duplicate values in a list based on a projection.
  findDuplicates :: Ord b => (a -> b) -> [a] -> Maybe [NEL.NonEmpty a]
  findDuplicates f xs =
    case filter ((> 1) . length) . NEL.groupBy ((==) `on` f) . sortOn f $ xs of
      [] -> Nothing
      xss -> Just xss

  -- Sort a list so its elements appear in the same order as in another list.
  inOrderOf :: (Ord a) => [a] -> [a] -> [a]
  inOrderOf xs ys = let s = S.fromList xs in filter (`S.member` s) ys

  buildModule :: QSem -> BuildPlan -> ModuleName -> Int -> FilePath -> [CST.ParserWarning] -> Either (NEL.NonEmpty CST.ParserError) Module -> [ModuleName] -> m ()
  buildModule lock buildPlan moduleName cnt fp pwarnings mres deps = do
    result <- flip catchError (return . BuildJobFailed) $ do
      let pwarnings' = CST.toMultipleWarnings fp pwarnings
      tell pwarnings'
      m <- CST.unwrapParserError fp mres
      -- We need to wait for dependencies to be built, before checking if the current
      -- module should be rebuilt, so the first thing to do is to wait on the
      -- MVars for the module's dependencies.
      mexterns <- fmap unzip . sequence <$> traverse (getResult buildPlan) deps

      case mexterns of
        Just (_, depsDiffExterns) -> do
          let externs = fst <$> depsDiffExterns
          let prevResult = BuildPlan.getPrevResult buildPlan moduleName
          let depsDiffs = traverse snd depsDiffExterns
          let maySkipBuild moduleIndex
                -- We may skip built only for up-to-date modules.
                | Just (status, exts) <- prevResult
                , isUpToDate status
                -- Check if no dep's externs have changed. If any of the diffs
                -- is Nothing means we can not check and need to rebuild.
                , Just False <- checkDiffs m <$> depsDiffs = do
                  -- We should update modification times to mark existing
                  -- compilation results as actual. If it fails to update timestamp
                  -- on any of exiting codegen targets, it will run the build process.
                  updated <- updateOutputTimestamp moduleName
                  if updated then do
                    progress $ SkippingModule moduleName moduleIndex
                    pure $ Just (exts, MultipleErrors [], Just (emptyDiff moduleName))
                  else
                    pure Nothing
                | otherwise = pure Nothing

          -- We need to ensure that all dependencies have been included in Env.
          C.modifyMVar_ (bpEnv buildPlan) $ \env -> do
            let
              go :: Env -> ModuleName -> m Env
              go e dep = case lookup dep (zip deps externs) of
                Just exts
                  | not (M.member dep e) -> externsEnv e exts
                _ -> return e
            foldM go env deps
          env <- C.readMVar (bpEnv buildPlan)
          idx <- C.takeMVar (bpIndex buildPlan)
          C.putMVar (bpIndex buildPlan) (idx + 1)

          (exts, warnings, diff) <- do
            let doBuild = do
                -- Bracket all of the per-module work behind the semaphore, including
                -- forcing the result. This is done to limit concurrency and keep
                -- memory usage down; see comments above.
                  (exts, warnings) <- bracket_ (C.waitQSem lock) (C.signalQSem lock) $ do
                    -- Eventlog markers for profiling; see debug/eventlog.js
                    liftBase $ traceMarkerIO $ T.unpack (runModuleName moduleName) <> " start"
                    -- Force the externs and warnings to avoid retaining excess module
                    -- data after the module is finished compiling.
                    extsAndWarnings <- evaluate . force <=< listen $ do
                      rebuildModuleWithIndex ma env externs m (Just (idx, cnt))
                    liftBase $ traceMarkerIO $ T.unpack (runModuleName moduleName) <> " end"
                    return extsAndWarnings
                  let diff = diffExterns exts <$> (snd <$> prevResult) <*> depsDiffs
                  pure (exts, warnings, diff)
            maySkipBuild (Just (idx, cnt)) >>= maybe doBuild pure
          return $ BuildJobSucceeded (pwarnings' <> warnings) exts diff

        -- If we got Nothing for deps externs, that means one of the deps failed
        -- to compile. Though if we have a previous built result we will keep to
        -- avoid potentially unnecessary recompilation next time.
        Nothing -> return $
          case BuildPlan.getPrevResult buildPlan moduleName of
            Just (_, exts) ->
              BuildJobSucceeded (MultipleErrors []) exts (Just (emptyDiff moduleName))
            Nothing ->
              BuildJobSkipped

    BuildPlan.markComplete buildPlan moduleName result

-- | Infer the module name for a module by looking for the same filename with
-- a .js extension.
inferForeignModules
  :: forall m
   . MonadIO m
  => M.Map ModuleName (Either RebuildPolicy FilePath)
  -> m (M.Map ModuleName FilePath)
inferForeignModules =
    fmap (M.mapMaybe id) . traverse inferForeignModule
  where
    inferForeignModule :: Either RebuildPolicy FilePath -> m (Maybe FilePath)
    inferForeignModule (Left _) = return Nothing
    inferForeignModule (Right path) = do
      let jsFile = replaceExtension path "js"
      exists <- liftIO $ doesFileExist jsFile
      if exists
        then return (Just jsFile)
        else return Nothing<|MERGE_RESOLUTION|>--- conflicted
+++ resolved
@@ -115,12 +115,7 @@
   ((Module ss coms _ elaborated exps, env'), nextVar) <- runSupplyT 0 $ do
     (desugared, (exEnv', usedImports)) <- runStateT (desugar externs withPrim) (exEnv, mempty)
     let modulesExports = (\(_, _, exports) -> exports) <$> exEnv'
-<<<<<<< HEAD
-    (checked, CheckState{..}) <- runStateT (typeCheckModule modulesExports desugared) $ emptyCheckState env
-    -- Debug.traceM $ show checkEnv
-=======
     (checked, CheckState{..}) <- runStateT (liftTypeCheckM $ typeCheckModule modulesExports desugared) $ emptyCheckState env
->>>>>>> 8f9bc92b
     let usedImports' = foldl' (flip $ \(fromModuleName, newtypeCtorName) ->
           M.alter (Just . (fmap DctorName newtypeCtorName :) . fold) fromModuleName) usedImports checkConstructorImportsForCoercible
     -- Imports cannot be linted before type checking because we need to
