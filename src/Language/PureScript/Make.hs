{-# LANGUAGE GeneralizedNewtypeDeriving #-}
{-# LANGUAGE TypeFamilies #-}

module Language.PureScript.Make
  (
  -- * Make API
    RebuildPolicy(..)
  , ProgressMessage(..), renderProgressMessage
  , MakeActions(..)
  , Externs()
  , rebuildModule
  , make

  -- * Implementation of Make API using files on disk
  , Make(..)
  , runMake
  , makeIO
  , readTextFile
  , buildMakeActions
  , inferForeignModules
  ) where

import           Prelude.Compat

import           Control.Concurrent.Lifted as C
import           Control.Monad hiding (sequence)
import           Control.Monad.Base (MonadBase(..))
import           Control.Monad.Error.Class (MonadError(..))
import           Control.Monad.IO.Class
import           Control.Monad.Logger
import           Control.Monad.Reader (MonadReader(..), ReaderT(..), asks)
import           Control.Monad.Supply
import           Control.Monad.Trans.Class (MonadTrans(..))
import           Control.Monad.Trans.Control (MonadBaseControl(..))
import           Control.Monad.Trans.Except
import           Control.Monad.Writer.Class (MonadWriter(..))
import           Data.Aeson (encode, decode)
import           Data.Either (partitionEithers)
import           Data.Function (on)
import           Data.Foldable (for_)
import           Data.List (foldl', sortBy)
import qualified Data.List.NonEmpty as NEL
import           Data.Maybe (fromMaybe, catMaybes)
import           Data.Monoid ((<>))
import           Data.Time.Clock
import           Data.Traversable (for)
import           Data.Version (showVersion)
import qualified Data.ByteString.Lazy as B
import qualified Data.ByteString.UTF8 as BU8
import qualified Data.Map as M
import qualified Data.Set as S
import qualified Data.Text as T
import qualified Data.Text.Encoding as TE
import           Language.PureScript.AST
import           Language.PureScript.Crash
import           Language.PureScript.Environment
import           Language.PureScript.Errors
import           Language.PureScript.Externs
import           Language.PureScript.Linter
import           Language.PureScript.ModuleDependencies
import           Language.PureScript.Names
import           Language.PureScript.Options
import           Language.PureScript.Pretty.Common (SMap(..))
import           Language.PureScript.Renamer
import           Language.PureScript.Sugar
import           Language.PureScript.TypeChecker
import qualified Language.JavaScript.Parser as JS
import qualified Language.PureScript.Bundle as Bundle
import qualified Language.PureScript.CodeGen.JS as J
import           Language.PureScript.CodeGen.JS.Printer
import qualified Language.PureScript.CoreFn as CF
import qualified Language.PureScript.CoreFn.ToJSON as CFJ
import qualified Language.PureScript.CoreImp.AST as Imp
import qualified Language.PureScript.Parser as PSParser
import qualified Paths_purescript as Paths
import           SourceMap
import           SourceMap.Types
import           System.Directory (doesFileExist, getModificationTime, createDirectoryIfMissing, getCurrentDirectory)
import           System.FilePath ((</>), takeDirectory, makeRelative, splitPath, normalise, replaceExtension)
import           System.IO.Error (tryIOError)
import qualified Text.Parsec as Parsec

-- | Progress messages from the make process
data ProgressMessage
  = CompilingModule ModuleName
  -- ^ Compilation started for the specified module
  deriving (Show, Eq, Ord)

-- | Render a progress message
renderProgressMessage :: ProgressMessage -> String
renderProgressMessage (CompilingModule mn) = "Compiling " ++ T.unpack (runModuleName mn)

-- | Actions that require implementations when running in "make" mode.
--
-- This type exists to make two things abstract:
--
-- * The particular backend being used (JavaScript, C++11, etc.)
--
-- * The details of how files are read/written etc.
data MakeActions m = MakeActions
  { getInputTimestamp :: ModuleName -> m (Either RebuildPolicy (Maybe UTCTime))
  -- ^ Get the timestamp for the input file(s) for a module. If there are multiple
  -- files (@.purs@ and foreign files, for example) the timestamp should be for
  -- the most recently modified file.
  , getOutputTimestamp :: ModuleName -> m (Maybe UTCTime)
  -- ^ Get the timestamp for the output files for a module. This should be the
  -- timestamp for the oldest modified file, or 'Nothing' if any of the required
  -- output files are missing.
  , readExterns :: ModuleName -> m (FilePath, Externs)
  -- ^ Read the externs file for a module as a string and also return the actual
  -- path for the file.
  , codegen :: SourceSpan -> CF.Module CF.Ann -> Environment -> Externs -> SupplyT m ()
  -- ^ Run the code generator for the module and write any required output files.
  , progress :: ProgressMessage -> m ()
  -- ^ Respond to a progress update.
  }

-- | Generated code for an externs file.
type Externs = B.ByteString

-- | Determines when to rebuild a module
data RebuildPolicy
  -- | Never rebuild this module
  = RebuildNever
  -- | Always rebuild this module
  | RebuildAlways deriving (Show, Eq, Ord)

-- | Rebuild a single module.
--
-- This function is used for fast-rebuild workflows (PSCi and psc-ide are examples).
rebuildModule
  :: forall m
   . (Monad m, MonadBaseControl IO m, MonadError MultipleErrors m, MonadWriter MultipleErrors m)
  => MakeActions m
  -> [ExternsFile]
  -> Module
  -> m ExternsFile
rebuildModule MakeActions{..} externs m@(Module _ _ moduleName _ _) = do
  progress $ CompilingModule moduleName
  let env = foldl' (flip applyExternsFileToEnvironment) initEnvironment externs
      withPrim = importPrim m
  lint withPrim
  ((Module ss coms _ elaborated exps, env'), nextVar) <- runSupplyT 0 $ do
    [desugared] <- desugar externs [withPrim]
    runCheck' (emptyCheckState env) $ typeCheckModule desugared

  -- desugar case declarations *after* type- and exhaustiveness checking
  -- since pattern guards introduces cases which the exhaustiveness checker
  -- reports as not-exhaustive.
  (deguarded, nextVar') <- runSupplyT nextVar $ do
    desugarCaseGuards elaborated

  regrouped <- createBindingGroups moduleName . collapseBindingGroups $ deguarded
  let mod' = Module ss coms moduleName regrouped exps
      corefn = CF.moduleToCoreFn env' mod'
      [renamed] = renameInModules [corefn]
      exts = moduleToExternsFile mod' env'
  evalSupplyT nextVar' . codegen ss renamed env' . encode $ exts
  return exts

-- | Compiles in "make" mode, compiling each module separately to a @.js@ file and an @externs.json@ file.
--
-- If timestamps have not changed, the externs file can be used to provide the module's types without
-- having to typecheck the module again.
make :: forall m. (Monad m, MonadBaseControl IO m, MonadError MultipleErrors m, MonadWriter MultipleErrors m)
     => MakeActions m
     -> [Module]
     -> m [ExternsFile]
make ma@MakeActions{..} ms = do
  checkModuleNames

  (sorted, graph) <- sortModules ms

  barriers <- zip (map getModuleName sorted) <$> replicateM (length ms) ((,) <$> C.newEmptyMVar <*> C.newEmptyMVar)

  for_ sorted $ \m -> fork $ do
    let deps = fromMaybe (internalError "make: module not found in dependency graph.") (lookup (getModuleName m) graph)
    buildModule barriers (importPrim m) (deps `inOrderOf` map getModuleName sorted)

  -- Wait for all threads to complete, and collect errors.
  errors <- catMaybes <$> for barriers (takeMVar . snd . snd)

  -- All threads have completed, rethrow any caught errors.
  unless (null errors) $ throwError (mconcat errors)

  -- Bundle up all the externs and return them as an Environment
  (_, externs) <- unzip . fromMaybe (internalError "make: externs were missing but no errors reported.") . sequence <$> for barriers (takeMVar . fst . snd)
  return externs

  where
  checkModuleNames :: m ()
  checkModuleNames = checkNoPrim *> checkModuleNamesAreUnique

  checkNoPrim :: m ()
  checkNoPrim =
    for_ ms $ \m -> do
      case getModuleName m of
        mn@(ModuleName (ProperName "Prim" : _)) ->
          throwError
            . errorMessage' (getModuleSourceSpan m)
            $ CannotDefinePrimModules mn
        _ ->
          pure ()

  checkModuleNamesAreUnique :: m ()
  checkModuleNamesAreUnique =
    for_ (findDuplicates getModuleName ms) $ \mss ->
      throwError . flip foldMap mss $ \ms' ->
        let mn = getModuleName (NEL.head ms')
        in errorMessage'' (fmap getModuleSourceSpan ms') $ DuplicateModule mn

  -- Find all groups of duplicate values in a list based on a projection.
  findDuplicates :: Ord b => (a -> b) -> [a] -> Maybe [NEL.NonEmpty a]
  findDuplicates f xs =
    case filter ((> 1) . length) . NEL.groupBy ((==) `on` f) . sortBy (compare `on` f) $ xs of
      [] -> Nothing
      xss -> Just xss

  -- Sort a list so its elements appear in the same order as in another list.
  inOrderOf :: (Ord a) => [a] -> [a] -> [a]
  inOrderOf xs ys = let s = S.fromList xs in filter (`S.member` s) ys

  buildModule :: [(ModuleName, (C.MVar (Maybe (MultipleErrors, ExternsFile)), C.MVar (Maybe MultipleErrors)))] -> Module -> [ModuleName] -> m ()
  buildModule barriers m@(Module _ _ moduleName _ _) deps = flip catchError (markComplete Nothing . Just) $ do
    -- We need to wait for dependencies to be built, before checking if the current
    -- module should be rebuilt, so the first thing to do is to wait on the
    -- MVars for the module's dependencies.
    mexterns <- fmap unzip . sequence <$> traverse (readMVar . fst . fromMaybe (internalError "make: no barrier") . flip lookup barriers) deps

    case mexterns of
      Just (_, externs) -> do
        outputTimestamp <- getOutputTimestamp moduleName
        dependencyTimestamp <- maximumMaybe <$> traverse (fmap shouldExist . getOutputTimestamp) deps
        inputTimestamp <- getInputTimestamp moduleName

        let shouldRebuild = case (inputTimestamp, dependencyTimestamp, outputTimestamp) of
                              (Right (Just t1), Just t3, Just t2) -> t1 > t2 || t3 > t2
                              (Right (Just t1), Nothing, Just t2) -> t1 > t2
                              (Left RebuildNever, _, Just _) -> False
                              _ -> True

        let rebuild = do
              (exts, warnings) <- listen $ rebuildModule ma externs m
              markComplete (Just (warnings, exts)) Nothing

        if shouldRebuild
          then rebuild
          else do
            mexts <- decodeExterns . snd <$> readExterns moduleName
            case mexts of
              Just exts -> markComplete (Just (mempty, exts)) Nothing
              Nothing -> rebuild
      Nothing -> markComplete Nothing Nothing
    where
    markComplete :: Maybe (MultipleErrors, ExternsFile) -> Maybe MultipleErrors -> m ()
    markComplete externs errors = do
      putMVar (fst $ fromMaybe (internalError "make: no barrier") $ lookup moduleName barriers) externs
      putMVar (snd $ fromMaybe (internalError "make: no barrier") $ lookup moduleName barriers) errors

  maximumMaybe :: Ord a => [a] -> Maybe a
  maximumMaybe [] = Nothing
  maximumMaybe xs = Just $ maximum xs

  -- Make sure a dependency exists
  shouldExist :: Maybe UTCTime -> UTCTime
  shouldExist (Just t) = t
  shouldExist _ = internalError "make: dependency should already have been built."

  decodeExterns :: Externs -> Maybe ExternsFile
  decodeExterns bs = do
    externs <- decode bs
    guard $ T.unpack (efVersion externs) == showVersion Paths.version
    return externs

-- | A monad for running make actions
newtype Make a = Make
  { unMake :: ReaderT Options (ExceptT MultipleErrors (Logger MultipleErrors)) a
  } deriving (Functor, Applicative, Monad, MonadIO, MonadError MultipleErrors, MonadWriter MultipleErrors, MonadReader Options)

instance MonadBase IO Make where
  liftBase = liftIO

instance MonadBaseControl IO Make where
  type StM Make a = Either MultipleErrors a
  liftBaseWith f = Make $ liftBaseWith $ \q -> f (q . unMake)
  restoreM = Make . restoreM

-- | Execute a 'Make' monad, returning either errors, or the result of the compile plus any warnings.
runMake :: Options -> Make a -> IO (Either MultipleErrors a, MultipleErrors)
runMake opts = runLogger' . runExceptT . flip runReaderT opts . unMake

-- | Run an 'IO' action in the 'Make' monad, by specifying how IO errors should
-- be rendered as 'ErrorMessage' values.
makeIO :: (IOError -> ErrorMessage) -> IO a -> Make a
makeIO f io = do
  e <- liftIO $ tryIOError io
  either (throwError . singleError . f) return e

-- | Read a text file in the 'Make' monad, capturing any errors using the
-- 'MonadError' instance.
readTextFile :: FilePath -> Make B.ByteString
readTextFile path = makeIO (const (ErrorMessage [] $ CannotReadFile path)) $ B.readFile path

-- | Infer the module name for a module by looking for the same filename with
-- a .js extension.
inferForeignModules
  :: forall m
   . MonadIO m
  => M.Map ModuleName (Either RebuildPolicy FilePath)
  -> m (M.Map ModuleName FilePath)
inferForeignModules =
    fmap (M.mapMaybe id) . traverse inferForeignModule
  where
    inferForeignModule :: Either RebuildPolicy FilePath -> m (Maybe FilePath)
    inferForeignModule (Left _) = return Nothing
    inferForeignModule (Right path) = do
      let jsFile = replaceExtension path "js"
      exists <- liftIO $ doesFileExist jsFile
      if exists
        then return (Just jsFile)
        else return Nothing

-- | A set of make actions that read and write modules from the given directory.
buildMakeActions
  :: FilePath
  -- ^ the output directory
  -> M.Map ModuleName (Either RebuildPolicy FilePath)
  -- ^ a map between module names and paths to the file containing the PureScript module
  -> M.Map ModuleName FilePath
  -- ^ a map between module name and the file containing the foreign javascript for the module
  -> Bool
  -- ^ Generate a prefix comment?
  -> MakeActions Make
buildMakeActions outputDir filePathMap foreigns usePrefix =
    MakeActions getInputTimestamp getOutputTimestamp readExterns codegen progress
  where

  getInputTimestamp :: ModuleName -> Make (Either RebuildPolicy (Maybe UTCTime))
  getInputTimestamp mn = do
    let path = fromMaybe (internalError "Module has no filename in 'make'") $ M.lookup mn filePathMap
    e1 <- traverse getTimestamp path
    fPath <- maybe (return Nothing) getTimestamp $ M.lookup mn foreigns
    return $ fmap (max fPath) e1

  getOutputTimestamp :: ModuleName -> Make (Maybe UTCTime)
  getOutputTimestamp mn = do
    dumpCoreFn <- asks optionsDumpCoreFn
    let filePath = T.unpack (runModuleName mn)
        jsFile = outputDir </> filePath </> "index.js"
        externsFile = outputDir </> filePath </> "externs.json"
        coreFnFile = outputDir </> filePath </> "corefn.json"
        min3 js exts coreFn
          | dumpCoreFn = min (min js exts) coreFn
          | otherwise = min js exts
    min3 <$> getTimestamp jsFile <*> getTimestamp externsFile <*> getTimestamp coreFnFile

  readExterns :: ModuleName -> Make (FilePath, Externs)
  readExterns mn = do
    let path = outputDir </> T.unpack (runModuleName mn) </> "externs.json"
    (path, ) <$> readTextFile path

  codegen :: SourceSpan -> CF.Module CF.Ann -> Environment -> Externs -> SupplyT Make ()
  codegen modSS m _ exts = do
    let mn = CF.moduleName m
<<<<<<< HEAD
=======
    foreignInclude <- case mn `M.lookup` foreigns of
      Just path
        | not $ requiresForeign m -> do
            tell $ errorMessage' modSS $ UnnecessaryFFIModule mn path
            return Nothing
        | otherwise -> do
            checkForeignDecls modSS m path
            return $ Just $ Imp.App Nothing (Imp.Var Nothing "require") [Imp.StringLiteral Nothing "./foreign"]
      Nothing | requiresForeign m -> throwError . errorMessage $ MissingFFIModule mn
              | otherwise -> return Nothing
    rawJs <- J.moduleToJs m foreignInclude
    dir <- lift $ makeIO (const (ErrorMessage [] $ CannotGetFileInfo ".")) getCurrentDirectory
    sourceMaps <- lift $ asks optionsSourceMaps
    let (pjs, mappings) = if sourceMaps then prettyPrintJSWithSourceMaps rawJs else (prettyPrintJS rawJs, [])
>>>>>>> 662da01c
    let filePath = T.unpack (runModuleName mn)
        externsFile = outputDir </> filePath </> "externs.json"
    lift $ writeTextFile externsFile exts
    dumpCoreFn <- lift $ asks optionsDumpCoreFn
    if dumpCoreFn
      then do
        let coreFnFile = outputDir </> filePath </> "corefn.json"
            json = CFJ.moduleToJSON Paths.version m
        lift $ writeTextFile coreFnFile (encode json)
      else do
        foreignInclude <- case mn `M.lookup` foreigns of
          Just path
            | not $ requiresForeign m -> do
                tell $ errorMessage $ UnnecessaryFFIModule mn path
                return Nothing
            | otherwise -> do
                checkForeignDecls m path
                return $ Just $ Imp.App Nothing (Imp.Var Nothing "require") [Imp.StringLiteral Nothing "./foreign"]
          Nothing | requiresForeign m -> throwError . errorMessage $ MissingFFIModule mn
                  | otherwise -> return Nothing

        rawJs <- J.moduleToJs m foreignInclude
        dir <- lift $ makeIO (const (ErrorMessage [] $ CannotGetFileInfo ".")) getCurrentDirectory
        sourceMaps <- lift $ asks optionsSourceMaps
        let (pjs, mappings) = if sourceMaps then prettyPrintJSWithSourceMaps rawJs else (prettyPrintJS rawJs, [])
            jsFile = outputDir </> filePath </> "index.js"
            mapFile = outputDir </> filePath </> "index.js.map"
            foreignFile = outputDir </> filePath </> "foreign.js"
            prefix = ["Generated by purs version " <> T.pack (showVersion Paths.version) | usePrefix]
            js = T.unlines $ map ("// " <>) prefix ++ [pjs]
            mapRef = if sourceMaps then "//# sourceMappingURL=index.js.map\n" else ""
        lift $ do
          writeTextFile jsFile (B.fromStrict $ TE.encodeUtf8 $ js <> mapRef)
          for_ (mn `M.lookup` foreigns) (readTextFile >=> writeTextFile foreignFile)
        lift $ when sourceMaps $ genSourceMap dir mapFile (length prefix) mappings

  genSourceMap :: String -> String -> Int -> [SMap] -> Make ()
  genSourceMap dir mapFile extraLines mappings = do
    let pathToDir = iterate (".." </>) ".." !! length (splitPath $ normalise outputDir)
        sourceFile = case mappings of
                      (SMap file _ _ : _) -> Just $ pathToDir </> makeRelative dir (T.unpack file)
                      _ -> Nothing
    let rawMapping = SourceMapping { smFile = "index.js", smSourceRoot = Nothing, smMappings =
      map (\(SMap _ orig gen) -> Mapping {
          mapOriginal = Just $ convertPos $ add 0 (-1) orig
        , mapSourceFile = sourceFile
        , mapGenerated = convertPos $ add (extraLines+1) 0 gen
        , mapName = Nothing
        }) mappings
    }
    let mapping = generate rawMapping
    writeTextFile mapFile (encode mapping)
    where
    add :: Int -> Int -> SourcePos -> SourcePos
    add n m (SourcePos n' m') = SourcePos (n+n') (m+m')

    convertPos :: SourcePos -> Pos
    convertPos SourcePos { sourcePosLine = l, sourcePosColumn = c } =
      Pos { posLine = fromIntegral l, posColumn = fromIntegral c }

  requiresForeign :: CF.Module a -> Bool
  requiresForeign = not . null . CF.moduleForeign

  getTimestamp :: FilePath -> Make (Maybe UTCTime)
  getTimestamp path = makeIO (const (ErrorMessage [] $ CannotGetFileInfo path)) $ do
    exists <- doesFileExist path
    traverse (const $ getModificationTime path) $ guard exists

  writeTextFile :: FilePath -> B.ByteString -> Make ()
  writeTextFile path text = makeIO (const (ErrorMessage [] $ CannotWriteFile path)) $ do
    mkdirp path
    B.writeFile path text
    where
    mkdirp :: FilePath -> IO ()
    mkdirp = createDirectoryIfMissing True . takeDirectory

  progress :: ProgressMessage -> Make ()
  progress = liftIO . putStrLn . renderProgressMessage

-- | Check that the declarations in a given PureScript module match with those
-- in its corresponding foreign module.
checkForeignDecls :: SourceSpan -> CF.Module ann -> FilePath -> SupplyT Make ()
checkForeignDecls modSS m path = do
  jsStr <- lift $ readTextFile path
  js <- either (errorParsingModule . Bundle.UnableToParseModule) pure $ JS.parse (BU8.toString (B.toStrict jsStr)) path

  foreignIdentsStrs <- either errorParsingModule pure $ getExps js
  foreignIdents <- either
                     errorInvalidForeignIdentifiers
                     (pure . S.fromList)
                     (parseIdents foreignIdentsStrs)
  let importedIdents = S.fromList (CF.moduleForeign m)

  let unusedFFI = foreignIdents S.\\ importedIdents
  unless (null unusedFFI) $
    tell . errorMessage' modSS . UnusedFFIImplementations mname $
      S.toList unusedFFI

  let missingFFI = importedIdents S.\\ foreignIdents
  unless (null missingFFI) $
    throwError . errorMessage' modSS . MissingFFIImplementations mname $
      S.toList missingFFI

  where
  mname = CF.moduleName m

  errorParsingModule :: Bundle.ErrorMessage -> SupplyT Make a
  errorParsingModule = throwError . errorMessage . ErrorParsingFFIModule path . Just

  getExps :: JS.JSAST -> Either Bundle.ErrorMessage [String]
  getExps = Bundle.getExportedIdentifiers (T.unpack (runModuleName mname))

  errorInvalidForeignIdentifiers :: [String] -> SupplyT Make a
  errorInvalidForeignIdentifiers =
    throwError . mconcat . map (errorMessage . InvalidFFIIdentifier mname . T.pack)

  parseIdents :: [String] -> Either [String] [Ident]
  parseIdents strs =
    case partitionEithers (map parseIdent strs) of
      ([], idents) ->
        Right idents
      (errs, _) ->
        Left errs

  -- We ignore the error message here, just being told it's an invalid
  -- identifier should be enough.
  parseIdent :: String -> Either String Ident
  parseIdent str = try (T.pack str)
    where
    try s = either (const (Left str)) Right $ do
      ts <- PSParser.lex "" s
      PSParser.runTokenParser "" (PSParser.parseIdent <* Parsec.eof) ts<|MERGE_RESOLUTION|>--- conflicted
+++ resolved
@@ -362,23 +362,6 @@
   codegen :: SourceSpan -> CF.Module CF.Ann -> Environment -> Externs -> SupplyT Make ()
   codegen modSS m _ exts = do
     let mn = CF.moduleName m
-<<<<<<< HEAD
-=======
-    foreignInclude <- case mn `M.lookup` foreigns of
-      Just path
-        | not $ requiresForeign m -> do
-            tell $ errorMessage' modSS $ UnnecessaryFFIModule mn path
-            return Nothing
-        | otherwise -> do
-            checkForeignDecls modSS m path
-            return $ Just $ Imp.App Nothing (Imp.Var Nothing "require") [Imp.StringLiteral Nothing "./foreign"]
-      Nothing | requiresForeign m -> throwError . errorMessage $ MissingFFIModule mn
-              | otherwise -> return Nothing
-    rawJs <- J.moduleToJs m foreignInclude
-    dir <- lift $ makeIO (const (ErrorMessage [] $ CannotGetFileInfo ".")) getCurrentDirectory
-    sourceMaps <- lift $ asks optionsSourceMaps
-    let (pjs, mappings) = if sourceMaps then prettyPrintJSWithSourceMaps rawJs else (prettyPrintJS rawJs, [])
->>>>>>> 662da01c
     let filePath = T.unpack (runModuleName mn)
         externsFile = outputDir </> filePath </> "externs.json"
     lift $ writeTextFile externsFile exts
@@ -392,10 +375,10 @@
         foreignInclude <- case mn `M.lookup` foreigns of
           Just path
             | not $ requiresForeign m -> do
-                tell $ errorMessage $ UnnecessaryFFIModule mn path
+                tell $ errorMessage' modSS $ UnnecessaryFFIModule mn path
                 return Nothing
             | otherwise -> do
-                checkForeignDecls m path
+                checkForeignDecls modSS m path
                 return $ Just $ Imp.App Nothing (Imp.Var Nothing "require") [Imp.StringLiteral Nothing "./foreign"]
           Nothing | requiresForeign m -> throwError . errorMessage $ MissingFFIModule mn
                   | otherwise -> return Nothing
