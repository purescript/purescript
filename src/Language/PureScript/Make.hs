{-# LANGUAGE FlexibleContexts #-}
{-# LANGUAGE GeneralizedNewtypeDeriving #-}
{-# LANGUAGE TupleSections #-}
{-# LANGUAGE RankNTypes #-}
{-# LANGUAGE RecordWildCards #-}
{-# LANGUAGE ScopedTypeVariables #-}
{-# LANGUAGE MultiParamTypeClasses #-}
{-# LANGUAGE TypeFamilies #-}

module Language.PureScript.Make
  (
  -- * Make API
    RebuildPolicy(..)
  , ProgressMessage(..), renderProgressMessage
  , MakeActions(..)
  , Externs()
  , rebuildModule
  , make

  -- * Implementation of Make API using files on disk
  , Make(..)
  , runMake
  , buildMakeActions
  ) where

import Prelude ()
import Prelude.Compat

import Control.Applicative ((<|>))
import Control.Monad hiding (sequence)
import Control.Monad.Error.Class (MonadError(..))
import Control.Monad.Writer.Class (MonadWriter(..))
import Control.Monad.Trans.Class (MonadTrans(..))
import Control.Monad.Trans.Except
import Control.Monad.IO.Class
import Control.Monad.Reader (MonadReader(..), ReaderT(..), asks)
import Control.Monad.Logger
import Control.Monad.Supply
import Control.Monad.Base (MonadBase(..))
import Control.Monad.Trans.Control (MonadBaseControl(..))

import Control.Concurrent.Lifted as C

import Data.List (foldl', sort)
import Data.Maybe (fromMaybe, catMaybes)
import Data.Either (partitionEithers)
import Data.Time.Clock
import Data.String (fromString)
import Data.Foldable (for_)
import Data.Traversable (for)
import Data.Version (showVersion)
import Data.Aeson (encode, decode)
import qualified Data.ByteString.Lazy as B
import qualified Data.ByteString.UTF8 as BU8
import qualified Data.Set as S
import qualified Data.Map as M

import qualified Text.Parsec as Parsec

import SourceMap.Types
import SourceMap

import System.Directory
       (doesFileExist, getModificationTime, createDirectoryIfMissing, getCurrentDirectory)
import System.FilePath ((</>), takeDirectory, makeRelative, splitPath, normalise)
import System.IO.Error (tryIOError)
import System.IO.UTF8 (readUTF8File, writeUTF8File)

import qualified Language.JavaScript.Parser as JS

import Language.PureScript.Crash
import Language.PureScript.AST
import Language.PureScript.Externs
import Language.PureScript.Environment
import Language.PureScript.Errors
import Language.PureScript.Linter
import Language.PureScript.ModuleDependencies
import Language.PureScript.Names
import Language.PureScript.Options
import Language.PureScript.Pretty
import Language.PureScript.Pretty.Common(SMap(..))
import Language.PureScript.Renamer
import Language.PureScript.Sugar
import Language.PureScript.TypeChecker
import qualified Language.PureScript.Constants as C
import qualified Language.PureScript.Bundle as Bundle
import qualified Language.PureScript.Parser as PSParser

import qualified Language.PureScript.CodeGen.JS as J
import qualified Language.PureScript.CoreFn as CF
import qualified Paths_purescript as Paths

-- | Progress messages from the make process
data ProgressMessage
  = CompilingModule ModuleName
  deriving (Show, Read, Eq, Ord)

-- | Render a progress message
renderProgressMessage :: ProgressMessage -> String
renderProgressMessage (CompilingModule mn) = "Compiling " ++ runModuleName mn

-- | Actions that require implementations when running in "make" mode.
--
-- This type exists to make two things abstract:
--
-- * The particular backend being used (Javascript, C++11, etc.)
--
-- * The details of how files are read/written etc.
--
data MakeActions m = MakeActions {
  -- |
  -- Get the timestamp for the input file(s) for a module. If there are multiple
  -- files (.purs and foreign files, for example) the timestamp should be for
  -- the most recently modified file.
  --
    getInputTimestamp :: ModuleName -> m (Either RebuildPolicy (Maybe UTCTime))
  -- |
  -- Get the timestamp for the output files for a module. This should be the
  -- timestamp for the oldest modified file, or Nothing if any of the required
  -- output files are missing.
  --
  , getOutputTimestamp :: ModuleName -> m (Maybe UTCTime)
  -- |
  -- Read the externs file for a module as a string and also return the actual
  -- path for the file.
  , readExterns :: ModuleName -> m (FilePath, Externs)
  -- |
  -- Run the code generator for the module and write any required output files.
  --
  , codegen :: CF.Module CF.Ann -> Environment -> Externs -> SupplyT m ()
  -- |
  -- Respond to a progress update.
  --
  , progress :: ProgressMessage -> m ()
  }

-- |
-- Generated code for an externs file.
--
type Externs = String

-- |
-- Determines when to rebuild a module
--
data RebuildPolicy
  -- | Never rebuild this module
  = RebuildNever
  -- | Always rebuild this module
  | RebuildAlways deriving (Show, Read, Eq, Ord)

-- | Rebuild a single module
rebuildModule :: forall m. (Monad m, MonadBaseControl IO m, MonadReader Options m, MonadError MultipleErrors m, MonadWriter MultipleErrors m)
     => MakeActions m
     -> [ExternsFile]
     -> Module
     -> m ExternsFile
rebuildModule MakeActions{..} externs m@(Module _ _ moduleName _ _) = do
  progress $ CompilingModule moduleName
  let env = foldl' (flip applyExternsFileToEnvironment) initEnvironment externs
  lint m
  ((checked@(Module ss coms _ elaborated exps), env'), nextVar) <- runSupplyT 0 $ do
    [desugared] <- desugar externs [m]
    runCheck' env $ typeCheckModule desugared
  checkExhaustiveModule env' checked
  regrouped <- createBindingGroups moduleName . collapseBindingGroups $ elaborated
  let mod' = Module ss coms moduleName regrouped exps
      corefn = CF.moduleToCoreFn env' mod'
      [renamed] = renameInModules [corefn]
      exts = moduleToExternsFile mod' env'
  evalSupplyT nextVar . codegen renamed env' . BU8.toString . B.toStrict . encode $ exts
  return exts

-- |
-- Compiles in "make" mode, compiling each module separately to a js files and an externs file
--
-- If timestamps have not changed, the externs file can be used to provide the module's types without
-- having to typecheck the module again.
--
make :: forall m. (Monad m, MonadBaseControl IO m, MonadReader Options m, MonadError MultipleErrors m, MonadWriter MultipleErrors m)
     => MakeActions m
     -> [Module]
     -> m Environment
<<<<<<< HEAD
make MakeActions{..} ms = do
=======
make ma@MakeActions{..} ms = do
  requirePath <- asks optionsRequirePath
  when (isJust requirePath) $ tell $ errorMessage DeprecatedRequirePath

>>>>>>> 5aaf615d
  checkModuleNamesAreUnique

  (sorted, graph) <- sortModules ms

  barriers <- zip (map getModuleName sorted) <$> replicateM (length ms) ((,) <$> C.newEmptyMVar <*> C.newEmptyMVar)

  for_ sorted $ \m -> fork $ do
    let deps = fromMaybe (internalError "make: module not found in dependency graph.") (lookup (getModuleName m) graph)
    buildModule barriers (importPrim m) (deps `inOrderOf` map getModuleName sorted)

  -- Wait for all threads to complete, and collect errors.
  errors <- catMaybes <$> for barriers (takeMVar . snd . snd)

  -- All threads have completed, rethrow any caught errors.
  unless (null errors) $ throwError (mconcat errors)

  -- Bundle up all the externs and return them as an Environment
  (_, externs) <- unzip . fromMaybe (internalError "make: externs were missing but no errors reported.") . sequence <$> for barriers (takeMVar . fst . snd)
  return $ foldl' (flip applyExternsFileToEnvironment) initEnvironment externs

  where
  checkModuleNamesAreUnique :: m ()
  checkModuleNamesAreUnique =
    case findDuplicate (map getModuleName ms) of
      Nothing -> return ()
      Just mn -> throwError . errorMessage $ DuplicateModuleName mn

  -- Verify that a list of values has unique keys
  findDuplicate :: (Ord a) => [a] -> Maybe a
  findDuplicate = go . sort
    where
    go (x : y : xs)
      | x == y = Just x
      | otherwise = go (y : xs)
    go _ = Nothing

  -- Sort a list so its elements appear in the same order as in another list.
  inOrderOf :: (Ord a) => [a] -> [a] -> [a]
  inOrderOf xs ys = let s = S.fromList xs in filter (`S.member` s) ys

  buildModule :: [(ModuleName, (C.MVar (Maybe (MultipleErrors, ExternsFile)), C.MVar (Maybe MultipleErrors)))] -> Module -> [ModuleName] -> m ()
  buildModule barriers m@(Module _ _ moduleName _ _) deps = flip catchError (markComplete Nothing . Just) $ do
    -- We need to wait for dependencies to be built, before checking if the current
    -- module should be rebuilt, so the first thing to do is to wait on the
    -- MVars for the module's dependencies.
    mexterns <- fmap unzip . sequence <$> traverse (readMVar . fst . fromMaybe (internalError "make: no barrier") . flip lookup barriers) deps

    case mexterns of
      Just (_, externs) -> do
        outputTimestamp <- getOutputTimestamp moduleName
        dependencyTimestamp <- maximumMaybe <$> traverse (fmap shouldExist . getOutputTimestamp) deps
        inputTimestamp <- getInputTimestamp moduleName

        let shouldRebuild = case (inputTimestamp, dependencyTimestamp, outputTimestamp) of
                              (Right (Just t1), Just t3, Just t2) -> t1 > t2 || t3 > t2
                              (Right (Just t1), Nothing, Just t2) -> t1 > t2
                              (Left RebuildNever, _, Just _) -> False
                              _ -> True

        let rebuild = do
              (exts, warnings) <- listen $ rebuildModule ma externs m
              markComplete (Just (warnings, exts)) Nothing

        if shouldRebuild
          then rebuild
          else do
            mexts <- decodeExterns . snd <$> readExterns moduleName
            case mexts of
              Just exts -> markComplete (Just (mempty, exts)) Nothing
              Nothing -> rebuild
      Nothing -> markComplete Nothing Nothing
    where
    markComplete :: Maybe (MultipleErrors, ExternsFile) -> Maybe MultipleErrors -> m ()
    markComplete externs errors = do
      putMVar (fst $ fromMaybe (internalError "make: no barrier") $ lookup moduleName barriers) externs
      putMVar (snd $ fromMaybe (internalError "make: no barrier") $ lookup moduleName barriers) errors

  maximumMaybe :: (Ord a) => [a] -> Maybe a
  maximumMaybe [] = Nothing
  maximumMaybe xs = Just $ maximum xs

  -- Make sure a dependency exists
  shouldExist :: Maybe UTCTime -> UTCTime
  shouldExist (Just t) = t
  shouldExist _ = internalError "make: dependency should already have been built."

  decodeExterns :: Externs -> Maybe ExternsFile
  decodeExterns bs = do
    externs <- decode (fromString bs)
    guard $ efVersion externs == showVersion Paths.version
    return externs

importPrim :: Module -> Module
importPrim = addDefaultImport (ModuleName [ProperName C.prim])

-- |
-- A monad for running make actions
--
newtype Make a = Make { unMake :: ReaderT Options (ExceptT MultipleErrors (Logger MultipleErrors)) a }
  deriving (Functor, Applicative, Monad, MonadIO, MonadError MultipleErrors, MonadWriter MultipleErrors, MonadReader Options)

instance MonadBase IO Make where
  liftBase = liftIO

instance MonadBaseControl IO Make where
  type StM Make a = Either MultipleErrors a
  liftBaseWith f = Make $ liftBaseWith $ \q -> f (q . unMake)
  restoreM = Make . restoreM

-- |
-- Execute a 'Make' monad, returning either errors, or the result of the compile plus any warnings.
--
runMake :: Options -> Make a -> IO (Either MultipleErrors a, MultipleErrors)
runMake opts = runLogger' . runExceptT . flip runReaderT opts . unMake

makeIO :: (IOError -> ErrorMessage) -> IO a -> Make a
makeIO f io = do
  e <- liftIO $ tryIOError io
  either (throwError . singleError . f) return e

-- Traverse (Either e) instance (base 4.7)
traverseEither :: Applicative f => (a -> f b) -> Either e a -> f (Either e b)
traverseEither _ (Left x) = pure (Left x)
traverseEither f (Right y) = Right <$> f y

-- |
-- A set of make actions that read and write modules from the given directory.
--
buildMakeActions :: FilePath -- ^ the output directory
                 -> M.Map ModuleName (Either RebuildPolicy FilePath) -- ^ a map between module names and paths to the file containing the PureScript module
                 -> M.Map ModuleName FilePath -- ^ a map between module name and the file containing the foreign javascript for the module
                 -> Bool -- ^ Generate a prefix comment?
                 -> MakeActions Make
buildMakeActions outputDir filePathMap foreigns usePrefix =
  MakeActions getInputTimestamp getOutputTimestamp readExterns codegen progress
  where

  getInputTimestamp :: ModuleName -> Make (Either RebuildPolicy (Maybe UTCTime))
  getInputTimestamp mn = do
    let path = fromMaybe (internalError "Module has no filename in 'make'") $ M.lookup mn filePathMap
    e1 <- traverseEither getTimestamp path
    fPath <- maybe (return Nothing) getTimestamp $ M.lookup mn foreigns
    return $ fmap (max fPath) e1

  getOutputTimestamp :: ModuleName -> Make (Maybe UTCTime)
  getOutputTimestamp mn = do
    let filePath = runModuleName mn
        jsFile = outputDir </> filePath </> "index.js"
        externsFile = outputDir </> filePath </> "externs.json"
    min <$> getTimestamp jsFile <*> getTimestamp externsFile

  readExterns :: ModuleName -> Make (FilePath, Externs)
  readExterns mn = do
    let path = outputDir </> runModuleName mn </> "externs.json"
    (path, ) <$> readTextFile path

  codegen :: CF.Module CF.Ann -> Environment -> Externs -> SupplyT Make ()
  codegen m _ exts = do
    let mn = CF.moduleName m
    foreignInclude <- case mn `M.lookup` foreigns of
      Just path
        | not $ requiresForeign m -> do
            tell $ errorMessage $ UnnecessaryFFIModule mn path
            return Nothing
        | otherwise -> do
            checkForeignDecls m path
            return $ Just $ J.JSApp Nothing (J.JSVar Nothing "require") [J.JSStringLiteral Nothing "./foreign"]
      Nothing | requiresForeign m -> throwError . errorMessage $ MissingFFIModule mn
              | otherwise -> return Nothing
    rawJs <- J.moduleToJs m foreignInclude
    dir <- lift $ makeIO (const (ErrorMessage [] $ CannotGetFileInfo ".")) getCurrentDirectory
    sourceMaps <- lift $ asks optionsSourceMaps
    let (pjs, mappings) = if sourceMaps then prettyPrintJSWithSourceMaps rawJs else (prettyPrintJS rawJs, [])
    let filePath = runModuleName mn
        jsFile = outputDir </> filePath </> "index.js"
        mapFile = outputDir </> filePath </> "index.js.map"
        externsFile = outputDir </> filePath </> "externs.json"
        foreignFile = outputDir </> filePath </> "foreign.js"
        prefix = ["Generated by psc version " ++ showVersion Paths.version | usePrefix]
        js = unlines $ map ("// " ++) prefix ++ [pjs]
        mapRef = if sourceMaps then "//# sourceMappingURL=index.js.map\n" else ""
    lift $ do
      writeTextFile jsFile (fromString $ js ++ mapRef)
      for_ (mn `M.lookup` foreigns) (readTextFile >=> writeTextFile foreignFile)
      writeTextFile externsFile exts
    lift $ when sourceMaps $ genSourceMap dir mapFile (length prefix) mappings

  genSourceMap :: String -> String -> Int -> [SMap] -> Make ()
  genSourceMap dir mapFile extraLines mappings = do
    let pathToDir = iterate (".." </>) ".." !! length (splitPath $ normalise outputDir)
        sourceFile = case mappings of
                      ((SMap file _ _):_) -> Just $ pathToDir </> makeRelative dir file
                      _ -> Nothing
    let rawMapping = SourceMapping { smFile = "index.js", smSourceRoot = Nothing, smMappings =
      map (\(SMap _ orig gen) -> Mapping {
          mapOriginal = Just $ convertPos $ add 0 (-1) orig
        , mapSourceFile = sourceFile
        , mapGenerated = convertPos $ add (extraLines+1) 0 gen
        , mapName = Nothing
        }) mappings
    }
    let mapping = generate rawMapping
    writeTextFile mapFile $ BU8.toString . B.toStrict . encode $ mapping
    where
    add :: Int -> Int -> SourcePos -> SourcePos
    add n m (SourcePos n' m') = SourcePos (n+n') (m+m')

    convertPos :: SourcePos -> Pos
    convertPos SourcePos { sourcePosLine = l, sourcePosColumn = c } =
      Pos { posLine = fromIntegral l, posColumn = fromIntegral c }

  requiresForeign :: CF.Module a -> Bool
  requiresForeign = not . null . CF.moduleForeign

  getTimestamp :: FilePath -> Make (Maybe UTCTime)
  getTimestamp path = makeIO (const (ErrorMessage [] $ CannotGetFileInfo path)) $ do
    exists <- doesFileExist path
    traverse (const $ getModificationTime path) $ guard exists

  writeTextFile :: FilePath -> String -> Make ()
  writeTextFile path text = makeIO (const (ErrorMessage [] $ CannotWriteFile path)) $ do
    mkdirp path
    writeUTF8File path text
    where
    mkdirp :: FilePath -> IO ()
    mkdirp = createDirectoryIfMissing True . takeDirectory

  progress :: ProgressMessage -> Make ()
  progress = liftIO . putStrLn . renderProgressMessage

readTextFile :: FilePath -> Make String
readTextFile path = makeIO (const (ErrorMessage [] $ CannotReadFile path)) $ readUTF8File path

-- |
-- Check that the declarations in a given PureScript module match with those
-- in its corresponding foreign module.
--
checkForeignDecls :: CF.Module ann -> FilePath -> SupplyT Make ()
checkForeignDecls m path = do
  jsStr <- lift $ readTextFile path
  js <- either (errorParsingModule . Bundle.UnableToParseModule) pure $ JS.parse jsStr path

  foreignIdentsStrs <- either errorParsingModule pure $ getExps js
  foreignIdents <- either
                     errorInvalidForeignIdentifiers
                     (pure . S.fromList)
                     (parseIdents foreignIdentsStrs)
  let importedIdents = S.fromList $ map fst (CF.moduleForeign m)

  let unusedFFI = foreignIdents S.\\ importedIdents
  unless (null unusedFFI) $
    tell . errorMessage . UnusedFFIImplementations mname $
      S.toList unusedFFI

  let missingFFI = importedIdents S.\\ foreignIdents
  unless (null missingFFI) $
    throwError . errorMessage . MissingFFIImplementations mname $
      S.toList missingFFI

  where
  mname = CF.moduleName m

  errorParsingModule :: Bundle.ErrorMessage -> SupplyT Make a
  errorParsingModule = throwError . errorMessage . ErrorParsingFFIModule path . Just

  getExps :: JS.JSAST -> Either Bundle.ErrorMessage [String]
  getExps = Bundle.getExportedIdentifiers (runModuleName mname)

  errorInvalidForeignIdentifiers :: [String] -> SupplyT Make a
  errorInvalidForeignIdentifiers =
    throwError . mconcat . map (errorMessage . InvalidFFIIdentifier mname)

  parseIdents :: [String] -> Either [String] [Ident]
  parseIdents strs =
    case partitionEithers (map parseIdent strs) of
      ([], idents) ->
        Right idents
      (errs, _) ->
        Left errs

  -- TODO: Handling for parenthesised operators should be removed after 0.9.
  -- We ignore the error message here, just being told it's an invalid
  -- identifier should be enough.
  parseIdent :: String -> Either String Ident
  parseIdent str = try str <|> try ("(" ++ str ++ ")")
    where
    try s = either (const (Left str)) Right $ do
      ts <- PSParser.lex "" s
      PSParser.runTokenParser "" (PSParser.parseIdent <* Parsec.eof) ts<|MERGE_RESOLUTION|>--- conflicted
+++ resolved
@@ -180,14 +180,7 @@
      => MakeActions m
      -> [Module]
      -> m Environment
-<<<<<<< HEAD
-make MakeActions{..} ms = do
-=======
 make ma@MakeActions{..} ms = do
-  requirePath <- asks optionsRequirePath
-  when (isJust requirePath) $ tell $ errorMessage DeprecatedRequirePath
-
->>>>>>> 5aaf615d
   checkModuleNamesAreUnique
 
   (sorted, graph) <- sortModules ms
