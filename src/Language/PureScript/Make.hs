--- conflicted
+++ resolved
@@ -289,12 +289,6 @@
 readTextFile :: FilePath -> Make String
 readTextFile path = makeIO (const (ErrorMessage [] $ CannotReadFile path)) $ readUTF8File path
 
-<<<<<<< HEAD
--- Traverse (Either e) instance (base 4.7)
-traverseEither :: Applicative f => (a -> f b) -> Either e a -> f (Either e b)
-traverseEither _ (Left x) = pure (Left x)
-traverseEither f (Right y) = Right <$> f y
-
 -- | Infer the module name for a module by looking for the same filename with
 -- a .js extension.
 inferForeignModules
@@ -313,8 +307,6 @@
         then return (Just jsFile)
         else return Nothing
 
-=======
->>>>>>> 3fbe01d3
 -- |
 -- A set of make actions that read and write modules from the given directory.
 --
