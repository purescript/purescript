-- | Various constants which refer to things in the Prelude
module Language.PureScript.Constants.Prelude where

<<<<<<< HEAD
=======
import Prelude.Compat hiding (compare, map)

>>>>>>> e4c98bb3
import Data.String (IsString)
import Language.PureScript.PSString (PSString)
import Language.PureScript.Names

-- Operators

apply :: forall a. (IsString a) => a
apply = "apply"

applyFlipped :: forall a. (IsString a) => a
applyFlipped = "applyFlipped"

append :: forall a. (IsString a) => a
append = "append"

bind :: forall a. (IsString a) => a
bind = "bind"

discard :: forall a. (IsString a) => a
discard = "discard"

pattern Discard :: Qualified (ProperName 'ClassName)
pattern Discard = Qualified (ByModuleName ControlBind) (ProperName "Discard")

add :: forall a. (IsString a) => a
add = "add"

sub :: forall a. (IsString a) => a
sub = "sub"

mul :: forall a. (IsString a) => a
mul = "mul"

div :: forall a. (IsString a) => a
div = "div"

lessThan :: forall a. (IsString a) => a
lessThan = "lessThan"

greaterThan :: forall a. (IsString a) => a
greaterThan = "greaterThan"

lessThanOrEq :: forall a. (IsString a) => a
lessThanOrEq = "lessThanOrEq"

greaterThanOrEq :: forall a. (IsString a) => a
greaterThanOrEq = "greaterThanOrEq"

eq :: forall a. (IsString a) => a
eq = "eq"

eq1 :: forall a. (IsString a) => a
eq1 = "eq1"

notEq :: forall a. (IsString a) => a
notEq = "notEq"

compare :: forall a. (IsString a) => a
compare = "compare"

compare1 :: forall a. (IsString a) => a
compare1 = "compare1"

conj :: forall a. (IsString a) => a
conj = "conj"

disj :: forall a. (IsString a) => a
disj = "disj"

unsafeIndex :: forall a. (IsString a) => a
unsafeIndex = "unsafeIndex"

or :: forall a. (IsString a) => a
or = "or"

and :: forall a. (IsString a) => a
and = "and"

xor :: forall a. (IsString a) => a
xor = "xor"

compose :: forall a. (IsString a) => a
compose = "compose"

composeFlipped :: forall a. (IsString a) => a
composeFlipped = "composeFlipped"

map :: forall a. (IsString a) => a
map = "map"

-- Functions

negate :: forall a. (IsString a) => a
negate = "negate"

not :: forall a. (IsString a) => a
not = "not"

shl :: forall a. (IsString a) => a
shl = "shl"

shr :: forall a. (IsString a) => a
shr = "shr"

zshr :: forall a. (IsString a) => a
zshr = "zshr"

complement :: forall a. (IsString a) => a
complement = "complement"

identity :: forall a. (IsString a) => a
identity = "identity"

-- Prelude Values

zero :: forall a. (IsString a) => a
zero = "zero"

one :: forall a. (IsString a) => a
one = "one"

bottom :: forall a. (IsString a) => a
bottom = "bottom"

top :: forall a. (IsString a) => a
top = "top"

pure' :: forall a. (IsString a) => a
pure' = "pure"

-- Core lib values

runST :: forall a. (IsString a) => a
runST = "run"

stRefValue :: forall a. (IsString a) => a
stRefValue = "value"

newSTRef :: forall a. (IsString a) => a
newSTRef = "new"

readSTRef :: forall a. (IsString a) => a
readSTRef = "read"

writeSTRef :: forall a. (IsString a) => a
writeSTRef = "write"

modifySTRef :: forall a. (IsString a) => a
modifySTRef = "modify"

mkFn :: forall a. (IsString a) => a
mkFn = "mkFn"

runFn :: forall a. (IsString a) => a
runFn = "runFn"

mkEffFn :: forall a. (IsString a) => a
mkEffFn = "mkEffFn"

runEffFn :: forall a. (IsString a) => a
runEffFn = "runEffFn"

mkEffectFn :: forall a. (IsString a) => a
mkEffectFn = "mkEffectFn"

runEffectFn :: forall a. (IsString a) => a
runEffectFn = "runEffectFn"

-- Type Class Dictionary Names

data EffectDictionaries = EffectDictionaries
  { edApplicativeDict :: PSString
  , edBindDict :: PSString
  , edMonadDict :: PSString
  , edWhile :: PSString
  , edUntil :: PSString
  }

effDictionaries :: EffectDictionaries
effDictionaries = EffectDictionaries
  { edApplicativeDict = "applicativeEff"
  , edBindDict = "bindEff"
  , edMonadDict = "monadEff"
  , edWhile = "whileE"
  , edUntil = "untilE"
  }

effectDictionaries :: EffectDictionaries
effectDictionaries = EffectDictionaries
  { edApplicativeDict = "applicativeEffect"
  , edBindDict = "bindEffect"
  , edMonadDict = "monadEffect"
  , edWhile = "whileE"
  , edUntil = "untilE"
  }

stDictionaries :: EffectDictionaries
stDictionaries = EffectDictionaries
  { edApplicativeDict = "applicativeST"
  , edBindDict = "bindST"
  , edMonadDict = "monadST"
  , edWhile = "while"
  , edUntil = "until"
  }

discardUnitDictionary :: forall a. (IsString a) => a
discardUnitDictionary = "discardUnit"

semiringNumber :: forall a. (IsString a) => a
semiringNumber = "semiringNumber"

semiringInt :: forall a. (IsString a) => a
semiringInt = "semiringInt"

ringNumber :: forall a. (IsString a) => a
ringNumber = "ringNumber"

ringInt :: forall a. (IsString a) => a
ringInt = "ringInt"

euclideanRingNumber :: forall a. (IsString a) => a
euclideanRingNumber = "euclideanRingNumber"

ordBoolean :: forall a. (IsString a) => a
ordBoolean = "ordBoolean"

ordNumber :: forall a. (IsString a) => a
ordNumber = "ordNumber"

ordInt :: forall a. (IsString a) => a
ordInt = "ordInt"

ordString :: forall a. (IsString a) => a
ordString = "ordString"

ordChar :: forall a. (IsString a) => a
ordChar = "ordChar"

eqNumber :: forall a. (IsString a) => a
eqNumber = "eqNumber"

eqInt :: forall a. (IsString a) => a
eqInt = "eqInt"

eqString :: forall a. (IsString a) => a
eqString = "eqString"

eqChar :: forall a. (IsString a) => a
eqChar = "eqChar"

eqBoolean :: forall a. (IsString a) => a
eqBoolean = "eqBoolean"

boundedBoolean :: forall a. (IsString a) => a
boundedBoolean = "boundedBoolean"

heytingAlgebraBoolean :: forall a. (IsString a) => a
heytingAlgebraBoolean = "heytingAlgebraBoolean"

semigroupString :: forall a. (IsString a) => a
semigroupString = "semigroupString"

semigroupoidFn :: forall a. (IsString a) => a
semigroupoidFn = "semigroupoidFn"

categoryFn :: forall a. (IsString a) => a
categoryFn = "categoryFn"

-- Data.Symbol

pattern DataSymbol :: ModuleName
pattern DataSymbol = ModuleName "Data.Symbol"

pattern IsSymbol :: Qualified (ProperName 'ClassName)
pattern IsSymbol = Qualified (ByModuleName DataSymbol) (ProperName "IsSymbol")

pattern DataReflectable :: ModuleName
pattern DataReflectable = ModuleName "Data.Reflectable"

pattern Reflectable :: Qualified (ProperName 'ClassName)
pattern Reflectable = Qualified (ByModuleName DataReflectable) (ProperName "Reflectable")

pattern DataOrdering :: ModuleName
pattern DataOrdering = ModuleName "Data.Ordering"

pattern DataFunctionUncurried :: ModuleName
pattern DataFunctionUncurried = ModuleName "Data.Function.Uncurried"

pattern PartialUnsafe :: ModuleName
pattern PartialUnsafe = ModuleName "Partial.Unsafe"

pattern Ordering :: Qualified (ProperName 'TypeName)
pattern Ordering = Qualified (ByModuleName DataOrdering) (ProperName "Ordering")

pattern LT :: Qualified (ProperName 'ConstructorName)
pattern LT = Qualified (ByModuleName DataOrdering) (ProperName "LT")

pattern EQ :: Qualified (ProperName 'ConstructorName)
pattern EQ = Qualified (ByModuleName DataOrdering) (ProperName "EQ")

pattern GT :: Qualified (ProperName 'ConstructorName)
pattern GT = Qualified (ByModuleName DataOrdering) (ProperName "GT")

pattern DataArray :: ModuleName
pattern DataArray = ModuleName "Data.Array"

pattern Eff :: ModuleName
pattern Eff = ModuleName "Control.Monad.Eff"

pattern Effect :: ModuleName
pattern Effect = ModuleName "Effect"

pattern ST :: ModuleName
pattern ST = ModuleName "Control.Monad.ST.Internal"

pattern ControlApplicative :: ModuleName
pattern ControlApplicative = ModuleName "Control.Applicative"

pattern ControlSemigroupoid :: ModuleName
pattern ControlSemigroupoid = ModuleName "Control.Semigroupoid"

pattern ControlBind :: ModuleName
pattern ControlBind = ModuleName "Control.Bind"

pattern ControlCategory :: ModuleName
pattern ControlCategory = ModuleName "Control.Category"

pattern ControlMonadEffUncurried :: ModuleName
pattern ControlMonadEffUncurried = ModuleName "Control.Monad.Eff.Uncurried"

pattern EffectUncurried :: ModuleName
pattern EffectUncurried = ModuleName "Effect.Uncurried"

pattern DataBounded :: ModuleName
pattern DataBounded = ModuleName "Data.Bounded"

pattern DataSemigroup :: ModuleName
pattern DataSemigroup = ModuleName "Data.Semigroup"

pattern DataHeytingAlgebra :: ModuleName
pattern DataHeytingAlgebra = ModuleName "Data.HeytingAlgebra"

pattern DataEq :: ModuleName
pattern DataEq = ModuleName "Data.Eq"

pattern Eq :: Qualified (ProperName 'ClassName)
pattern Eq = Qualified (Just DataEq) (ProperName "Eq")

pattern Eq1 :: Qualified (ProperName 'ClassName)
pattern Eq1 = Qualified (Just DataEq) (ProperName "Eq1")

identEq :: Qualified Ident
identEq = Qualified (Just DataEq) (Ident eq)

identEq1 :: Qualified Ident
identEq1 = Qualified (Just DataEq) (Ident eq1)

pattern DataOrd :: ModuleName
pattern DataOrd = ModuleName "Data.Ord"

pattern Ord :: Qualified (ProperName 'ClassName)
pattern Ord = Qualified (Just DataOrd) (ProperName "Ord")

pattern Ord1 :: Qualified (ProperName 'ClassName)
pattern Ord1 = Qualified (Just DataOrd) (ProperName "Ord1")

identCompare :: Qualified Ident
identCompare = Qualified (Just DataOrd) (Ident compare)

identCompare1 :: Qualified Ident
identCompare1 = Qualified (Just DataOrd) (Ident compare1)

pattern DataFunctor :: ModuleName
pattern DataFunctor = ModuleName "Data.Functor"

pattern Functor :: Qualified (ProperName 'ClassName)
pattern Functor = Qualified (Just DataFunctor) (ProperName "Functor")

identMap :: Qualified Ident
identMap = Qualified (Just DataFunctor) (Ident map)

pattern DataSemiring :: ModuleName
pattern DataSemiring = ModuleName "Data.Semiring"

pattern DataRing :: ModuleName
pattern DataRing = ModuleName "Data.Ring"

pattern DataEuclideanRing :: ModuleName
pattern DataEuclideanRing = ModuleName "Data.EuclideanRing"

pattern DataFunction :: ModuleName
pattern DataFunction = ModuleName "Data.Function"

pattern DataIntBits :: ModuleName
pattern DataIntBits = ModuleName "Data.Int.Bits"

unsafePartial :: forall a. (IsString a) => a
unsafePartial = "unsafePartial"

pattern UnsafeCoerce :: ModuleName
pattern UnsafeCoerce = ModuleName "Unsafe.Coerce"

unsafeCoerceFn :: forall a. (IsString a) => a
unsafeCoerceFn = "unsafeCoerce"<|MERGE_RESOLUTION|>--- conflicted
+++ resolved
@@ -1,11 +1,6 @@
 -- | Various constants which refer to things in the Prelude
 module Language.PureScript.Constants.Prelude where
 
-<<<<<<< HEAD
-=======
-import Prelude.Compat hiding (compare, map)
-
->>>>>>> e4c98bb3
 import Data.String (IsString)
 import Language.PureScript.PSString (PSString)
 import Language.PureScript.Names
