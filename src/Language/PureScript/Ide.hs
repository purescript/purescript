--- conflicted
+++ resolved
@@ -118,25 +118,15 @@
   -> CompletionOptions
   -> m Success
 findCompletions filters matcher currentModule complOptions = do
-<<<<<<< HEAD
-  modules <- getAllModules currentModule
+  modules <- Map.toList <$> getAllModules currentModule
   let insertPrim = (++) idePrimDeclarations
-=======
-  modules <- Map.toList <$> getAllModules currentModule
-  let insertPrim = (:) (C.Prim, idePrimDeclarations)
->>>>>>> 6c7f5615
   pure (CompletionResult (getCompletions filters matcher complOptions (insertPrim modules)))
 
 findType :: Ide m =>
             Text -> [Filter] -> Maybe P.ModuleName -> m Success
 findType search filters currentModule = do
-<<<<<<< HEAD
-  modules <- getAllModules currentModule
+  modules <- Map.toList <$> getAllModules currentModule
   let insertPrim = (++) idePrimDeclarations
-=======
-  modules <- Map.toList <$> getAllModules currentModule
-  let insertPrim = (:) (C.Prim, idePrimDeclarations)
->>>>>>> 6c7f5615
   pure (CompletionResult (getExactCompletions search filters (insertPrim modules)))
 
 findPursuitCompletions :: MonadIO m =>
