--- conflicted
+++ resolved
@@ -111,11 +111,7 @@
   , efTypeOperator :: OpName 'TypeOpName
   -- | The value the operator is an alias for
   , efTypeAlias :: Qualified (ProperName 'TypeName)
-<<<<<<< HEAD
-  } deriving (Show, Generic, NFData, ToJSON, FromJSON)
-=======
-  } deriving (Eq, Show, Generic, NFData)
->>>>>>> 8f9bc92b
+  } deriving (Eq, Show, Generic, NFData, ToJSON, FromJSON)
 
 instance Serialise ExternsTypeFixity
 
@@ -168,19 +164,12 @@
       , edInstanceNameSource      :: NameSource
       , edInstanceSourceSpan      :: SourceSpan
       }
-<<<<<<< HEAD
-  deriving (Show, Generic, NFData, ToJSON, FromJSON)
+  deriving (Eq, Show, Generic, NFData, ToJSON, FromJSON)
 
 instance Serialise ExternsDeclaration
 
-=======
-  deriving (Eq, Show, Generic, NFData)
-
-instance Serialise ExternsDeclaration
-
 currentVersion :: String
-currentVersion = showVersion Paths.version ++ "-restaumatic1"
->>>>>>> 8f9bc92b
+currentVersion = showVersion Paths.version
 
 -- | Check whether the version in an externs file matches the currently running
 -- version.
