--- conflicted
+++ resolved
@@ -1,31 +1,15 @@
 {-# LANGUAGE TypeApplications #-}
 module Language.PureScript.Make.BuildPlan
-<<<<<<< HEAD
---   ( BuildPlan(bpEnv)
---   , BuildJobResult(..)
---   , WasRebuilt(..)
---   , Prebuilt(..)
---   , buildJobSuccess
---   , buildJobFailure
---   , construct
---   , didModuleSourceFilesChange
---   , getResult
---   , collectResults
---   , markComplete
---   , needsRebuild
---   ) where
+  -- ( BuildPlan(bpEnv)
+  -- , BuildJobResult(..)
+  -- , buildJobSuccess
+  -- , construct
+  -- , getResult
+  -- , collectResults
+  -- , markComplete
+  -- , needsRebuild
+  -- )
   where
-=======
-  ( BuildPlan(bpEnv)
-  , BuildJobResult(..)
-  , buildJobSuccess
-  , construct
-  , getResult
-  , collectResults
-  , markComplete
-  , needsRebuild
-  ) where
->>>>>>> c14d52e0
 
 import           Prelude
 
