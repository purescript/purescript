module Language.PureScript.Make.Actions
  ( MakeActions(..)
  , RebuildPolicy(..)
  , Externs()
  , ProgressMessage(..)
  , buildMakeActions
  , checkForeignDecls
  ) where

import           Prelude

import           Control.Monad hiding (sequence)
import           Control.Monad.Error.Class (MonadError(..))
import           Control.Monad.IO.Class
import           Control.Monad.Reader (asks)
import           Control.Monad.Supply
import           Control.Monad.Trans.Class (MonadTrans(..))
import           Control.Monad.Writer.Class (MonadWriter(..))
import           Data.Aeson (encode)
import qualified Data.ByteString.Lazy as B
import qualified Data.ByteString.Lazy as LB
import qualified Data.ByteString.Lazy.UTF8 as LBU8
import           Data.Either (partitionEithers)
import           Data.Foldable (for_, minimum)
import qualified Data.List.NonEmpty as NEL
import qualified Data.Map as M
import           Data.Maybe (fromMaybe)
import qualified Data.Set as S
import qualified Data.Text as T
import qualified Data.Text.Encoding as TE
import           Data.Time.Clock (UTCTime)
import           Data.Version (showVersion)
import qualified Language.JavaScript.Parser as JS
import           Language.PureScript.AST
import qualified Language.PureScript.Bundle as Bundle
import qualified Language.PureScript.CodeGen.JS as J
import           Language.PureScript.CodeGen.JS.Printer
import qualified Language.PureScript.CoreFn as CF
import qualified Language.PureScript.CoreFn.ToJSON as CFJ
import qualified Language.PureScript.CoreImp.AST as Imp
import           Language.PureScript.Crash
import           Language.PureScript.Environment
import           Language.PureScript.Errors
import           Language.PureScript.Make.Monad
import           Language.PureScript.Names
import           Language.PureScript.Names (runModuleName, ModuleName)
import           Language.PureScript.Options
import qualified Language.PureScript.Parser as PSParser
import           Language.PureScript.Pretty.Common (SMap(..))
import qualified Paths_purescript as Paths
import           SourceMap
import           SourceMap.Types
import           System.Directory (doesFileExist, getModificationTime, createDirectoryIfMissing, getCurrentDirectory)
import           System.FilePath ((</>), takeDirectory, makeRelative, splitPath, normalise)
import qualified Text.Parsec as Parsec

-- | Determines when to rebuild a module
data RebuildPolicy
  -- | Never rebuild this module
  = RebuildNever
  -- | Always rebuild this module
  | RebuildAlways
  deriving (Show, Eq, Ord)

-- | Progress messages from the make process
data ProgressMessage
  = CompilingModule ModuleName
  -- ^ Compilation started for the specified module
  deriving (Show, Eq, Ord)

-- | Generated code for an externs file.
type Externs = LB.ByteString

-- | Render a progress message
renderProgressMessage :: ProgressMessage -> String
renderProgressMessage (CompilingModule mn) = "Compiling " ++ T.unpack (runModuleName mn)

-- | Actions that require implementations when running in "make" mode.
--
-- This type exists to make two things abstract:
--
-- * The particular backend being used (JavaScript, C++11, etc.)
--
-- * The details of how files are read/written etc.
data MakeActions m = MakeActions
  { getInputTimestamp :: ModuleName -> m (Either RebuildPolicy (Maybe UTCTime))
  -- ^ Get the timestamp for the input file(s) for a module. If there are multiple
  -- files (@.purs@ and foreign files, for example) the timestamp should be for
  -- the most recently modified file.
  , getOutputTimestamp :: ModuleName -> m (Maybe UTCTime)
  -- ^ Get the timestamp for the output files for a module. This should be the
  -- timestamp for the oldest modified file, or 'Nothing' if any of the required
  -- output files are missing.
  , readExterns :: ModuleName -> m (FilePath, Externs)
  -- ^ Read the externs file for a module as a string and also return the actual
  -- path for the file.
  , codegen :: CF.Module CF.Ann -> Environment -> Externs -> SupplyT m ()
  -- ^ Run the code generator for the module and write any required output files.
  , ffiCodegen :: CF.Module CF.Ann -> m ()
  -- ^ Check ffi and print it in the output directory.
  , progress :: ProgressMessage -> m ()
  -- ^ Respond to a progress update.
  }

-- | A set of make actions that read and write modules from the given directory.
buildMakeActions
  :: FilePath
  -- ^ the output directory
  -> M.Map ModuleName (Either RebuildPolicy FilePath)
  -- ^ a map between module names and paths to the file containing the PureScript module
  -> M.Map ModuleName FilePath
  -- ^ a map between module name and the file containing the foreign javascript for the module
  -> Bool
  -- ^ Generate a prefix comment?
  -> MakeActions Make
buildMakeActions outputDir filePathMap foreigns usePrefix =
    MakeActions getInputTimestamp getOutputTimestamp readExterns codegen ffiCodegen progress
  where

  getInputTimestamp :: ModuleName -> Make (Either RebuildPolicy (Maybe UTCTime))
  getInputTimestamp mn = do
    let path = fromMaybe (internalError "Module has no filename in 'make'") $ M.lookup mn filePathMap
    e1 <- traverse getTimestamp path
    fPath <- maybe (return Nothing) getTimestamp $ M.lookup mn foreigns
    return $ fmap (max fPath) e1

  outputFilename :: ModuleName -> String -> FilePath
  outputFilename mn fn =
    let filePath = T.unpack (runModuleName mn)
    in outputDir </> filePath </> fn

  targetFilename :: ModuleName -> CodegenTarget -> FilePath
  targetFilename mn = \case
    JS -> outputFilename mn "index.js"
    JSSourceMap -> outputFilename mn "index.js.map"
    CoreFn -> outputFilename mn "corefn.json"

  getOutputTimestamp :: ModuleName -> Make (Maybe UTCTime)
  getOutputTimestamp mn = do
    codegenTargets <- asks optionsCodegenTargets
    let outputPaths = [outputFilename mn "externs.json"] <> fmap (targetFilename mn) (S.toList codegenTargets)
    timestamps <- traverse getTimestamp outputPaths
    pure $ fmap minimum . NEL.nonEmpty =<< sequence timestamps

  readExterns :: ModuleName -> Make (FilePath, Externs)
  readExterns mn = do
    let path = outputDir </> T.unpack (runModuleName mn) </> "externs.json"
    (path, ) <$> readTextFile path

  codegen :: CF.Module CF.Ann -> Environment -> Externs -> SupplyT Make ()
  codegen m _ exts = do
    let mn = CF.moduleName m
    lift $ writeTextFile (outputFilename mn "externs.json") exts
    codegenTargets <- lift $ asks optionsCodegenTargets
    when (S.member CoreFn codegenTargets) $ do
      let coreFnFile = targetFilename mn CoreFn
          json = CFJ.moduleToJSON Paths.version m
      lift $ writeTextFile coreFnFile (encode json)
    when (S.member JS codegenTargets) $ do
      foreignInclude <- case mn `M.lookup` foreigns of
        Just _
          | not $ requiresForeign m -> do
              return Nothing
          | otherwise -> do
<<<<<<< HEAD
              checkForeignDecls m path
              return $ Just (Imp.StringLiteral Nothing "./foreign.js")
=======
              return $ Just $ Imp.App Nothing (Imp.Var Nothing "require") [Imp.StringLiteral Nothing "./foreign.js"]
>>>>>>> a8e09112
        Nothing | requiresForeign m -> throwError . errorMessage' (CF.moduleSourceSpan m) $ MissingFFIModule mn
                | otherwise -> return Nothing
      rawJs <- J.moduleToJs m foreignInclude
      dir <- lift $ makeIO (const (ErrorMessage [] $ CannotGetFileInfo ".")) getCurrentDirectory
      let sourceMaps = S.member JSSourceMap codegenTargets
          (pjs, mappings) = if sourceMaps then prettyPrintJSWithSourceMaps rawJs else (prettyPrintJS rawJs, [])
          jsFile = targetFilename mn JS
          mapFile = targetFilename mn JSSourceMap
          prefix = ["Generated by purs version " <> T.pack (showVersion Paths.version) | usePrefix]
          js = T.unlines $ map ("// " <>) prefix ++ [pjs]
          mapRef = if sourceMaps then "//# sourceMappingURL=index.js.map\n" else ""
      lift $ do
        writeTextFile jsFile (B.fromStrict $ TE.encodeUtf8 $ js <> mapRef)
        when sourceMaps $ genSourceMap dir mapFile (length prefix) mappings

  ffiCodegen :: CF.Module CF.Ann -> Make ()
  ffiCodegen m = do
    codegenTargets <- asks optionsCodegenTargets
    when (S.member JS codegenTargets) $ do
      let mn = CF.moduleName m
          foreignFile = outputFilename mn "foreign.js"
      case mn `M.lookup` foreigns of
        Just path
          | not $ requiresForeign m ->
              tell $ errorMessage' (CF.moduleSourceSpan m) $ UnnecessaryFFIModule mn path
          | otherwise ->
              checkForeignDecls m path
        Nothing | requiresForeign m -> throwError . errorMessage' (CF.moduleSourceSpan m) $ MissingFFIModule mn
                | otherwise -> return ()
      for_ (mn `M.lookup` foreigns) (readTextFile >=> writeTextFile foreignFile)

  genSourceMap :: String -> String -> Int -> [SMap] -> Make ()
  genSourceMap dir mapFile extraLines mappings = do
    let pathToDir = iterate (".." </>) ".." !! length (splitPath $ normalise outputDir)
        sourceFile = case mappings of
                      (SMap file _ _ : _) -> Just $ pathToDir </> makeRelative dir (T.unpack file)
                      _ -> Nothing
    let rawMapping = SourceMapping { smFile = "index.js", smSourceRoot = Nothing, smMappings =
      map (\(SMap _ orig gen) -> Mapping {
          mapOriginal = Just $ convertPos $ add 0 (-1) orig
        , mapSourceFile = sourceFile
        , mapGenerated = convertPos $ add (extraLines+1) 0 gen
        , mapName = Nothing
        }) mappings
    }
    let mapping = generate rawMapping
    writeTextFile mapFile (encode mapping)
    where
    add :: Int -> Int -> SourcePos -> SourcePos
    add n m (SourcePos n' m') = SourcePos (n+n') (m+m')

    convertPos :: SourcePos -> Pos
    convertPos SourcePos { sourcePosLine = l, sourcePosColumn = c } =
      Pos { posLine = fromIntegral l, posColumn = fromIntegral c }

  requiresForeign :: CF.Module a -> Bool
  requiresForeign = not . null . CF.moduleForeign

  getTimestamp :: FilePath -> Make (Maybe UTCTime)
  getTimestamp path = makeIO (const (ErrorMessage [] $ CannotGetFileInfo path)) $ do
    exists <- doesFileExist path
    if exists
      then Just <$> getModificationTime path
      else pure Nothing

  writeTextFile :: FilePath -> B.ByteString -> Make ()
  writeTextFile path text = makeIO (const (ErrorMessage [] $ CannotWriteFile path)) $ do
    mkdirp path
    B.writeFile path text
    where
    mkdirp :: FilePath -> IO ()
    mkdirp = createDirectoryIfMissing True . takeDirectory

  progress :: ProgressMessage -> Make ()
  progress = liftIO . putStrLn . renderProgressMessage

-- | Check that the declarations in a given PureScript module match with those
-- in its corresponding foreign module.
checkForeignDecls :: CF.Module ann -> FilePath -> Make ()
checkForeignDecls m path = do
  jsStr <- readTextFile path
  js <- either (errorParsingModule . Bundle.UnableToParseModule) pure $ JS.parse (LBU8.toString jsStr) path

  foreignIdentsStrs <- either errorParsingModule pure $ getExps js
  foreignIdents <- either
                     errorInvalidForeignIdentifiers
                     (pure . S.fromList)
                     (parseIdents foreignIdentsStrs)
  let importedIdents = S.fromList (CF.moduleForeign m)

  let unusedFFI = foreignIdents S.\\ importedIdents
  unless (null unusedFFI) $
    tell . errorMessage' modSS . UnusedFFIImplementations mname $
      S.toList unusedFFI

  let missingFFI = importedIdents S.\\ foreignIdents
  unless (null missingFFI) $
    throwError . errorMessage' modSS . MissingFFIImplementations mname $
      S.toList missingFFI

  where
  mname = CF.moduleName m
  modSS = CF.moduleSourceSpan m

  errorParsingModule :: Bundle.ErrorMessage -> Make a
  errorParsingModule = throwError . errorMessage' modSS . ErrorParsingFFIModule path . Just

  getExps :: JS.JSAST -> Either Bundle.ErrorMessage [String]
  getExps = Bundle.getExportedIdentifiers (T.unpack (runModuleName mname))

  errorInvalidForeignIdentifiers :: [String] -> Make a
  errorInvalidForeignIdentifiers =
    throwError . mconcat . map (errorMessage . InvalidFFIIdentifier mname . T.pack)

  parseIdents :: [String] -> Either [String] [Ident]
  parseIdents strs =
    case partitionEithers (map parseIdent strs) of
      ([], idents) ->
        Right idents
      (errs, _) ->
        Left errs

  -- We ignore the error message here, just being told it's an invalid
  -- identifier should be enough.
  parseIdent :: String -> Either String Ident
  parseIdent str = try (T.pack str)
    where
    try s = either (const (Left str)) Right $ do
      ts <- PSParser.lex "" s
      PSParser.runTokenParser "" (PSParser.parseIdent <* Parsec.eof) ts<|MERGE_RESOLUTION|>--- conflicted
+++ resolved
@@ -162,12 +162,7 @@
           | not $ requiresForeign m -> do
               return Nothing
           | otherwise -> do
-<<<<<<< HEAD
-              checkForeignDecls m path
               return $ Just (Imp.StringLiteral Nothing "./foreign.js")
-=======
-              return $ Just $ Imp.App Nothing (Imp.Var Nothing "require") [Imp.StringLiteral Nothing "./foreign.js"]
->>>>>>> a8e09112
         Nothing | requiresForeign m -> throwError . errorMessage' (CF.moduleSourceSpan m) $ MissingFFIModule mn
                 | otherwise -> return Nothing
       rawJs <- J.moduleToJs m foreignInclude
