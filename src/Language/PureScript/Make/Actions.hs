--- conflicted
+++ resolved
@@ -11,7 +11,6 @@
   , ffiCodegen'
   ) where
 
-<<<<<<< HEAD
 import Prelude
 
 import Control.Monad (unless, when)
@@ -59,58 +58,6 @@
 import System.FilePath ((</>), makeRelative, splitPath, normalise, splitDirectories)
 import System.FilePath.Posix qualified as Posix
 import System.IO (stderr)
-=======
-import           Prelude
-
-import           Control.Monad                          hiding (sequence)
-import           Control.Monad.Error.Class              (MonadError (..))
-import           Control.Monad.IO.Class
-import           Control.Monad.Reader                   (asks)
-import           Control.Monad.Supply
-import           Control.Monad.Trans.Class              (MonadTrans (..))
-import           Control.Monad.Writer.Class             (MonadWriter (..))
-import           Data.Aeson                             (Value (String), object,
-                                                         (.=))
-import           Data.Bifunctor                         (bimap, first)
-import           Data.Either                            (partitionEithers)
-import           Data.Foldable                          (for_)
-import qualified Data.List.NonEmpty                     as NEL
-import qualified Data.Map                               as M
-import           Data.Maybe                             (fromMaybe, maybeToList)
-import qualified Data.Set                               as S
-import qualified Data.Text                              as T
-import qualified Data.Text.Encoding                     as TE
-import qualified Data.Text.IO                           as TIO
-import           Data.Time.Clock                        (UTCTime)
-import           Data.Version                           (showVersion)
-import qualified Language.JavaScript.Parser             as JS
-import           Language.PureScript.AST
-import qualified Language.PureScript.Bundle             as Bundle
-import qualified Language.PureScript.CST                as CST
-import qualified Language.PureScript.CodeGen.JS         as J
-import           Language.PureScript.CodeGen.JS.Printer
-import qualified Language.PureScript.CoreFn             as CF
-import qualified Language.PureScript.CoreFn.ToJSON      as CFJ
-import           Language.PureScript.Crash
-import qualified Language.PureScript.Docs.Prim          as Docs.Prim
-import qualified Language.PureScript.Docs.Types         as Docs
-import           Language.PureScript.Errors
-import           Language.PureScript.Externs            (ExternsFile,
-                                                         externsFileName)
-import           Language.PureScript.Make.Cache
-import           Language.PureScript.Make.Monad
-import           Language.PureScript.Names
-import           Language.PureScript.Options            hiding (codegenTargets)
-import           Language.PureScript.Pretty.Common      (SMap (..))
-import qualified Paths_purescript                       as Paths
-import           SourceMap
-import           SourceMap.Types
-import           System.Directory                       (getCurrentDirectory)
-import           System.FilePath                        (makeRelative,
-                                                         normalise, splitPath,
-                                                         (</>))
-import           System.IO                              (stderr)
->>>>>>> 272bbe4e
 
 -- | Determines when to rebuild a module
 data RebuildPolicy
