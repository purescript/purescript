module Language.PureScript.Make.Actions
  ( MakeActions(..)
  , RebuildPolicy(..)
  , Externs()
  , ProgressMessage(..)
  , buildMakeActions
  , checkForeignDecls
  ) where

import           Prelude

import           Control.Monad hiding (sequence)
import           Control.Monad.Error.Class (MonadError(..))
import           Control.Monad.IO.Class
import           Control.Monad.Reader (asks)
import           Control.Monad.Supply
import           Control.Monad.Trans.Class (MonadTrans(..))
import           Control.Monad.Writer.Class (MonadWriter(..))
import           Data.Aeson (encode)
import qualified Data.ByteString.Lazy as B
import qualified Data.ByteString.Lazy as LB
import qualified Data.ByteString.Lazy.UTF8 as LBU8
import           Data.Either (partitionEithers)
import           Data.Foldable (for_, minimum)
import qualified Data.List.NonEmpty as NEL
import qualified Data.Map as M
import           Data.Maybe (fromMaybe)
import qualified Data.Set as S
import qualified Data.Text as T
import qualified Data.Text.Encoding as TE
import           Data.Time.Clock (UTCTime)
import           Data.Version (showVersion)
import qualified Language.JavaScript.Parser as JS
import           Language.PureScript.AST
import qualified Language.PureScript.Bundle as Bundle
import qualified Language.PureScript.CodeGen.JS as J
import           Language.PureScript.CodeGen.JS.Printer
import qualified Language.PureScript.CoreFn as CF
import qualified Language.PureScript.CoreFn.ToJSON as CFJ
import qualified Language.PureScript.CoreImp.AST as Imp
import           Language.PureScript.Crash
import           Language.PureScript.Environment
import           Language.PureScript.Errors
import           Language.PureScript.Make.Monad
import           Language.PureScript.Names
import           Language.PureScript.Names (runModuleName, ModuleName)
import           Language.PureScript.Options
import qualified Language.PureScript.Parser as PSParser
import           Language.PureScript.Pretty.Common (SMap(..))
import qualified Paths_purescript as Paths
import           SourceMap
import           SourceMap.Types
import           System.Directory (doesFileExist, getModificationTime, createDirectoryIfMissing, getCurrentDirectory)
import           System.FilePath ((</>), takeDirectory, makeRelative, splitPath, normalise)
import qualified Text.Parsec as Parsec

-- | Determines when to rebuild a module
data RebuildPolicy
  -- | Never rebuild this module
  = RebuildNever
  -- | Always rebuild this module
  | RebuildAlways
  deriving (Show, Eq, Ord)

-- | Progress messages from the make process
data ProgressMessage
  = CompilingModule ModuleName
  -- ^ Compilation started for the specified module
  deriving (Show, Eq, Ord)

-- | Generated code for an externs file.
type Externs = LB.ByteString

-- | Render a progress message
renderProgressMessage :: ProgressMessage -> String
renderProgressMessage (CompilingModule mn) = "Compiling " ++ T.unpack (runModuleName mn)

-- | Actions that require implementations when running in "make" mode.
--
-- This type exists to make two things abstract:
--
-- * The particular backend being used (JavaScript, C++11, etc.)
--
-- * The details of how files are read/written etc.
data MakeActions m = MakeActions
  { getInputTimestamp :: ModuleName -> m (Either RebuildPolicy (Maybe UTCTime))
  -- ^ Get the timestamp for the input file(s) for a module. If there are multiple
  -- files (@.purs@ and foreign files, for example) the timestamp should be for
  -- the most recently modified file.
  , getOutputTimestamp :: ModuleName -> m (Maybe UTCTime)
  -- ^ Get the timestamp for the output files for a module. This should be the
  -- timestamp for the oldest modified file, or 'Nothing' if any of the required
  -- output files are missing.
  , readExterns :: ModuleName -> m (FilePath, Externs)
  -- ^ Read the externs file for a module as a string and also return the actual
  -- path for the file.
  , codegen :: CF.Module CF.Ann -> Environment -> Externs -> SupplyT m ()
  -- ^ Run the code generator for the module and write any required output files.
  , ffiCodegen :: CF.Module CF.Ann -> m ()
  -- ^ Check ffi and print it in the output directory.
  , progress :: ProgressMessage -> m ()
  -- ^ Respond to a progress update.
  }

-- | A set of make actions that read and write modules from the given directory.
buildMakeActions
  :: FilePath
  -- ^ the output directory
  -> M.Map ModuleName (Either RebuildPolicy FilePath)
  -- ^ a map between module names and paths to the file containing the PureScript module
  -> M.Map ModuleName FilePath
  -- ^ a map between module name and the file containing the foreign javascript for the module
  -> Bool
  -- ^ Generate a prefix comment?
  -> MakeActions Make
buildMakeActions outputDir filePathMap foreigns usePrefix =
    MakeActions getInputTimestamp getOutputTimestamp readExterns codegen ffiCodegen progress
  where

  getInputTimestamp :: ModuleName -> Make (Either RebuildPolicy (Maybe UTCTime))
  getInputTimestamp mn = do
    let path = fromMaybe (internalError "Module has no filename in 'make'") $ M.lookup mn filePathMap
    e1 <- traverse getTimestamp path
    fPath <- maybe (return Nothing) getTimestamp $ M.lookup mn foreigns
    return $ fmap (max fPath) e1

  outputFilename :: ModuleName -> String -> FilePath
  outputFilename mn fn =
    let filePath = T.unpack (runModuleName mn)
    in outputDir </> filePath </> fn

  targetFilename :: ModuleName -> CodegenTarget -> FilePath
  targetFilename mn = \case
    JS -> outputFilename mn "index.js"
    JSSourceMap -> outputFilename mn "index.js.map"
    CoreFn -> outputFilename mn "corefn.json"

  getOutputTimestamp :: ModuleName -> Make (Maybe UTCTime)
  getOutputTimestamp mn = do
    codegenTargets <- asks optionsCodegenTargets
    let outputPaths = [outputFilename mn "externs.json"] <> fmap (targetFilename mn) (S.toList codegenTargets)
    timestamps <- traverse getTimestamp outputPaths
    pure $ fmap minimum . NEL.nonEmpty =<< sequence timestamps

  readExterns :: ModuleName -> Make (FilePath, Externs)
  readExterns mn = do
    let path = outputDir </> T.unpack (runModuleName mn) </> "externs.json"
    (path, ) <$> readTextFile path

  codegen :: CF.Module CF.Ann -> Environment -> Externs -> SupplyT Make ()
  codegen m _ exts = do
    let mn = CF.moduleName m
    lift $ writeTextFile (outputFilename mn "externs.json") exts
    codegenTargets <- lift $ asks optionsCodegenTargets
    when (S.member CoreFn codegenTargets) $ do
      let coreFnFile = targetFilename mn CoreFn
          json = CFJ.moduleToJSON Paths.version m
      lift $ writeTextFile coreFnFile (encode json)
    when (S.member JS codegenTargets) $ do
      foreignInclude <- case mn `M.lookup` foreigns of
        Just _
          | not $ requiresForeign m -> do
              return Nothing
          | otherwise -> do
              return $ Just $ Imp.App Nothing (Imp.Var Nothing "require") [Imp.StringLiteral Nothing "./foreign.js"]
        Nothing | requiresForeign m -> throwError . errorMessage' (CF.moduleSourceSpan m) $ MissingFFIModule mn
                | otherwise -> return Nothing
      rawJs <- J.moduleToJs m foreignInclude
      dir <- lift $ makeIO (const (ErrorMessage [] $ CannotGetFileInfo ".")) getCurrentDirectory
      let sourceMaps = S.member JSSourceMap codegenTargets
          (pjs, mappings) = if sourceMaps then prettyPrintJSWithSourceMaps rawJs else (prettyPrintJS rawJs, [])
          jsFile = targetFilename mn JS
          mapFile = targetFilename mn JSSourceMap
          prefix = ["Generated by purs version " <> T.pack (showVersion Paths.version) | usePrefix]
          js = T.unlines $ map ("// " <>) prefix ++ [pjs]
          mapRef = if sourceMaps then "//# sourceMappingURL=index.js.map\n" else ""
      lift $ do
        writeTextFile jsFile (B.fromStrict $ TE.encodeUtf8 $ js <> mapRef)
        when sourceMaps $ genSourceMap dir mapFile (length prefix) mappings

  ffiCodegen :: CF.Module CF.Ann -> Make ()
  ffiCodegen m = do
    codegenTargets <- asks optionsCodegenTargets
    when (S.member JS codegenTargets) $ do
      let mn = CF.moduleName m
          foreignFile = outputFilename mn "foreign.js"
      case mn `M.lookup` foreigns of
        Just path
          | not $ requiresForeign m ->
              tell $ errorMessage' (CF.moduleSourceSpan m) $ UnnecessaryFFIModule mn path
          | otherwise ->
              checkForeignDecls m path
        Nothing | requiresForeign m -> throwError . errorMessage' (CF.moduleSourceSpan m) $ MissingFFIModule mn
                | otherwise -> return ()
      for_ (mn `M.lookup` foreigns) (readTextFile >=> writeTextFile foreignFile)

  genSourceMap :: String -> String -> Int -> [SMap] -> Make ()
  genSourceMap dir mapFile extraLines mappings = do
    let pathToDir = iterate (".." </>) ".." !! length (splitPath $ normalise outputDir)
        sourceFile = case mappings of
                      (SMap file _ _ : _) -> Just $ pathToDir </> makeRelative dir (T.unpack file)
                      _ -> Nothing
    let rawMapping = SourceMapping { smFile = "index.js", smSourceRoot = Nothing, smMappings =
      map (\(SMap _ orig gen) -> Mapping {
          mapOriginal = Just $ convertPos $ add 0 (-1) orig
        , mapSourceFile = sourceFile
        , mapGenerated = convertPos $ add (extraLines+1) 0 gen
        , mapName = Nothing
        }) mappings
    }
    let mapping = generate rawMapping
    writeTextFile mapFile (encode mapping)
    where
    add :: Int -> Int -> SourcePos -> SourcePos
    add n m (SourcePos n' m') = SourcePos (n+n') (m+m')

    convertPos :: SourcePos -> Pos
    convertPos SourcePos { sourcePosLine = l, sourcePosColumn = c } =
      Pos { posLine = fromIntegral l, posColumn = fromIntegral c }

  requiresForeign :: CF.Module a -> Bool
  requiresForeign = not . null . CF.moduleForeign

  getTimestamp :: FilePath -> Make (Maybe UTCTime)
  getTimestamp path = makeIO (const (ErrorMessage [] $ CannotGetFileInfo path)) $ do
    exists <- doesFileExist path
    if exists
      then Just <$> getModificationTime path
      else pure Nothing

  writeTextFile :: FilePath -> B.ByteString -> Make ()
  writeTextFile path text = makeIO (const (ErrorMessage [] $ CannotWriteFile path)) $ do
    mkdirp path
    B.writeFile path text
    where
    mkdirp :: FilePath -> IO ()
    mkdirp = createDirectoryIfMissing True . takeDirectory

  progress :: ProgressMessage -> Make ()
  progress = liftIO . putStrLn . renderProgressMessage

-- | Check that the declarations in a given PureScript module match with those
-- in its corresponding foreign module.
checkForeignDecls :: CF.Module ann -> FilePath -> Make ()
checkForeignDecls m path = do
<<<<<<< HEAD
  jsStr <- readTextFile path
  js <- either (errorParsingModule . Bundle.UnableToParseModule) pure $ JS.parse (BU8.toString (B.toStrict jsStr)) path
=======
  jsStr <- lift $ readTextFile path
  js <- either (errorParsingModule . Bundle.UnableToParseModule) pure $ JS.parse (LBU8.toString jsStr) path
>>>>>>> 5ab1a792

  foreignIdentsStrs <- either errorParsingModule pure $ getExps js
  foreignIdents <- either
                     errorInvalidForeignIdentifiers
                     (pure . S.fromList)
                     (parseIdents foreignIdentsStrs)
  let importedIdents = S.fromList (CF.moduleForeign m)

  let unusedFFI = foreignIdents S.\\ importedIdents
  unless (null unusedFFI) $
    tell . errorMessage' modSS . UnusedFFIImplementations mname $
      S.toList unusedFFI

  let missingFFI = importedIdents S.\\ foreignIdents
  unless (null missingFFI) $
    throwError . errorMessage' modSS . MissingFFIImplementations mname $
      S.toList missingFFI

  where
  mname = CF.moduleName m
  modSS = CF.moduleSourceSpan m

  errorParsingModule :: Bundle.ErrorMessage -> Make a
  errorParsingModule = throwError . errorMessage' modSS . ErrorParsingFFIModule path . Just

  getExps :: JS.JSAST -> Either Bundle.ErrorMessage [String]
  getExps = Bundle.getExportedIdentifiers (T.unpack (runModuleName mname))

  errorInvalidForeignIdentifiers :: [String] -> Make a
  errorInvalidForeignIdentifiers =
    throwError . mconcat . map (errorMessage . InvalidFFIIdentifier mname . T.pack)

  parseIdents :: [String] -> Either [String] [Ident]
  parseIdents strs =
    case partitionEithers (map parseIdent strs) of
      ([], idents) ->
        Right idents
      (errs, _) ->
        Left errs

  -- We ignore the error message here, just being told it's an invalid
  -- identifier should be enough.
  parseIdent :: String -> Either String Ident
  parseIdent str = try (T.pack str)
    where
    try s = either (const (Left str)) Right $ do
      ts <- PSParser.lex "" s
      PSParser.runTokenParser "" (PSParser.parseIdent <* Parsec.eof) ts<|MERGE_RESOLUTION|>--- conflicted
+++ resolved
@@ -243,13 +243,8 @@
 -- in its corresponding foreign module.
 checkForeignDecls :: CF.Module ann -> FilePath -> Make ()
 checkForeignDecls m path = do
-<<<<<<< HEAD
   jsStr <- readTextFile path
-  js <- either (errorParsingModule . Bundle.UnableToParseModule) pure $ JS.parse (BU8.toString (B.toStrict jsStr)) path
-=======
-  jsStr <- lift $ readTextFile path
   js <- either (errorParsingModule . Bundle.UnableToParseModule) pure $ JS.parse (LBU8.toString jsStr) path
->>>>>>> 5ab1a792
 
   foreignIdentsStrs <- either errorParsingModule pure $ getExps js
   foreignIdents <- either
