--- conflicted
+++ resolved
@@ -12,55 +12,54 @@
 
 import           Prelude
 
-import           Control.Arrow ((&&&))
-import           Control.Monad hiding (sequence)
-import           Control.Monad.Error.Class (MonadError(..))
+import           Control.Monad                          hiding (sequence)
+import           Control.Monad.Error.Class              (MonadError (..))
 import           Control.Monad.IO.Class
-import           Control.Monad.Reader (asks)
+import           Control.Monad.Reader                   (asks)
 import           Control.Monad.Supply
-import           Control.Monad.Trans.Class (MonadTrans(..))
-import           Control.Monad.Writer.Class (MonadWriter(..))
-import           Data.Aeson (Value(String), (.=), object)
-<<<<<<< HEAD
-import           Data.Bifunctor (bimap)
-=======
-import           Data.Bifunctor (bimap, first)
->>>>>>> 32a92ed5
-import           Data.Either (partitionEithers)
-import           Data.Foldable (for_)
-import qualified Data.List.NonEmpty as NEL
-import qualified Data.Map as M
-import           Data.Maybe (fromMaybe, maybeToList)
-import qualified Data.Set as S
-import qualified Data.Text as T
-import qualified Data.Text.IO as TIO
-import qualified Data.Text.Encoding as TE
-import           Data.Time.Clock (UTCTime)
-import           Data.Version (showVersion)
-import qualified Language.JavaScript.Parser as JS
+import           Control.Monad.Trans.Class              (MonadTrans (..))
+import           Control.Monad.Writer.Class             (MonadWriter (..))
+import           Data.Aeson                             (Value (String), object,
+                                                         (.=))
+import           Data.Bifunctor                         (bimap, first)
+import           Data.Either                            (partitionEithers)
+import           Data.Foldable                          (for_)
+import qualified Data.List.NonEmpty                     as NEL
+import qualified Data.Map                               as M
+import           Data.Maybe                             (fromMaybe, maybeToList)
+import qualified Data.Set                               as S
+import qualified Data.Text                              as T
+import qualified Data.Text.Encoding                     as TE
+import qualified Data.Text.IO                           as TIO
+import           Data.Time.Clock                        (UTCTime)
+import           Data.Version                           (showVersion)
+import qualified Language.JavaScript.Parser             as JS
 import           Language.PureScript.AST
-import qualified Language.PureScript.Bundle as Bundle
-import qualified Language.PureScript.CodeGen.JS as J
+import qualified Language.PureScript.Bundle             as Bundle
+import qualified Language.PureScript.CST                as CST
+import qualified Language.PureScript.CodeGen.JS         as J
 import           Language.PureScript.CodeGen.JS.Printer
-import qualified Language.PureScript.CoreFn as CF
-import qualified Language.PureScript.CoreFn.ToJSON as CFJ
+import qualified Language.PureScript.CoreFn             as CF
+import qualified Language.PureScript.CoreFn.ToJSON      as CFJ
 import           Language.PureScript.Crash
-import qualified Language.PureScript.CST as CST
-import qualified Language.PureScript.Docs.Prim as Docs.Prim
-import qualified Language.PureScript.Docs.Types as Docs
+import qualified Language.PureScript.Docs.Prim          as Docs.Prim
+import qualified Language.PureScript.Docs.Types         as Docs
 import           Language.PureScript.Errors
-import           Language.PureScript.Externs (ExternsFile, externsFileName)
+import           Language.PureScript.Externs            (ExternsFile,
+                                                         externsFileName)
+import           Language.PureScript.Make.Cache
 import           Language.PureScript.Make.Monad
-import           Language.PureScript.Make.Cache
 import           Language.PureScript.Names
-import           Language.PureScript.Options hiding (codegenTargets)
-import           Language.PureScript.Pretty.Common (SMap(..))
-import qualified Paths_purescript as Paths
+import           Language.PureScript.Options            hiding (codegenTargets)
+import           Language.PureScript.Pretty.Common      (SMap (..))
+import qualified Paths_purescript                       as Paths
 import           SourceMap
 import           SourceMap.Types
-import           System.Directory (getCurrentDirectory)
-import           System.FilePath ((</>), makeRelative, splitPath, normalise)
-import           System.IO (stderr)
+import           System.Directory                       (getCurrentDirectory)
+import           System.FilePath                        (makeRelative,
+                                                         normalise, splitPath,
+                                                         (</>))
+import           System.IO                              (stderr)
 
 -- | Determines when to rebuild a module
 data RebuildPolicy
@@ -204,10 +203,10 @@
 
   targetFilename :: ModuleName -> CodegenTarget -> FilePath
   targetFilename mn = \case
-    JS -> outputFilename mn "index.js"
+    JS          -> outputFilename mn "index.js"
     JSSourceMap -> outputFilename mn "index.js.map"
-    CoreFn -> outputFilename mn "corefn.json"
-    Docs -> outputFilename mn "docs.json"
+    CoreFn      -> outputFilename mn "corefn.json"
+    Docs        -> outputFilename mn "docs.json"
 
   getOutputTimestamp :: ModuleName -> Make (Maybe UTCTime)
   getOutputTimestamp mn = do
@@ -291,45 +290,16 @@
           | not $ requiresForeign m ->
               tell $ errorMessage' (CF.moduleSourceSpan m) $ UnnecessaryFFIModule mn path
           | otherwise -> do
-<<<<<<< HEAD
-              (foreignModuleType, foreignIdents) <- checkForeignDecls m path
-              case foreignModuleType of
-                ESModule -> copyFile path (outputFilename mn "foreign.js")
-                CJSModule -> do
-                  tell $ errorMessage' (CF.moduleSourceSpan m) $ DeprecatedFFICommonJSModule mn path
-                  copyFile path (outputFilename mn "foreign.cjs")
-                  writeESForeignModuleWrapper mn foreignIdents
-=======
               checkResult <- checkForeignDecls m path
               case checkResult of
                 Left _ -> copyFile path (outputFilename mn "foreign.js")
                 Right (ESModule, _) -> copyFile path (outputFilename mn "foreign.js")
                 Right (CJSModule, _) -> do
                   throwError $ errorMessage' (CF.moduleSourceSpan m) $ DeprecatedFFICommonJSModule mn path
->>>>>>> 32a92ed5
 
         Nothing | requiresForeign m -> throwError . errorMessage' (CF.moduleSourceSpan m) $ MissingFFIModule mn
                 | otherwise -> return ()
 
-<<<<<<< HEAD
-  writeESForeignModuleWrapper :: ModuleName -> S.Set Ident -> Make ()
-  writeESForeignModuleWrapper mn idents =
-    writeTextFile (outputFilename mn "foreign.js") wrapper
-    where
-    xs = (J.identToJs &&& runIdent) <$> S.toList idents
-    wrapper = TE.encodeUtf8 . T.intercalate "\n" $
-      "import $foreign from \"./foreign.cjs\";" :
-      fmap (uncurry toLocalDeclaration) xs ++
-      [ "export { " <> T.intercalate ", " (uncurry toNamedExport <$> xs) <> " };"
-      , ""
-      ]
-    toLocalDeclaration local exported =
-      "var " <> local <> " = $foreign." <> exported <> ";"
-    toNamedExport local exported
-      | local == exported = local
-      | otherwise = local <> " as " <> exported
-=======
->>>>>>> 32a92ed5
 
   genSourceMap :: String -> String -> Int -> [SMap] -> Make ()
   genSourceMap dir mapFile extraLines mappings = do
@@ -374,60 +344,24 @@
 
 -- | Check that the declarations in a given PureScript module match with those
 -- in its corresponding foreign module.
-<<<<<<< HEAD
-checkForeignDecls :: CF.Module ann -> FilePath -> Make (ForeignModuleType, S.Set Ident)
+checkForeignDecls :: CF.Module ann -> FilePath -> Make (Either MultipleErrors (ForeignModuleType, S.Set Ident))
+-- checkForeignDecls :: CF.Module ann -> FilePath -> Make (ForeignModuleType, S.Set Ident
 checkForeignDecls m path = do
   jsStr <- T.unpack <$> readTextFile path
-  js <- either (errorParsingModule . Bundle.UnableToParseModule) pure $ JS.parseModule jsStr path
-
-  (foreignModuleType, foreignIdentsStrs) <-
-    case (,) <$> getForeignModuleExports js <*> getForeignModuleImports js of
-      Left reason -> errorParsingModule reason
-      Right (Bundle.ForeignModuleExports{..}, Bundle.ForeignModuleImports{..})
-        | not (null cjsExports && null cjsImports)
-        , null esExports
-        , null esImports -> do
-            let deprecatedFFI = filter (elem '\'') cjsExports
-            unless (null deprecatedFFI) $
-              errorDeprecatedForeignPrimes deprecatedFFI
-
-            pure (CJSModule, cjsExports)
-        | otherwise -> do
-            unless (null cjsImports) $
-              errorUnsupportedFFICommonJSImports cjsImports
-
-            unless (null cjsExports) $
-              errorUnsupportedFFICommonJSExports cjsExports
-
-            pure (ESModule, esExports)
-
-  foreignIdents <- either
-                     errorInvalidForeignIdentifiers
-                     (pure . S.fromList)
-                     (parseIdents foreignIdentsStrs)
-  let importedIdents = S.fromList (CF.moduleForeign m)
-=======
-checkForeignDecls :: CF.Module ann -> FilePath -> Make (Either MultipleErrors (ForeignModuleType, S.Set Ident))
-checkForeignDecls m path = do
-  jsStr <- T.unpack <$> readTextFile path
->>>>>>> 32a92ed5
+
 
   let
     parseResult :: Either MultipleErrors JS.JSAST
     parseResult = first (errorParsingModule . Bundle.UnableToParseModule) $ JS.parseModule jsStr path
   traverse checkFFI parseResult
 
-  pure (foreignModuleType, foreignIdents)
+
   where
   mname = CF.moduleName m
   modSS = CF.moduleSourceSpan m
 
-<<<<<<< HEAD
-  errorParsingModule :: Bundle.ErrorMessage -> Make a
-  errorParsingModule = throwError . errorMessage' modSS . ErrorParsingFFIModule path . Just
-=======
   checkFFI :: JS.JSAST -> Make (ForeignModuleType, S.Set Ident)
-  checkFFI js = do 
+  checkFFI js = do
     (foreignModuleType, foreignIdentsStrs) <-
         case (,) <$> getForeignModuleExports js <*> getForeignModuleImports js of
           Left reason -> throwError $ errorParsingModule reason
@@ -450,9 +384,9 @@
                 pure (ESModule, esExports)
 
     foreignIdents <- either
-                      errorInvalidForeignIdentifiers
-                      (pure . S.fromList)
-                      (parseIdents foreignIdentsStrs)
+                     errorInvalidForeignIdentifiers
+                     (pure . S.fromList)
+                     (parseIdents foreignIdentsStrs)
     let importedIdents = S.fromList (CF.moduleForeign m)
 
     let unusedFFI = foreignIdents S.\\ importedIdents
@@ -464,11 +398,11 @@
     unless (null missingFFI) $
       throwError . errorMessage' modSS . MissingFFIImplementations mname $
         S.toList missingFFI
+
     pure (foreignModuleType, foreignIdents)
 
   errorParsingModule :: Bundle.ErrorMessage -> MultipleErrors
   errorParsingModule = errorMessage' modSS . ErrorParsingFFIModule path . Just
->>>>>>> 32a92ed5
 
   getForeignModuleExports :: JS.JSAST -> Either Bundle.ErrorMessage  Bundle.ForeignModuleExports
   getForeignModuleExports = Bundle.getExportedIdentifiers (T.unpack (runModuleName mname))
