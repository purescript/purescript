--- conflicted
+++ resolved
@@ -102,25 +102,18 @@
 properNameToJSON = toJSON . runProperName
 
 qualifiedToJSON :: (a -> Text) -> Qualified a -> Value
-<<<<<<< HEAD
 qualifiedToJSON f (Qualified qb a) =
   case qb of
     ByModuleName mn -> object
-      [ T.pack "moduleName" .= moduleNameToJSON mn
-      , T.pack "identifier" .= toJSON (f a)
+      [ "moduleName" .= moduleNameToJSON mn
+      , "identifier" .= toJSON (f a)
       ]
     BySourceSpan ss -> object
       -- TODO: Should `sourceSpanXJSON` encode this information as well?
-      [ T.pack "spanName"   .= toJSON (spanName ss)
-      , T.pack "sourceSpan" .= sourceSpanToJSON ss
-      , T.pack "identifier" .= toJSON (f a)
-      ]
-=======
-qualifiedToJSON f (Qualified mn a) = object
-  [ "moduleName"   .= maybe Null moduleNameToJSON mn
-  , "identifier"   .= toJSON (f a)
-  ]
->>>>>>> 1887bcf2
+      [ "spanName"   .= toJSON (spanName ss)
+      , "sourceSpan" .= sourceSpanToJSON ss
+      , "identifier" .= toJSON (f a)
+      ]
 
 moduleNameToJSON :: ModuleName -> Value
 moduleNameToJSON (ModuleName name) = toJSON (T.splitOn (T.pack ".") name)
