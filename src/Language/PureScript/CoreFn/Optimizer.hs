--- conflicted
+++ resolved
@@ -1,21 +1,22 @@
 module Language.PureScript.CoreFn.Optimizer (optimizeCoreFn) where
 
-import Protolude hiding (Type)
+import           Protolude                             hiding (Type)
 
-import Data.List (lookup)
-import qualified Data.Text as T
-import Language.PureScript.AST.Literals
-import Language.PureScript.AST.SourcePos
-import Language.PureScript.CoreFn.Ann
-import Language.PureScript.CoreFn.Expr as Expr
-import Language.PureScript.CoreFn.Module
-import Language.PureScript.CoreFn.Traversals
-import Language.PureScript.Names (Ident(..), ModuleName(..), Qualified(..))
-import Language.PureScript.Label
-import Language.PureScript.Types
+import           Data.List                             (lookup)
+import qualified Data.Text                             as T
+import           Language.PureScript.AST.Literals
+import           Language.PureScript.AST.SourcePos
 import qualified Language.PureScript.Constants.Prelude as C
-import qualified Language.PureScript.Constants.Prim as C
-import qualified Language.PureScript.Constants.Prelude as C
+import qualified Language.PureScript.Constants.Prim    as C
+import           Language.PureScript.CoreFn.Ann
+import           Language.PureScript.CoreFn.Expr       as Expr
+import           Language.PureScript.CoreFn.Module
+import           Language.PureScript.CoreFn.Traversals
+import           Language.PureScript.Label
+import           Language.PureScript.Names             (Ident (..),
+                                                        ModuleName (..),
+                                                        Qualified (..))
+import           Language.PureScript.Types
 
 -- |
 -- CoreFn optimization pass.
@@ -27,13 +28,10 @@
 optimizeModuleDecls = map transformBinds
   where
   (transformBinds, _, _) = everywhereOnValues identity transformExprs identity
-<<<<<<< HEAD
-  transformExprs = optimizeUnusedPartialFn . optimizeClosedRecordUpdate . optimizeRecordGetField
-=======
   transformExprs
     = optimizeClosedRecordUpdate
     . optimizeDataFunctionApply
->>>>>>> 32a92ed5
+    . optimizeRecordGetField
 
 optimizeClosedRecordUpdate :: Expr Ann -> Expr Ann
 optimizeClosedRecordUpdate ou@(ObjectUpdate a@(_, _, Just t, _) r updatedFields) =
@@ -52,18 +50,9 @@
   where
     collect :: Type a -> Maybe [Label]
     collect (REmptyKinded _ _) = Just []
-    collect (RCons _ l _ r) = (l :) <$> collect r
-    collect _ = Nothing
+    collect (RCons _ l _ r)    = (l :) <$> collect r
+    collect _                  = Nothing
 closedRecordFields _ = Nothing
-
-<<<<<<< HEAD
--- | See https://github.com/purescript/purescript/issues/3157
-optimizeUnusedPartialFn :: Expr a -> Expr a
-optimizeUnusedPartialFn (Let _
-  [NonRec _ UnusedIdent _]
-  (App _ (App _ (Var _ (Qualified _ UnusedIdent)) _) originalCoreFn)) =
-  originalCoreFn
-optimizeUnusedPartialFn e = e
 
 -- | Optimize
 -- `Data_Record.getField(Data_Record.hasFieldRecord(new Data_Symbol.IsSymbol(function() { return "f"; }))())(Data_Symbol.SProxy.value)(x)`
@@ -89,7 +78,7 @@
     object) =
   Accessor ann label object
 optimizeRecordGetField e = e
-=======
+
 optimizeDataFunctionApply :: Expr a -> Expr a
 optimizeDataFunctionApply e = case e of
   (App a (App _ (Var _ (Qualified (Just (ModuleName mn)) (Ident fn))) x) y)
@@ -98,5 +87,4 @@
   _ -> e
   where
   dataFunction :: Text
-  dataFunction = T.replace "_" "." C.dataFunction
->>>>>>> 32a92ed5
+  dataFunction = T.replace "_" "." C.dataFunction