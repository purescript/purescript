module Language.PureScript.CoreFn.Optimizer (optimizeCoreFn) where

import Protolude hiding (Type, moduleName)

import Control.Monad.Supply (Supply)
import Data.List (lookup)
import Language.PureScript.AST.Literals
import Language.PureScript.AST.SourcePos
import Language.PureScript.CoreFn.Ann
import Language.PureScript.CoreFn.CSE
import Language.PureScript.CoreFn.Expr
import Language.PureScript.CoreFn.Module
import Language.PureScript.CoreFn.Traversals
<<<<<<< HEAD
import Language.PureScript.Names (Ident(..), ModuleName(..), QualifiedBy(..), Qualified(..))
=======
import Language.PureScript.Names (Ident(..), Qualified(..))
>>>>>>> e4c98bb3
import Language.PureScript.Label
import Language.PureScript.Types
import qualified Language.PureScript.Constants.Prelude as C
import qualified Language.PureScript.Constants.Prim as C

-- |
-- CoreFn optimization pass.
--
optimizeCoreFn :: Module Ann -> Supply (Module Ann)
optimizeCoreFn m = fmap (\md -> m {moduleDecls = md}) . optimizeCommonSubexpressions (moduleName m) . optimizeModuleDecls $ moduleDecls m

optimizeModuleDecls :: [Bind Ann] -> [Bind Ann]
optimizeModuleDecls = map transformBinds
  where
  (transformBinds, _, _) = everywhereOnValues identity transformExprs identity
  transformExprs
    = optimizeClosedRecordUpdate
    . optimizeDataFunctionApply

optimizeClosedRecordUpdate :: Expr Ann -> Expr Ann
optimizeClosedRecordUpdate ou@(ObjectUpdate a@(_, _, Just t, _) r updatedFields) =
  case closedRecordFields t of
    Nothing -> ou
    Just allFields -> Literal a (ObjectLiteral (map f allFields))
      where f (Label l) = case lookup l updatedFields of
              Nothing -> (l, Accessor (nullSourceSpan, [], Nothing, Nothing) l r)
              Just e -> (l, e)
optimizeClosedRecordUpdate e = e

-- | Return the labels of a closed record, or Nothing for other types or open records.
closedRecordFields :: Type a -> Maybe [Label]
closedRecordFields (TypeApp _ (TypeConstructor _ C.Record) row) =
  collect row
  where
    collect :: Type a -> Maybe [Label]
    collect (REmptyKinded _ _) = Just []
    collect (RCons _ l _ r) = (l :) <$> collect r
    collect _ = Nothing
closedRecordFields _ = Nothing

optimizeDataFunctionApply :: Expr a -> Expr a
optimizeDataFunctionApply e = case e of
<<<<<<< HEAD
  (App a (App _ (Var _ (Qualified (ByModuleName (ModuleName mn)) (Ident fn))) x) y)
    | mn == dataFunction && fn == C.apply -> App a x y
    | mn == dataFunction && fn == C.applyFlipped -> App a y x
  _ -> e
  where
  dataFunction :: Text
  dataFunction = T.replace "_" "." C.dataFunction
=======
  (App a (App _ (Var _ (Qualified (Just C.DataFunction) (Ident fn))) x) y)
    | fn == C.apply -> App a x y
    | fn == C.applyFlipped -> App a y x
  _ -> e
>>>>>>> e4c98bb3
<|MERGE_RESOLUTION|>--- conflicted
+++ resolved
@@ -11,11 +11,7 @@
 import Language.PureScript.CoreFn.Expr
 import Language.PureScript.CoreFn.Module
 import Language.PureScript.CoreFn.Traversals
-<<<<<<< HEAD
 import Language.PureScript.Names (Ident(..), ModuleName(..), QualifiedBy(..), Qualified(..))
-=======
-import Language.PureScript.Names (Ident(..), Qualified(..))
->>>>>>> e4c98bb3
 import Language.PureScript.Label
 import Language.PureScript.Types
 import qualified Language.PureScript.Constants.Prelude as C
@@ -58,17 +54,7 @@
 
 optimizeDataFunctionApply :: Expr a -> Expr a
 optimizeDataFunctionApply e = case e of
-<<<<<<< HEAD
-  (App a (App _ (Var _ (Qualified (ByModuleName (ModuleName mn)) (Ident fn))) x) y)
-    | mn == dataFunction && fn == C.apply -> App a x y
-    | mn == dataFunction && fn == C.applyFlipped -> App a y x
-  _ -> e
-  where
-  dataFunction :: Text
-  dataFunction = T.replace "_" "." C.dataFunction
-=======
-  (App a (App _ (Var _ (Qualified (Just C.DataFunction) (Ident fn))) x) y)
+  (App a (App _ (Var _ (Qualified (ByModuleName C.DataFunction) (Ident fn))) x) y)
     | fn == C.apply -> App a x y
     | fn == C.applyFlipped -> App a y x
-  _ -> e
->>>>>>> e4c98bb3
+  _ -> e