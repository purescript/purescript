module Language.PureScript.CoreFn.Module where

import Prelude.Compat

import Data.Map.Strict (Map)

import Language.PureScript.AST.SourcePos
import Language.PureScript.Comments
import Language.PureScript.CoreFn.Expr
import Language.PureScript.Names

-- |
-- The CoreFn module representation
<<<<<<< HEAD
=======
--
-- The json CoreFn representation does not contain type information.  When
-- parsing it one gets back `ModuleT () Ann` rather than `ModuleT Type Ann`,
-- which is enough for `moduleToJs`.
>>>>>>> ba55bb1f
data Module a = Module
  { moduleSourceSpan :: SourceSpan
  , moduleComments :: [Comment]
  , moduleName :: ModuleName
  , modulePath :: FilePath
  , moduleImports :: [(a, ModuleName)]
  , moduleExports :: [Ident]
  , moduleReExports :: Map ModuleName [Ident]
  , moduleForeign :: [Ident]
  , moduleDecls :: [Bind a]
  } deriving (Show)<|MERGE_RESOLUTION|>--- conflicted
+++ resolved
@@ -11,13 +11,7 @@
 
 -- |
 -- The CoreFn module representation
-<<<<<<< HEAD
-=======
 --
--- The json CoreFn representation does not contain type information.  When
--- parsing it one gets back `ModuleT () Ann` rather than `ModuleT Type Ann`,
--- which is enough for `moduleToJs`.
->>>>>>> ba55bb1f
 data Module a = Module
   { moduleSourceSpan :: SourceSpan
   , moduleComments :: [Comment]
