{-# LANGUAGE DeriveGeneric #-}

module Language.PureScript.Environment where

import           Prelude.Compat
import           Protolude (ordNub)

import           GHC.Generics (Generic)
import           Control.DeepSeq (NFData)
import           Data.Aeson ((.=), (.:))
import qualified Data.Aeson as A
import qualified Data.Map as M
import qualified Data.Set as S
import           Data.Maybe (fromMaybe, mapMaybe)
import           Data.Text (Text)
import qualified Data.Text as T
import           Data.Tree (Tree, rootLabel)
import qualified Data.Graph as G
import           Data.Foldable (toList)

import           Language.PureScript.Crash
import           Language.PureScript.Kinds
import           Language.PureScript.Names
import           Language.PureScript.TypeClassDictionaries
import           Language.PureScript.Types
import qualified Language.PureScript.Constants as C

-- | The @Environment@ defines all values and types which are currently in scope:
data Environment = Environment
  { names :: M.Map (Qualified Ident) (Type, NameKind, NameVisibility)
  -- ^ Values currently in scope
  , types :: M.Map (Qualified (ProperName 'TypeName)) (Kind, TypeKind)
  -- ^ Type names currently in scope
  , dataConstructors :: M.Map (Qualified (ProperName 'ConstructorName)) (DataDeclType, ProperName 'TypeName, Type, [Ident])
  -- ^ Data constructors currently in scope, along with their associated type
  -- constructor name, argument types and return type.
  , typeSynonyms :: M.Map (Qualified (ProperName 'TypeName)) ([(Text, Maybe Kind)], Type)
  -- ^ Type synonyms currently in scope
  , typeClassDictionaries :: M.Map (Maybe ModuleName) (M.Map (Qualified (ProperName 'ClassName)) (M.Map (Qualified Ident) NamedDict))
  -- ^ Available type class dictionaries. When looking up 'Nothing' in the
  -- outer map, this returns the map of type class dictionaries in local
  -- scope (ie dictionaries brought in by a constrained type).
  , typeClasses :: M.Map (Qualified (ProperName 'ClassName)) TypeClassData
  -- ^ Type classes
  , kinds :: S.Set (Qualified (ProperName 'KindName))
  -- ^ Kinds in scope
  } deriving (Show, Generic)

instance NFData Environment

-- | Information about a type class
data TypeClassData = TypeClassData
  { typeClassArguments :: [(Text, Maybe Kind)]
  -- ^ A list of type argument names, and their kinds, where kind annotations
  -- were provided.
  , typeClassMembers :: [(Ident, Type)]
  -- ^ A list of type class members and their types. Type arguments listed above
  -- are considered bound in these types.
  , typeClassSuperclasses :: [Constraint]
  -- ^ A list of superclasses of this type class. Type arguments listed above
  -- are considered bound in the types appearing in these constraints.
  , typeClassDependencies :: [FunctionalDependency]
  -- ^ A list of functional dependencies for the type arguments of this class.
  , typeClassDeterminedArguments :: S.Set Int
  -- ^ A set of indexes of type argument that are fully determined by other
  -- arguments via functional dependencies. This can be computed from both
  -- typeClassArguments and typeClassDependencies.
  , typeClassCoveringSets :: S.Set (S.Set Int)
  -- ^ A sets of arguments that can be used to infer all other arguments.
  } deriving (Show, Generic)

instance NFData TypeClassData

-- | A functional dependency indicates a relationship between two sets of
-- type arguments in a class declaration.
data FunctionalDependency = FunctionalDependency
  { fdDeterminers :: [Int]
  -- ^ the type arguments which determine the determined type arguments
  , fdDetermined  :: [Int]
  -- ^ the determined type arguments
  } deriving (Show, Generic)

instance NFData FunctionalDependency

instance A.FromJSON FunctionalDependency where
  parseJSON = A.withObject "FunctionalDependency" $ \o ->
    FunctionalDependency
      <$> o .: "determiners"
      <*> o .: "determined"

instance A.ToJSON FunctionalDependency where
  toJSON FunctionalDependency{..} =
    A.object [ "determiners" .= fdDeterminers
             , "determined" .= fdDetermined
             ]

-- | The initial environment with no values and only the default javascript types defined
initEnvironment :: Environment
initEnvironment = Environment M.empty allPrimTypes M.empty M.empty M.empty allPrimClasses primKinds

-- | A constructor for TypeClassData that computes which type class arguments are fully determined
-- and argument covering sets.
-- Fully determined means that this argument cannot be used when selecting a type class instance.
-- A covering set is a minimal collection of arguments that can be used to find an instance and
-- therefore determine all other type arguments.
--
-- An example of the difference between determined and fully determined would be with the class:
-- ```class C a b c | a -> b, b -> a, b -> c```
-- In this case, `a` must differ when `b` differs, and vice versa - each is determined by the other.
-- Both `a` and `b` can be used in selecting a type class instance. However, `c` cannot - it is
-- fully determined by `a` and `b`.
--
-- Define a graph of type class arguments with edges being fundep determiners to determined. Each
-- argument also has a self looping edge.
-- An argument is fully determined if doesn't appear at the start of a path of strongly connected components.
-- An argument is not fully determined otherwise.
--
-- The way we compute this is by saying: an argument X is fully determined if there are arguments that
-- determine X that X does not determine. This is the same thing: everything X determines includes everything
-- in its SCC, and everything determining X is either before it in an SCC path, or in the same SCC.
makeTypeClassData
  :: [(Text, Maybe Kind)]
  -> [(Ident, Type)]
  -> [Constraint]
  -> [FunctionalDependency]
  -> TypeClassData
makeTypeClassData args m s deps = TypeClassData args m s deps determinedArgs coveringSets
  where
    argumentIndicies = [0 .. length args - 1]

    -- each argument determines themselves
    identities = (\i -> (i, [i])) <$> argumentIndicies

    -- list all the edges in the graph: for each fundep an edge exists for each determiner to each determined
    contributingDeps = M.fromListWith (++) $ identities ++ do
      fd <- deps
      src <- fdDeterminers fd
      (src, fdDetermined fd) : map (, []) (fdDetermined fd)

    -- build a graph of which arguments determine other arguments
    (depGraph, fromVertex, fromKey) = G.graphFromEdges ((\(n, v) -> (n, n, ordNub v)) <$> M.toList contributingDeps)

    -- do there exist any arguments that contribute to `arg` that `arg` doesn't contribute to
    isFunDepDetermined :: Int -> Bool
    isFunDepDetermined arg = case fromKey arg of
      Nothing -> internalError "Unknown argument index in makeTypeClassData"
      Just v -> let contributesToVar = G.reachable (G.transposeG depGraph) v
                    varContributesTo = G.reachable depGraph v
                in any (\r -> not (r `elem` varContributesTo)) contributesToVar

    -- find all the arguments that are determined
    determinedArgs :: S.Set Int
    determinedArgs = S.fromList $ filter isFunDepDetermined argumentIndicies

    argFromVertex :: G.Vertex -> Int
    argFromVertex index = let (_, arg, _) = fromVertex index in arg

    isVertexDetermined :: G.Vertex -> Bool
    isVertexDetermined = isFunDepDetermined . argFromVertex

    -- from an scc find the non-determined args
    sccNonDetermined :: Tree G.Vertex -> Maybe [Int]
    sccNonDetermined tree
      -- if any arg in an scc is determined then all of them are
      | isVertexDetermined (rootLabel tree) = Nothing
      | otherwise = Just (argFromVertex <$> toList tree)

    -- find the covering sets
    coveringSets :: S.Set (S.Set Int)
    coveringSets = let funDepSets = sequence (mapMaybe sccNonDetermined (G.scc depGraph))
                   in S.fromList (S.fromList <$> funDepSets)

-- | The visibility of a name in scope
data NameVisibility
  = Undefined
  -- ^ The name is defined in the current binding group, but is not visible
  | Defined
  -- ^ The name is defined in the another binding group, or has been made visible by a function binder
  deriving (Show, Eq, Generic)

instance NFData NameVisibility

-- | A flag for whether a name is for an private or public value - only public values will be
-- included in a generated externs file.
data NameKind
  = Private
  -- ^ A private value introduced as an artifact of code generation (class instances, class member
  -- accessors, etc.)
  | Public
  -- ^ A public value for a module member or foreing import declaration
  | External
  -- ^ A name for member introduced by foreign import
  deriving (Show, Eq, Generic)

instance NFData NameKind

-- | The kinds of a type
data TypeKind
  = DataType [(Text, Maybe Kind)] [(ProperName 'ConstructorName, [Type])]
  -- ^ Data type
  | TypeSynonym
  -- ^ Type synonym
  | ExternData
  -- ^ Foreign data
  | LocalTypeVariable
  -- ^ A local type variable
  | ScopedTypeVar
  -- ^ A scoped type variable
  deriving (Show, Eq, Generic)

instance NFData TypeKind

instance A.ToJSON TypeKind where
  toJSON (DataType args ctors) =
    A.object [ T.pack "DataType" .= A.object ["args" .= args, "ctors" .= ctors] ]
  toJSON TypeSynonym       = A.toJSON (T.pack "TypeSynonym")
  toJSON ExternData        = A.toJSON (T.pack "ExternData")
  toJSON LocalTypeVariable = A.toJSON (T.pack "LocalTypeVariable")
  toJSON ScopedTypeVar     = A.toJSON (T.pack "ScopedTypeVar")

instance A.FromJSON TypeKind where
  parseJSON (A.Object o) = do
    args <- o .: "DataType"
    A.withObject "args" (\o1 ->
      DataType <$> o1 .: "args"
               <*> o1 .: "ctors") args
  parseJSON (A.String s) =
    case s of
      "TypeSynonym"       -> pure TypeSynonym
      "ExternData"        -> pure ExternData
      "LocalTypeVariable" -> pure LocalTypeVariable
      "ScopedTypeVar"     -> pure ScopedTypeVar
      _ -> fail "Unknown TypeKind"
  parseJSON _ = fail "Invalid TypeKind"

-- | The type ('data' or 'newtype') of a data type declaration
data DataDeclType
  = Data
  -- ^ A standard data constructor
  | Newtype
  -- ^ A newtype constructor
  deriving (Show, Eq, Ord, Generic)

instance NFData DataDeclType

showDataDeclType :: DataDeclType -> Text
showDataDeclType Data = "data"
showDataDeclType Newtype = "newtype"

instance A.ToJSON DataDeclType where
  toJSON = A.toJSON . showDataDeclType

instance A.FromJSON DataDeclType where
  parseJSON = A.withText "DataDeclType" $ \str ->
    case str of
      "data" -> return Data
      "newtype" -> return Newtype
      other -> fail $ "invalid type: '" ++ T.unpack other ++ "'"

-- | Construct a ProperName in the Prim module
primName :: Text -> Qualified (ProperName a)
primName = Qualified (Just $ ModuleName [ProperName C.prim]) . ProperName

-- | Construct a 'ProperName' in the @Prim.NAME@ module.
primSubName :: Text -> Text -> Qualified (ProperName a)
primSubName sub =
  Qualified (Just $ ModuleName [ProperName C.prim, ProperName sub]) . ProperName

primKind :: Text -> Kind
primKind = NamedKind . primName

-- | Kind of ground types
kindType :: Kind
kindType = primKind C.typ

kindSymbol :: Kind
kindSymbol = primKind C.symbol

-- | Construct a type in the Prim module
primTy :: Text -> Type
primTy = TypeConstructor . primName

-- | Type constructor for functions
tyFunction :: Type
tyFunction = primTy "Function"

-- | Type constructor for strings
tyString :: Type
tyString = primTy "String"

-- | Type constructor for strings
tyChar :: Type
tyChar = primTy "Char"

-- | Type constructor for numbers
tyNumber :: Type
tyNumber = primTy "Number"

-- | Type constructor for integers
tyInt :: Type
tyInt = primTy "Int"

-- | Type constructor for booleans
tyBoolean :: Type
tyBoolean = primTy "Boolean"

-- | Type constructor for arrays
tyArray :: Type
tyArray = primTy "Array"

-- | Type constructor for records
tyRecord :: Type
tyRecord = primTy "Record"

-- | Check whether a type is a record
isObject :: Type -> Bool
isObject = isTypeOrApplied tyRecord

-- | Check whether a type is a function
isFunction :: Type -> Bool
isFunction = isTypeOrApplied tyFunction

isTypeOrApplied :: Type -> Type -> Bool
isTypeOrApplied t1 (TypeApp t2 _) = t1 == t2
isTypeOrApplied t1 t2 = t1 == t2

-- | Smart constructor for function types
function :: Type -> Type -> Type
function t1 = TypeApp (TypeApp tyFunction t1)

-- | The primitive kinds
primKinds :: S.Set (Qualified (ProperName 'KindName))
primKinds =
  S.fromList
    [ primName C.typ
    , primName C.symbol
    ]

-- | The primitive types in the external javascript environment with their
-- associated kinds. There are also pseudo `Fail`, `Warn`, and `Partial` types
-- that correspond to the classes with the same names.
primTypes :: M.Map (Qualified (ProperName 'TypeName)) (Kind, TypeKind)
primTypes =
  M.fromList
    [ (primName "Function", (FunKind kindType (FunKind kindType kindType), ExternData))
    , (primName "Array",    (FunKind kindType kindType, ExternData))
    , (primName "Record",   (FunKind (Row kindType) kindType, ExternData))
    , (primName "String",   (kindType, ExternData))
    , (primName "Char",     (kindType, ExternData))
    , (primName "Number",   (kindType, ExternData))
    , (primName "Int",      (kindType, ExternData))
    , (primName "Boolean",  (kindType, ExternData))
    , (primName "Partial",  (kindType, ExternData))
    ]

-- | This 'Map' contains all of the prim types from all Prim modules.
allPrimTypes :: M.Map (Qualified (ProperName 'TypeName)) (Kind, TypeKind)
allPrimTypes = M.unions
  [ primTypes
  , primTypeErrorTypes
  , primRowTypes
  ]

primTypeErrorTypes :: M.Map (Qualified (ProperName 'TypeName)) (Kind, TypeKind)
primTypeErrorTypes =
  M.fromList
    [ (primSubName "TypeError" "Fail",       (FunKind kindSymbol kindType, ExternData))
    , (primSubName "TypeError" "Warn",       (FunKind kindSymbol kindType, ExternData))
    , (primSubName "TypeError" "TypeString", (FunKind kindType kindSymbol, ExternData))
    , (primSubName "TypeError" "TypeConcat", (FunKind kindSymbol (FunKind kindSymbol kindSymbol), ExternData))
    ]

primRowTypes :: M.Map (Qualified (ProperName 'TypeName)) (Kind, TypeKind)
primRowTypes =
  M.fromList
    [ (primSubName "Row" "Union", (FunKind (Row kindType) (FunKind (Row kindType) (FunKind (Row kindType) kindType)), ExternData))
    , (primSubName "Row" "Nub", (FunKind (Row kindType) (FunKind (Row kindType) kindType), ExternData))
    , (primSubName "Row" "Cons",  (FunKind kindSymbol (FunKind kindType (FunKind (Row kindType) (FunKind (Row kindType) kindType))), ExternData))
    ]

-- | The primitive class map. This just contains the `Partial` class.
-- `Partial` is used as a kind of magic constraint for partial functions.
primClasses :: M.Map (Qualified (ProperName 'ClassName)) TypeClassData
primClasses =
  M.fromList
    [ (primName "Partial", (makeTypeClassData [] [] [] []))
    ]

-- | This contains all of the type classes from all Prim modules.
allPrimClasses :: M.Map (Qualified (ProperName 'ClassName)) TypeClassData
allPrimClasses = M.unions
  [ primClasses
  , primTypeErrorClasses
  , primRowClasses
  ]

primTypeErrorClasses :: M.Map (Qualified (ProperName 'ClassName)) TypeClassData
primTypeErrorClasses =
  M.fromList
    [
    -- class Fail (message :: Symbol)
      (primSubName "TypeError" "Fail", (makeTypeClassData [("message", Just kindSymbol)] [] [] []))
    -- class Warn (message :: Symbol)
    , (primSubName "TypeError" "Warn", (makeTypeClassData [("message", Just kindSymbol)] [] [] []))
    ]

primRowClasses :: M.Map (Qualified (ProperName 'ClassName)) TypeClassData
primRowClasses =
  M.fromList
    [
    -- class Union (left :: # Type) (right :: # Type) (union :: # Type) | left right -> union, right union -> left, union left -> right
      (primSubName "Row" "Union", (makeTypeClassData
                                  [ ("left", Just (Row kindType))
                                  , ("right", Just (Row kindType))
                                  , ("union", Just (Row kindType))
                                  ] [] []
                                  [ FunctionalDependency [0, 1] [2]
                                  , FunctionalDependency [1, 2] [0]
                                  , FunctionalDependency [2, 0] [1]
                                  ]))
<<<<<<< HEAD
    -- class RowCons (label :: Symbol) (a :: Type) (tail :: # Type) (row :: # Type) | label tail a -> row, label row -> tail a
=======
    -- class Nub (i :: # Type) (o :: # Type) | i -> o
    , (primSubName "Row" "Nub", (makeTypeClassData
                                  [ ("i", Just (Row kindType))
                                  , ("o", Just (Row kindType))
                                  ] [] []
                                  [ FunctionalDependency [0] [1]
                                  ]))
    -- class RowCons (l :: Symbol) (a :: Type) (i :: # Type) (o :: # Type) | l i a -> o, l o -> a i
>>>>>>> 86d8b5ce
    , (primSubName "Row" "Cons", (makeTypeClassData
                                 [ ("label", Just kindSymbol)
                                 , ("a", Just kindType)
                                 , ("tail", Just (Row kindType))
                                 , ("row", Just (Row kindType))
                                 ] [] []
                                 [ FunctionalDependency [0, 1, 2] [3]
                                 , FunctionalDependency [0, 3] [1, 2]
                                 ]))
    ]

-- | Finds information about data constructors from the current environment.
lookupConstructor :: Environment -> Qualified (ProperName 'ConstructorName) -> (DataDeclType, ProperName 'TypeName, Type, [Ident])
lookupConstructor env ctor =
  fromMaybe (internalError "Data constructor not found") $ ctor `M.lookup` dataConstructors env

-- | Checks whether a data constructor is for a newtype.
isNewtypeConstructor :: Environment -> Qualified (ProperName 'ConstructorName) -> Bool
isNewtypeConstructor e ctor = case lookupConstructor e ctor of
  (Newtype, _, _, _) -> True
  (Data, _, _, _) -> False

-- | Finds information about values from the current environment.
lookupValue :: Environment -> Qualified Ident -> Maybe (Type, NameKind, NameVisibility)
lookupValue env ident = ident `M.lookup` names env<|MERGE_RESOLUTION|>--- conflicted
+++ resolved
@@ -418,18 +418,14 @@
                                   , FunctionalDependency [1, 2] [0]
                                   , FunctionalDependency [2, 0] [1]
                                   ]))
-<<<<<<< HEAD
-    -- class RowCons (label :: Symbol) (a :: Type) (tail :: # Type) (row :: # Type) | label tail a -> row, label row -> tail a
-=======
-    -- class Nub (i :: # Type) (o :: # Type) | i -> o
+    -- class Nub (original :: # Type) (nubbed :: # Type) | i -> o
     , (primSubName "Row" "Nub", (makeTypeClassData
-                                  [ ("i", Just (Row kindType))
-                                  , ("o", Just (Row kindType))
+                                  [ ("original", Just (Row kindType))
+                                  , ("nubbed", Just (Row kindType))
                                   ] [] []
                                   [ FunctionalDependency [0] [1]
                                   ]))
-    -- class RowCons (l :: Symbol) (a :: Type) (i :: # Type) (o :: # Type) | l i a -> o, l o -> a i
->>>>>>> 86d8b5ce
+    -- class RowCons (label :: Symbol) (a :: Type) (tail :: # Type) (row :: # Type) | label tail a -> row, label row -> tail a
     , (primSubName "Row" "Cons", (makeTypeClassData
                                  [ ("label", Just kindSymbol)
                                  , ("a", Just kindType)
