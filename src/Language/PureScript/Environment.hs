--- conflicted
+++ resolved
@@ -502,13 +502,8 @@
     -- class Lacks (label :: Symbol) (row :: Row k)
     , (primSubName C.moduleRow "Lacks", makeTypeClassData
         [ ("label", Just kindSymbol)
-<<<<<<< HEAD
         , ("row", Just (kindRow (tyVar "k")))
-        ] [] [] [])
-=======
-        , ("row", Just (kindRow kindType))
         ] [] [] [] True)
->>>>>>> 2bf5ef73
 
     -- class RowCons (label :: Symbol) (a :: k) (tail :: Row k) (row :: Row k) | label tail a -> row, label row -> tail a
     , (primSubName C.moduleRow "Cons", makeTypeClassData
