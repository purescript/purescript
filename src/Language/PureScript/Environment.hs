{-# LANGUAGE DeriveGeneric #-}

module Language.PureScript.Environment where

import           Prelude.Compat
import           Protolude (ordNub)

import           GHC.Generics (Generic)
import           Control.DeepSeq (NFData)
import           Data.Aeson ((.=), (.:))
import qualified Data.Aeson as A
import qualified Data.Map as M
import qualified Data.Set as S
import           Data.Maybe (fromMaybe, mapMaybe)
import           Data.Text (Text)
import qualified Data.Text as T
import           Data.Tree (Tree, rootLabel)
import qualified Data.Graph as G
import           Data.Foldable (toList)
import qualified Data.List.NonEmpty as NEL

import           Language.PureScript.AST.SourcePos
import           Language.PureScript.Crash
import           Language.PureScript.Names
import           Language.PureScript.Roles
import           Language.PureScript.TypeClassDictionaries
import           Language.PureScript.Types
import qualified Language.PureScript.Constants as C

-- | The @Environment@ defines all values and types which are currently in scope:
data Environment = Environment
  { names :: M.Map (Qualified Ident) (SourceType, NameKind, NameVisibility)
  -- ^ Values currently in scope
  , types :: M.Map (Qualified (ProperName 'TypeName)) (SourceType, TypeKind)
  -- ^ Type names currently in scope
  , dataConstructors :: M.Map (Qualified (ProperName 'ConstructorName)) (DataDeclType, ProperName 'TypeName, SourceType, [Ident])
  -- ^ Data constructors currently in scope, along with their associated type
  -- constructor name, argument types and return type.
<<<<<<< HEAD
  , typeSynonyms :: M.Map (Qualified (ProperName 'TypeName)) ([(Text, Maybe SourceType)], SourceType)
=======
  , roleDeclarations :: M.Map (Qualified (ProperName 'TypeName)) [Role]
  -- ^ Explicit role declarations currently in scope.
  , typeSynonyms :: M.Map (Qualified (ProperName 'TypeName)) ([(Text, Maybe SourceKind)], SourceType)
>>>>>>> ed130c78
  -- ^ Type synonyms currently in scope
  , typeClassDictionaries :: M.Map (Maybe ModuleName) (M.Map (Qualified (ProperName 'ClassName)) (M.Map (Qualified Ident) (NEL.NonEmpty NamedDict)))
  -- ^ Available type class dictionaries. When looking up 'Nothing' in the
  -- outer map, this returns the map of type class dictionaries in local
  -- scope (ie dictionaries brought in by a constrained type).
  , typeClasses :: M.Map (Qualified (ProperName 'ClassName)) TypeClassData
  -- ^ Type classes
  } deriving (Show, Generic)

instance NFData Environment

-- | Information about a type class
data TypeClassData = TypeClassData
  { typeClassArguments :: [(Text, Maybe SourceType)]
  -- ^ A list of type argument names, and their kinds, where kind annotations
  -- were provided.
  , typeClassMembers :: [(Ident, SourceType)]
  -- ^ A list of type class members and their types. Type arguments listed above
  -- are considered bound in these types.
  , typeClassSuperclasses :: [SourceConstraint]
  -- ^ A list of superclasses of this type class. Type arguments listed above
  -- are considered bound in the types appearing in these constraints.
  , typeClassDependencies :: [FunctionalDependency]
  -- ^ A list of functional dependencies for the type arguments of this class.
  , typeClassDeterminedArguments :: S.Set Int
  -- ^ A set of indexes of type argument that are fully determined by other
  -- arguments via functional dependencies. This can be computed from both
  -- typeClassArguments and typeClassDependencies.
  , typeClassCoveringSets :: S.Set (S.Set Int)
  -- ^ A sets of arguments that can be used to infer all other arguments.
  , typeClassIsEmpty :: Bool
  -- ^ Whether or not dictionaries for this type class are necessarily empty.
  } deriving (Show, Generic)

instance NFData TypeClassData

-- | A functional dependency indicates a relationship between two sets of
-- type arguments in a class declaration.
data FunctionalDependency = FunctionalDependency
  { fdDeterminers :: [Int]
  -- ^ the type arguments which determine the determined type arguments
  , fdDetermined  :: [Int]
  -- ^ the determined type arguments
  } deriving (Show, Generic)

instance NFData FunctionalDependency

instance A.FromJSON FunctionalDependency where
  parseJSON = A.withObject "FunctionalDependency" $ \o ->
    FunctionalDependency
      <$> o .: "determiners"
      <*> o .: "determined"

instance A.ToJSON FunctionalDependency where
  toJSON FunctionalDependency{..} =
    A.object [ "determiners" .= fdDeterminers
             , "determined" .= fdDetermined
             ]

-- | The initial environment with no values and only the default javascript types defined
initEnvironment :: Environment
<<<<<<< HEAD
initEnvironment = Environment M.empty allPrimTypes M.empty M.empty M.empty allPrimClasses
=======
initEnvironment = Environment M.empty allPrimTypes M.empty primRoles M.empty M.empty allPrimClasses allPrimKinds

-- |
-- A lookup table of role definitions for primitive types whose constructors
-- won't be present in any environment.
primRoles :: M.Map (Qualified (ProperName 'TypeName)) [Role]
primRoles = M.fromList
  [ (primName "Function", [Representational, Representational])
  , (primName "Array", [Representational])
  , (primName "Record", [Representational])
  ]
>>>>>>> ed130c78

-- | A constructor for TypeClassData that computes which type class arguments are fully determined
-- and argument covering sets.
-- Fully determined means that this argument cannot be used when selecting a type class instance.
-- A covering set is a minimal collection of arguments that can be used to find an instance and
-- therefore determine all other type arguments.
--
-- An example of the difference between determined and fully determined would be with the class:
-- ```class C a b c | a -> b, b -> a, b -> c```
-- In this case, `a` must differ when `b` differs, and vice versa - each is determined by the other.
-- Both `a` and `b` can be used in selecting a type class instance. However, `c` cannot - it is
-- fully determined by `a` and `b`.
--
-- Define a graph of type class arguments with edges being fundep determiners to determined. Each
-- argument also has a self looping edge.
-- An argument is fully determined if doesn't appear at the start of a path of strongly connected components.
-- An argument is not fully determined otherwise.
--
-- The way we compute this is by saying: an argument X is fully determined if there are arguments that
-- determine X that X does not determine. This is the same thing: everything X determines includes everything
-- in its SCC, and everything determining X is either before it in an SCC path, or in the same SCC.
makeTypeClassData
  :: [(Text, Maybe SourceType)]
  -> [(Ident, SourceType)]
  -> [SourceConstraint]
  -> [FunctionalDependency]
  -> Bool
  -> TypeClassData
makeTypeClassData args m s deps tcIsEmpty = TypeClassData args m s deps determinedArgs coveringSets tcIsEmpty
  where
    argumentIndicies = [0 .. length args - 1]

    -- each argument determines themselves
    identities = (\i -> (i, [i])) <$> argumentIndicies

    -- list all the edges in the graph: for each fundep an edge exists for each determiner to each determined
    contributingDeps = M.fromListWith (++) $ identities ++ do
      fd <- deps
      src <- fdDeterminers fd
      (src, fdDetermined fd) : map (, []) (fdDetermined fd)

    -- build a graph of which arguments determine other arguments
    (depGraph, fromVertex, fromKey) = G.graphFromEdges ((\(n, v) -> (n, n, ordNub v)) <$> M.toList contributingDeps)

    -- do there exist any arguments that contribute to `arg` that `arg` doesn't contribute to
    isFunDepDetermined :: Int -> Bool
    isFunDepDetermined arg = case fromKey arg of
      Nothing -> internalError "Unknown argument index in makeTypeClassData"
      Just v -> let contributesToVar = G.reachable (G.transposeG depGraph) v
                    varContributesTo = G.reachable depGraph v
                in any (\r -> not (r `elem` varContributesTo)) contributesToVar

    -- find all the arguments that are determined
    determinedArgs :: S.Set Int
    determinedArgs = S.fromList $ filter isFunDepDetermined argumentIndicies

    argFromVertex :: G.Vertex -> Int
    argFromVertex index = let (_, arg, _) = fromVertex index in arg

    isVertexDetermined :: G.Vertex -> Bool
    isVertexDetermined = isFunDepDetermined . argFromVertex

    -- from an scc find the non-determined args
    sccNonDetermined :: Tree G.Vertex -> Maybe [Int]
    sccNonDetermined tree
      -- if any arg in an scc is determined then all of them are
      | isVertexDetermined (rootLabel tree) = Nothing
      | otherwise = Just (argFromVertex <$> toList tree)

    -- find the covering sets
    coveringSets :: S.Set (S.Set Int)
    coveringSets = let funDepSets = sequence (mapMaybe sccNonDetermined (G.scc depGraph))
                   in S.fromList (S.fromList <$> funDepSets)

-- | The visibility of a name in scope
data NameVisibility
  = Undefined
  -- ^ The name is defined in the current binding group, but is not visible
  | Defined
  -- ^ The name is defined in the another binding group, or has been made visible by a function binder
  deriving (Show, Eq, Generic)

instance NFData NameVisibility

-- | A flag for whether a name is for an private or public value - only public values will be
-- included in a generated externs file.
data NameKind
  = Private
  -- ^ A private value introduced as an artifact of code generation (class instances, class member
  -- accessors, etc.)
  | Public
  -- ^ A public value for a module member or foreing import declaration
  | External
  -- ^ A name for member introduced by foreign import
  deriving (Show, Eq, Generic)

instance NFData NameKind

-- | The kinds of a type
data TypeKind
  = DataType [(Text, Maybe SourceType)] [(ProperName 'ConstructorName, [SourceType])]
  -- ^ Data type
  | TypeSynonym
  -- ^ Type synonym
  | ExternData
  -- ^ Foreign data
  | LocalTypeVariable
  -- ^ A local type variable
  | ScopedTypeVar
  -- ^ A scoped type variable
  deriving (Show, Eq, Generic)

instance NFData TypeKind

instance A.ToJSON TypeKind where
  toJSON (DataType args ctors) =
    A.object [ T.pack "DataType" .= A.object ["args" .= args, "ctors" .= ctors] ]
  toJSON TypeSynonym       = A.toJSON (T.pack "TypeSynonym")
  toJSON ExternData        = A.toJSON (T.pack "ExternData")
  toJSON LocalTypeVariable = A.toJSON (T.pack "LocalTypeVariable")
  toJSON ScopedTypeVar     = A.toJSON (T.pack "ScopedTypeVar")

instance A.FromJSON TypeKind where
  parseJSON (A.Object o) = do
    args <- o .: "DataType"
    A.withObject "args" (\o1 ->
      DataType <$> o1 .: "args"
               <*> o1 .: "ctors") args
  parseJSON (A.String s) =
    case s of
      "TypeSynonym"       -> pure TypeSynonym
      "ExternData"        -> pure ExternData
      "LocalTypeVariable" -> pure LocalTypeVariable
      "ScopedTypeVar"     -> pure ScopedTypeVar
      _ -> fail "Unknown TypeKind"
  parseJSON _ = fail "Invalid TypeKind"

-- | The type ('data' or 'newtype') of a data type declaration
data DataDeclType
  = Data
  -- ^ A standard data constructor
  | Newtype
  -- ^ A newtype constructor
  deriving (Show, Eq, Ord, Generic)

instance NFData DataDeclType

showDataDeclType :: DataDeclType -> Text
showDataDeclType Data = "data"
showDataDeclType Newtype = "newtype"

instance A.ToJSON DataDeclType where
  toJSON = A.toJSON . showDataDeclType

instance A.FromJSON DataDeclType where
  parseJSON = A.withText "DataDeclType" $ \str ->
    case str of
      "data" -> return Data
      "newtype" -> return Newtype
      other -> fail $ "invalid type: '" ++ T.unpack other ++ "'"

-- | Construct a ProperName in the Prim module
primName :: Text -> Qualified (ProperName a)
primName = Qualified (Just $ ModuleName [ProperName C.prim]) . ProperName

-- | Construct a 'ProperName' in the @Prim.NAME@ module.
primSubName :: Text -> Text -> Qualified (ProperName a)
primSubName sub =
  Qualified (Just $ ModuleName [ProperName C.prim, ProperName sub]) . ProperName

primKind :: Text -> SourceType
primKind = primTy

primSubKind :: Text -> Text -> SourceType
primSubKind sub = TypeConstructor nullSourceAnn . primSubName sub

-- | Kind of ground types
kindType :: SourceType
kindType = primKind C.typ

kindConstraint :: SourceType
kindConstraint = primKind C.constraint

isKindType :: Type a -> Bool
isKindType (TypeConstructor _ n) = n == primName C.typ
isKindType _ = False

kindSymbol :: SourceType
kindSymbol = primKind C.symbol

kindDoc :: SourceType
kindDoc = primSubKind C.typeError C.doc

kindBoolean :: SourceType
kindBoolean = primSubKind C.moduleBoolean C.kindBoolean

kindOrdering :: SourceType
kindOrdering = primSubKind C.moduleOrdering C.kindOrdering

kindRowList :: SourceType -> SourceType
kindRowList = TypeApp nullSourceAnn (primSubKind C.moduleRowList C.kindRowList)

kindRow :: SourceType -> SourceType
kindRow = TypeApp nullSourceAnn (primKind C.row)

kindOfREmpty :: SourceType
kindOfREmpty = tyForall "k" kindType (kindRow (tyVar "k"))

-- | Construct a type in the Prim module
primTy :: Text -> SourceType
primTy = TypeConstructor nullSourceAnn . primName

-- | Type constructor for functions
tyFunction :: SourceType
tyFunction = primTy "Function"

-- | Type constructor for strings
tyString :: SourceType
tyString = primTy "String"

-- | Type constructor for strings
tyChar :: SourceType
tyChar = primTy "Char"

-- | Type constructor for numbers
tyNumber :: SourceType
tyNumber = primTy "Number"

-- | Type constructor for integers
tyInt :: SourceType
tyInt = primTy "Int"

-- | Type constructor for booleans
tyBoolean :: SourceType
tyBoolean = primTy "Boolean"

-- | Type constructor for arrays
tyArray :: SourceType
tyArray = primTy "Array"

-- | Type constructor for records
tyRecord :: SourceType
tyRecord = primTy "Record"

tyVar :: Text -> SourceType
tyVar = TypeVar nullSourceAnn

tyForall :: Text -> SourceType -> SourceType -> SourceType
tyForall var k ty = ForAll nullSourceAnn var (Just k) ty Nothing

-- | Check whether a type is a record
isObject :: Type a -> Bool
isObject = isTypeOrApplied tyRecord

-- | Check whether a type is a function
isFunction :: Type a -> Bool
isFunction = isTypeOrApplied tyFunction

isTypeOrApplied :: Type a -> Type b -> Bool
isTypeOrApplied t1 (TypeApp _ t2 _) = eqType t1 t2
isTypeOrApplied t1 t2 = eqType t1 t2

-- | Smart constructor for function types
function :: SourceType -> SourceType -> SourceType
function t1 t2 = TypeApp nullSourceAnn (TypeApp nullSourceAnn tyFunction t1) t2

-- To make reading the kind signatures below easier
(-:>) :: SourceType -> SourceType -> SourceType
(-:>) = function
infixr 4 -:>

primClass :: Qualified (ProperName 'TypeName) -> (SourceType -> SourceType) -> [(Qualified (ProperName 'TypeName), (SourceType, TypeKind))]
primClass name mkTy =
  [ (name, (mkTy kindConstraint, ExternData))
  , (dictSynonymName <$> name, (mkTy kindType, TypeSynonym))
  ]

-- | The primitive types in the external environment with their
-- associated kinds. There are also pseudo `Fail`, `Warn`, and `Partial` types
-- that correspond to the classes with the same names.
primTypes :: M.Map (Qualified (ProperName 'TypeName)) (SourceType, TypeKind)
primTypes =
  M.fromList
    [ (primName "Type",             (kindType, ExternData))
    , (primName "Constraint",       (kindType, ExternData))
    , (primName "Symbol",           (kindType, ExternData))
    , (primName "Row",              (kindType -:> kindType, ExternData))
    , (primName "Function",         (kindType -:> kindType -:> kindType, ExternData))
    , (primName "Array",            (kindType -:> kindType, ExternData))
    , (primName "Record",           (kindRow kindType -:> kindType, ExternData))
    , (primName "String",           (kindType, ExternData))
    , (primName "Char",             (kindType, ExternData))
    , (primName "Number",           (kindType, ExternData))
    , (primName "Int",              (kindType, ExternData))
    , (primName "Boolean",          (kindType, ExternData))
    , (primName "Partial",          (kindConstraint, ExternData))
    ]

-- | This 'Map' contains all of the prim types from all Prim modules.
allPrimTypes :: M.Map (Qualified (ProperName 'TypeName)) (SourceType, TypeKind)
allPrimTypes = M.unions
  [ primTypes
  , primBooleanTypes
  , primCoerceTypes
  , primOrderingTypes
  , primRowTypes
  , primRowListTypes
  , primSymbolTypes
  , primTypeErrorTypes
  ]

primBooleanTypes :: M.Map (Qualified (ProperName 'TypeName)) (SourceType, TypeKind)
primBooleanTypes =
  M.fromList
    [ (primSubName C.moduleBoolean "True", (tyBoolean, ExternData))
    , (primSubName C.moduleBoolean "False", (tyBoolean, ExternData))
    ]

<<<<<<< HEAD
primOrderingTypes :: M.Map (Qualified (ProperName 'TypeName)) (SourceType, TypeKind)
=======
primCoerceTypes :: M.Map (Qualified (ProperName 'TypeName)) (SourceKind, TypeKind)
primCoerceTypes =
  M.fromList
    [ (primSubName C.moduleCoerce "Coercible", (kindType -:> kindType -:> kindConstraint, ExternData))
    ]

primOrderingTypes :: M.Map (Qualified (ProperName 'TypeName)) (SourceKind, TypeKind)
>>>>>>> ed130c78
primOrderingTypes =
  M.fromList
    [ (primSubName C.moduleOrdering "Ordering", (kindType, ExternData))
    , (primSubName C.moduleOrdering "LT", (kindOrdering, ExternData))
    , (primSubName C.moduleOrdering "EQ", (kindOrdering, ExternData))
    , (primSubName C.moduleOrdering "GT", (kindOrdering, ExternData))
    ]

primRowTypes :: M.Map (Qualified (ProperName 'TypeName)) (SourceType, TypeKind)
primRowTypes =
  M.fromList $ mconcat
    [ primClass (primSubName C.moduleRow "Union") (\kind -> tyForall "k" kindType $ kindRow (tyVar "k") -:> kindRow (tyVar "k") -:> kindRow (tyVar "k") -:> kind)
    , primClass (primSubName C.moduleRow "Nub")   (\kind -> tyForall "k" kindType $ kindRow (tyVar "k") -:> kindRow (tyVar "k") -:> kind)
    , primClass (primSubName C.moduleRow "Lacks") (\kind -> tyForall "k" kindType $ kindSymbol -:> kindRow (tyVar "k") -:> kind)
    , primClass (primSubName C.moduleRow "Cons")  (\kind -> tyForall "k" kindType $ kindSymbol -:> tyVar "k" -:> kindRow (tyVar "k") -:> kindRow (tyVar "k") -:> kind)
    ]

primRowListTypes :: M.Map (Qualified (ProperName 'TypeName)) (SourceType, TypeKind)
primRowListTypes =
  M.fromList $
    [ (primSubName C.moduleRowList "RowList", (kindType -:> kindType, ExternData))
    , (primSubName C.moduleRowList "Cons", (tyForall "k" kindType $ kindSymbol -:> tyVar "k" -:> kindRowList (tyVar "k") -:> kindRowList (tyVar "k"), ExternData))
    , (primSubName C.moduleRowList "Nil", (tyForall "k" kindType $ kindRowList (tyVar "k"), ExternData))
    ] <> mconcat
    [ primClass (primSubName C.moduleRowList "RowToList")  (\kind -> tyForall "k" kindType $ kindRow (tyVar "k") -:> kindRowList (tyVar "k") -:> kind)
    ]

primSymbolTypes :: M.Map (Qualified (ProperName 'TypeName)) (SourceType, TypeKind)
primSymbolTypes =
  M.fromList $ mconcat
    [ primClass (primSubName C.moduleSymbol "Append")  (\kind -> kindSymbol -:> kindSymbol -:> kindSymbol -:> kind)
    , primClass (primSubName C.moduleSymbol "Compare") (\kind -> kindSymbol -:> kindSymbol -:> kindOrdering -:> kind)
    , primClass (primSubName C.moduleSymbol "Cons")    (\kind -> kindSymbol -:> kindSymbol -:> kindSymbol -:> kind)
    ]

primTypeErrorTypes :: M.Map (Qualified (ProperName 'TypeName)) (SourceType, TypeKind)
primTypeErrorTypes =
  M.fromList $
    [ (primSubName C.typeError "Doc", (kindType, ExternData))
    , (primSubName C.typeError "Fail", (kindDoc -:> kindConstraint, ExternData))
    , (primSubName C.typeError "Warn", (kindDoc -:> kindConstraint, ExternData))
    , (primSubName C.typeError "Text", (kindSymbol -:> kindDoc, ExternData))
    , (primSubName C.typeError "Quote", (kindType -:> kindDoc, ExternData))
    , (primSubName C.typeError "QuoteLabel", (kindSymbol -:> kindDoc, ExternData))
    , (primSubName C.typeError "Beside", (kindDoc -:> kindDoc -:> kindDoc, ExternData))
    , (primSubName C.typeError "Above", (kindDoc -:> kindDoc -:> kindDoc, ExternData))
    ] <> mconcat
    [ primClass (primSubName C.typeError "Fail") (\kind -> kindDoc -:> kind)
    , primClass (primSubName C.typeError "Warn") (\kind -> kindDoc -:> kind)
    ]

-- | The primitive class map. This just contains the `Partial` class.
-- `Partial` is used as a kind of magic constraint for partial functions.
primClasses :: M.Map (Qualified (ProperName 'ClassName)) TypeClassData
primClasses =
  M.fromList
    [ (primName "Partial", (makeTypeClassData [] [] [] [] True))
    ]

-- | This contains all of the type classes from all Prim modules.
allPrimClasses :: M.Map (Qualified (ProperName 'ClassName)) TypeClassData
allPrimClasses = M.unions
  [ primClasses
  , primCoerceClasses
  , primRowClasses
  , primRowListClasses
  , primSymbolClasses
  , primTypeErrorClasses
  ]

primCoerceClasses :: M.Map (Qualified (ProperName 'ClassName)) TypeClassData
primCoerceClasses =
  M.fromList
    [ (primSubName C.moduleCoerce "Coercible", makeTypeClassData
        [ ("a", Just kindType)
        , ("b", Just kindType)
        ] [] [] [] True)
    ]

primRowClasses :: M.Map (Qualified (ProperName 'ClassName)) TypeClassData
primRowClasses =
  M.fromList
    -- class Union (left :: Row k) (right :: Row k) (union :: Row k) | left right -> union, right union -> left, union left -> right
    [ (primSubName C.moduleRow "Union", makeTypeClassData
        [ ("left", Just (kindRow (tyVar "k")))
        , ("right", Just (kindRow (tyVar "k")))
        , ("union", Just (kindRow (tyVar "k")))
        ] [] []
        [ FunctionalDependency [0, 1] [2]
        , FunctionalDependency [1, 2] [0]
        , FunctionalDependency [2, 0] [1]
        ] True)

    -- class Nub (original :: Row k) (nubbed :: Row k) | original -> nubbed
    , (primSubName C.moduleRow "Nub", makeTypeClassData
        [ ("original", Just (kindRow (tyVar "k")))
        , ("nubbed", Just (kindRow (tyVar "k")))
        ] [] []
        [ FunctionalDependency [0] [1]
        ] True)

    -- class Lacks (label :: Symbol) (row :: Row k)
    , (primSubName C.moduleRow "Lacks", makeTypeClassData
        [ ("label", Just kindSymbol)
        , ("row", Just (kindRow (tyVar "k")))
        ] [] [] [] True)

    -- class RowCons (label :: Symbol) (a :: k) (tail :: Row k) (row :: Row k) | label tail a -> row, label row -> tail a
    , (primSubName C.moduleRow "Cons", makeTypeClassData
        [ ("label", Just kindSymbol)
        , ("a", Just (tyVar "k"))
        , ("tail", Just (kindRow (tyVar "k")))
        , ("row", Just (kindRow (tyVar "k")))
        ] [] []
        [ FunctionalDependency [0, 1, 2] [3]
        , FunctionalDependency [0, 3] [1, 2]
        ] True)
    ]

primRowListClasses :: M.Map (Qualified (ProperName 'ClassName)) TypeClassData
primRowListClasses =
  M.fromList
    -- class RowToList (row :: Row k) (list :: RowList k) | row -> list
    [ (primSubName C.moduleRowList "RowToList", makeTypeClassData
        [ ("row", Just (kindRow (tyVar "k")))
        , ("list", Just (kindRowList (tyVar "k")))
        ] [] []
        [ FunctionalDependency [0] [1]
        ] True)
    ]

primSymbolClasses :: M.Map (Qualified (ProperName 'ClassName)) TypeClassData
primSymbolClasses =
  M.fromList
    -- class Append (left :: Symbol) (right :: Symbol) (appended :: Symbol) | left right -> appended, right appended -> left, appended left -> right
    [ (primSubName C.moduleSymbol "Append", makeTypeClassData
        [ ("left", Just kindSymbol)
        , ("right", Just kindSymbol)
        , ("appended", Just kindSymbol)
        ] [] []
        [ FunctionalDependency [0, 1] [2]
        , FunctionalDependency [1, 2] [0]
        , FunctionalDependency [2, 0] [1]
        ] True)

    -- class Compare (left :: Symbol) (right :: Symbol) (ordering :: Ordering) | left right -> ordering
    , (primSubName C.moduleSymbol "Compare", makeTypeClassData
        [ ("left", Just kindSymbol)
        , ("right", Just kindSymbol)
        , ("ordering", Just kindOrdering)
        ] [] []
        [ FunctionalDependency [0, 1] [2]
        ] True)

    -- class Cons (head :: Symbol) (tail :: Symbol) (symbol :: Symbol) | head tail -> symbol, symbol -> head tail
    , (primSubName C.moduleSymbol "Cons", makeTypeClassData
        [ ("head", Just kindSymbol)
        , ("tail", Just kindSymbol)
        , ("symbol", Just kindSymbol)
        ] [] []
        [ FunctionalDependency [0, 1] [2]
        , FunctionalDependency [2] [0, 1]
        ] True)
    ]

primTypeErrorClasses :: M.Map (Qualified (ProperName 'ClassName)) TypeClassData
primTypeErrorClasses =
  M.fromList
    -- class Fail (message :: Symbol)
    [ (primSubName C.typeError "Fail", makeTypeClassData
        [("message", Just kindDoc)] [] [] [] True)

    -- class Warn (message :: Symbol)
    , (primSubName C.typeError "Warn", makeTypeClassData
        [("message", Just kindDoc)] [] [] [] True)
    ]

-- | Looks up a given name and, if it names a newtype, returns the names of the
-- type's parameters, the type the newtype wraps and the names of the type's
-- fields.
lookupNewtypeConstructor :: Environment -> Qualified (ProperName 'TypeName) -> Maybe ([Text], SourceType, [Ident])
lookupNewtypeConstructor env ty@(Qualified mn _) =
  M.lookup ty (types env) >>= \case
    (_, DataType tvs [(ctor, [wrappedTy])]) ->
      M.lookup (Qualified mn ctor) (dataConstructors env) >>= \case
        (Newtype, _, _, ids) ->
          pure (map fst tvs, wrappedTy, ids)
        _ ->
          Nothing
    _ ->
      Nothing

-- | Finds information about data constructors from the current environment.
lookupConstructor :: Environment -> Qualified (ProperName 'ConstructorName) -> (DataDeclType, ProperName 'TypeName, SourceType, [Ident])
lookupConstructor env ctor =
  fromMaybe (internalError "Data constructor not found") $ ctor `M.lookup` dataConstructors env

-- | Checks whether a data constructor is for a newtype.
isNewtypeConstructor :: Environment -> Qualified (ProperName 'ConstructorName) -> Bool
isNewtypeConstructor e ctor = case lookupConstructor e ctor of
  (Newtype, _, _, _) -> True
  (Data, _, _, _) -> False

-- | Finds information about values from the current environment.
lookupValue :: Environment -> Qualified Ident -> Maybe (SourceType, NameKind, NameVisibility)
lookupValue env ident = ident `M.lookup` names env

dictSynonymName' :: Text -> Text
dictSynonymName' = (<> "$Dict")

dictSynonymName :: ProperName a -> ProperName a
dictSynonymName = ProperName . dictSynonymName' . runProperName<|MERGE_RESOLUTION|>--- conflicted
+++ resolved
@@ -36,13 +36,9 @@
   , dataConstructors :: M.Map (Qualified (ProperName 'ConstructorName)) (DataDeclType, ProperName 'TypeName, SourceType, [Ident])
   -- ^ Data constructors currently in scope, along with their associated type
   -- constructor name, argument types and return type.
-<<<<<<< HEAD
-  , typeSynonyms :: M.Map (Qualified (ProperName 'TypeName)) ([(Text, Maybe SourceType)], SourceType)
-=======
   , roleDeclarations :: M.Map (Qualified (ProperName 'TypeName)) [Role]
   -- ^ Explicit role declarations currently in scope.
-  , typeSynonyms :: M.Map (Qualified (ProperName 'TypeName)) ([(Text, Maybe SourceKind)], SourceType)
->>>>>>> ed130c78
+  , typeSynonyms :: M.Map (Qualified (ProperName 'TypeName)) ([(Text, Maybe SourceType)], SourceType)
   -- ^ Type synonyms currently in scope
   , typeClassDictionaries :: M.Map (Maybe ModuleName) (M.Map (Qualified (ProperName 'ClassName)) (M.Map (Qualified Ident) (NEL.NonEmpty NamedDict)))
   -- ^ Available type class dictionaries. When looking up 'Nothing' in the
@@ -104,10 +100,7 @@
 
 -- | The initial environment with no values and only the default javascript types defined
 initEnvironment :: Environment
-<<<<<<< HEAD
-initEnvironment = Environment M.empty allPrimTypes M.empty M.empty M.empty allPrimClasses
-=======
-initEnvironment = Environment M.empty allPrimTypes M.empty primRoles M.empty M.empty allPrimClasses allPrimKinds
+initEnvironment = Environment M.empty allPrimTypes M.empty primRoles M.empty M.empty allPrimClasses
 
 -- |
 -- A lookup table of role definitions for primitive types whose constructors
@@ -118,7 +111,6 @@
   , (primName "Array", [Representational])
   , (primName "Record", [Representational])
   ]
->>>>>>> ed130c78
 
 -- | A constructor for TypeClassData that computes which type class arguments are fully determined
 -- and argument covering sets.
@@ -437,17 +429,13 @@
     , (primSubName C.moduleBoolean "False", (tyBoolean, ExternData))
     ]
 
-<<<<<<< HEAD
+primCoerceTypes :: M.Map (Qualified (ProperName 'TypeName)) (SourceType, TypeKind)
+primCoerceTypes =
+  M.fromList $ mconcat
+    [ primClass (primSubName C.moduleCoerce "Coercible") (\kind -> kindType -:> kindType -:> kind)
+    ]
+
 primOrderingTypes :: M.Map (Qualified (ProperName 'TypeName)) (SourceType, TypeKind)
-=======
-primCoerceTypes :: M.Map (Qualified (ProperName 'TypeName)) (SourceKind, TypeKind)
-primCoerceTypes =
-  M.fromList
-    [ (primSubName C.moduleCoerce "Coercible", (kindType -:> kindType -:> kindConstraint, ExternData))
-    ]
-
-primOrderingTypes :: M.Map (Qualified (ProperName 'TypeName)) (SourceKind, TypeKind)
->>>>>>> ed130c78
 primOrderingTypes =
   M.fromList
     [ (primSubName C.moduleOrdering "Ordering", (kindType, ExternData))
