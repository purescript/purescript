--- conflicted
+++ resolved
@@ -1,11 +1,6 @@
 module Language.PureScript.Environment where
 
-<<<<<<< HEAD
 import Prelude
-import Protolude (ordNub)
-=======
-import Prelude.Compat
->>>>>>> 405c82d6
 
 import GHC.Generics (Generic)
 import Control.DeepSeq (NFData)
