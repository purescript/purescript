--- conflicted
+++ resolved
@@ -10,11 +10,8 @@
 import Control.Monad.Error.Class (MonadError(..))
 import Control.Monad.Reader (MonadReader, MonadTrans)
 import Control.Monad (MonadPlus)
-<<<<<<< HEAD
-import Control.Monad.State (StateT(..), MonadState(..))
-=======
+import Control.Monad.State (MonadState(..))
 import Control.Monad.State.Strict (StateT(..))
->>>>>>> 59960541
 import Control.Monad.Writer (MonadWriter)
 import Data.Int (Int64)
 
@@ -22,13 +19,8 @@
 import Control.Monad.IO.Class (MonadIO)
 import Control.Monad.Trans (lift)
 
-<<<<<<< HEAD
-newtype SupplyT m a = SupplyT { unSupplyT :: StateT Integer m a }
-  deriving (Functor, Applicative, Monad, MonadTrans, MonadError e, MonadWriter w, MonadReader r, Alternative, MonadPlus, MonadIO)
-=======
 newtype SupplyT m a = SupplyT { unSupplyT :: StateT Int64 m a }
   deriving (Functor, Applicative, Monad, MonadTrans, MonadError e, MonadWriter w, MonadReader r, Alternative, MonadPlus)
->>>>>>> 59960541
 
 runSupplyT :: Int64 -> SupplyT m a -> m (a, Int64)
 runSupplyT n = flip runStateT n . unSupplyT
@@ -38,14 +30,9 @@
 
 type Supply = SupplyT Identity
 
-<<<<<<< HEAD
-runSupply :: Integer -> Supply a -> (a, Integer)
+runSupply :: Int64 -> Supply a -> (a, Int64)
 runSupply n = runIdentity . runSupplyT n
 
 instance MonadState s m => MonadState s (SupplyT m) where
   get = lift get
-  put = lift . put
-=======
-runSupply :: Int64 -> Supply a -> (a, Int64)
-runSupply n = runIdentity . runSupplyT n
->>>>>>> 59960541
+  put = lift . put