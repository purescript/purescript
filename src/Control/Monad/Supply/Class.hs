--- conflicted
+++ resolved
@@ -14,20 +14,14 @@
 import Data.Int (Int64)
 
 class Monad m => MonadSupply m where
-<<<<<<< HEAD
-  fresh :: m Integer
-  peek :: m Integer
-  consumeUpTo :: Integer -> m ()
-  default fresh :: (MonadTrans t, MonadSupply n, m ~ t n) => m Integer
-=======
   fresh :: m Int64
   peek :: m Int64
+  consumeUpTo :: Int64 -> m ()
   default fresh :: (MonadTrans t, MonadSupply n, m ~ t n) => m Int64
->>>>>>> 59960541
   fresh = lift fresh
   default peek :: (MonadTrans t, MonadSupply n, m ~ t n) => m Int64
   peek = lift peek
-  default consumeUpTo :: (MonadTrans t, MonadSupply n, m ~ t n) => Integer -> m ()
+  default consumeUpTo :: (MonadTrans t, MonadSupply n, m ~ t n) => Int64 -> m ()
   consumeUpTo n = lift (consumeUpTo n)
 
 instance Monad m => MonadSupply (SupplyT m) where
