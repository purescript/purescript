--- conflicted
+++ resolved
@@ -50,9 +50,6 @@
 ### Getting Pull Requests Merged
 
 Sometimes pull requests take a little while to be merged. This is partially because they often have knock-on effects for the rest of the ecosystem, and partially because we want to give core team members time to review and consider changes thoroughly. Please see the organization's [governance document](https://github.com/purescript/governance) for information about when a pull request may be merged.
-
-<<<<<<< HEAD
-For any code change, please append a copyright and licensing notice to the [CONTRIBUTORS.md](CONTRIBUTORS.md) file.
 
 ## Developer Guide
 
@@ -152,7 +149,6 @@
 * Beginner-friendly [guide](https://www.vacationlabs.com/haskell/environment-setup.html) covering VSCode + HIE setup, although the steps needed some tweaking for compatibility with the PureScript compiler project.
 
 * An [outdated table](https://github.com/rainbyte/haskell-ide-chart#the-chart-with-a-link-to-each-plug-in) of IDE recommendations. Note that the [`intero`](https://github.com/chrisdone/intero/blob/master/README.md) backend (listed for four entries) is no longer supported.
-=======
+
 [the #purescript channel in FP Slack]: https://functionalprogramming.slack.com/
-[Discourse]: https://discourse.purescript.org/
->>>>>>> 48634d05
+[Discourse]: https://discourse.purescript.org/