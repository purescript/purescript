#!/bin/bash

set -ex

# Provides expanders that group console output in GitHub Actions
# See https://docs.github.com/en/actions/reference/workflow-commands-for-github-actions#grouping-log-lines
(echo "::group::Initialize variables") 2>/dev/null

# This is the main CI build script. It is intended to run on all platforms we
# run CI on: linux, mac os, and windows. It makes use of the following
# environment variables:
#
# - CI_RELEASE
#
#   If set to "true", passes the RELEASE flag to the compiler, and enables
#   optimizations. Otherwise, we disable optimizations (to speed builds up).
#
# = Source distributions
#
# During a normal build, we create a source distribution with `stack sdist`,
# and then compile and run tests inside that. The reason for this is that it
# helps catch issues arising from forgetting to list files which are necessary
# for compilation or for tests in our package.yaml file (these sorts of issues
# don't test to get noticed until after releasing otherwise).

STACK="stack --no-terminal --jobs=2"

STACK_OPTS="--test"
if [ "$CI_RELEASE" = "true" ]
then
  STACK_OPTS="$STACK_OPTS --flag=purescript:RELEASE"
else
  STACK_OPTS="$STACK_OPTS --fast"
fi

<<<<<<< HEAD
=======
# Fail the build instead of creating missing golden test files. Note that using
# the environment variable as opposed to the command line flag version of this
# option prevents test executables that don't contain golden tests from failing
# with an invalid option error.
export TASTY_NO_CREATE=true

(echo "::endgroup::"; echo "::group::Install snapshot dependencies") 2>/dev/null

>>>>>>> d62a6295
# Install snapshot dependencies (since these will be cached globally and thus
# can be reused during the sdist build step)
$STACK build --only-snapshot $STACK_OPTS

(echo "::endgroup::"; echo "::group::Build source distributions") 2>/dev/null

# Test in a source distribution (see above)
$STACK sdist lib/purescript-ast --tar-dir sdist-test/lib/purescript-ast
tar -xzf sdist-test/lib/purescript-ast/purescript-ast-*.tar.gz -C sdist-test/lib/purescript-ast --strip-components=1
$STACK sdist lib/purescript-cst --tar-dir sdist-test/lib/purescript-cst
tar -xzf sdist-test/lib/purescript-cst/purescript-cst-*.tar.gz -C sdist-test/lib/purescript-cst --strip-components=1
$STACK sdist . --tar-dir sdist-test;
tar -xzf sdist-test/purescript-*.tar.gz -C sdist-test --strip-components=1

(echo "::endgroup::"; echo "::group::Build and test PureScript") 2>/dev/null

pushd sdist-test
$STACK build $STACK_OPTS
popd

(echo "::endgroup::") 2>/dev/null<|MERGE_RESOLUTION|>--- conflicted
+++ resolved
@@ -33,17 +33,8 @@
   STACK_OPTS="$STACK_OPTS --fast"
 fi
 
-<<<<<<< HEAD
-=======
-# Fail the build instead of creating missing golden test files. Note that using
-# the environment variable as opposed to the command line flag version of this
-# option prevents test executables that don't contain golden tests from failing
-# with an invalid option error.
-export TASTY_NO_CREATE=true
-
 (echo "::endgroup::"; echo "::group::Install snapshot dependencies") 2>/dev/null
 
->>>>>>> d62a6295
 # Install snapshot dependencies (since these will be cached globally and thus
 # can be reused during the sdist build step)
 $STACK build --only-snapshot $STACK_OPTS
