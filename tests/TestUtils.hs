--- conflicted
+++ resolved
@@ -1,45 +1,44 @@
 module TestUtils where
 
-import Prelude ()
-import Prelude.Compat
-
-import qualified Language.PureScript as P
-import qualified Language.PureScript.CST as CST
-<<<<<<< HEAD
-=======
-import qualified Language.PureScript.AST as AST
-import qualified Language.PureScript.Names as N
->>>>>>> 32a92ed5
-import Language.PureScript.Interactive.IO (findNodeProcess)
-
-import Control.Arrow ((***), (>>>))
-import Control.Monad
-import Control.Monad.Reader
-import Control.Monad.Trans.Except
-import Control.Monad.Trans.Maybe
-import Control.Monad.Writer.Class (tell)
-import Control.Exception
-import Data.ByteString (ByteString)
-import qualified Data.ByteString as BS
-import Data.Char (isSpace)
-import Data.Function (on)
-import Data.List (sort, sortBy, stripPrefix, groupBy)
-import qualified Data.Map as M
-import Data.Maybe (isJust)
-import qualified Data.Text as T
-import qualified Data.Text.Encoding as T
-import Data.Time.Clock (UTCTime(), diffUTCTime, getCurrentTime, nominalDay)
-import Data.Tuple (swap)
-import System.Directory
-import System.Exit (exitFailure)
-import System.Environment (lookupEnv)
-import System.FilePath
-import System.IO.Error (isDoesNotExistError)
-import System.IO.UTF8 (readUTF8FileT)
-import System.Process hiding (cwd)
-import qualified System.FilePath.Glob as Glob
-import System.IO
-import Test.Hspec
+import           Prelude                            ()
+import           Prelude.Compat
+
+import qualified Language.PureScript                as P
+import qualified Language.PureScript.AST            as AST
+import qualified Language.PureScript.CST            as CST
+import           Language.PureScript.Interactive.IO (findNodeProcess)
+import qualified Language.PureScript.Names          as N
+
+import           Control.Arrow                      ((***), (>>>))
+import           Control.Exception
+import           Control.Monad
+import           Control.Monad.Reader
+import           Control.Monad.Trans.Except
+import           Control.Monad.Trans.Maybe
+import           Control.Monad.Writer.Class         (tell)
+import           Data.ByteString                    (ByteString)
+import qualified Data.ByteString                    as BS
+import           Data.Char                          (isSpace)
+import           Data.Function                      (on)
+import           Data.List                          (groupBy, sort, sortBy,
+                                                     stripPrefix)
+import qualified Data.Map                           as M
+import           Data.Maybe                         (isJust)
+import qualified Data.Text                          as T
+import qualified Data.Text.Encoding                 as T
+import           Data.Time.Clock                    (UTCTime, diffUTCTime,
+                                                     getCurrentTime, nominalDay)
+import           Data.Tuple                         (swap)
+import           System.Directory
+import           System.Environment                 (lookupEnv)
+import           System.Exit                        (exitFailure)
+import           System.FilePath
+import qualified System.FilePath.Glob               as Glob
+import           System.IO
+import           System.IO.Error                    (isDoesNotExistError)
+import           System.IO.UTF8                     (readUTF8FileT)
+import           System.Process                     hiding (cwd)
+import           Test.Hspec
 
 -- |
 -- Fetches code necessary to run the tests with. The resulting support code
@@ -118,7 +117,7 @@
   fileContents <- readInput pursFiles
   modules <- runExceptT $ ExceptT . return $ CST.parseFromFiles id fileContents
   case modules of
-    Right ms -> return (fmap (fmap snd) ms)
+    Right ms  -> return (fmap (fmap snd) ms)
     Left errs -> fail (P.prettyPrintMultipleErrors P.defaultPPEOptions errs)
 
 getSupportModuleNames :: IO [T.Text]
@@ -140,8 +139,8 @@
   openFile (tmp </> logpath </> logfileName) WriteMode
 
 data SupportModules = SupportModules
-  { supportModules :: [P.Module]
-  , supportExterns :: [P.ExternsFile]
+  { supportModules  :: [P.Module]
+  , supportExterns  :: [P.ExternsFile]
   , supportForeigns :: M.Map P.ModuleName FilePath
   }
 
