--- conflicted
+++ resolved
@@ -1,6 +1,5 @@
 module TestUtils where
 
-<<<<<<< HEAD
 import Prelude
 
 import Language.PureScript qualified as P
@@ -37,47 +36,6 @@
 import System.FilePath.Glob qualified as Glob
 import System.IO (Handle, IOMode(..), hPutStrLn, openFile, stderr)
 import Test.Hspec (Expectation, HasCallStack, expectationFailure, pendingWith)
-=======
-import           Prelude                            ()
-import           Prelude.Compat
-
-import qualified Language.PureScript                as P
-import qualified Language.PureScript.AST            as AST
-import qualified Language.PureScript.CST            as CST
-import           Language.PureScript.Interactive.IO (findNodeProcess)
-import qualified Language.PureScript.Names          as N
-
-import           Control.Arrow                      ((***), (>>>))
-import           Control.Exception
-import           Control.Monad
-import           Control.Monad.Reader
-import           Control.Monad.Trans.Except
-import           Control.Monad.Trans.Maybe
-import           Control.Monad.Writer.Class         (tell)
-import           Data.ByteString                    (ByteString)
-import qualified Data.ByteString                    as BS
-import           Data.Char                          (isSpace)
-import           Data.Function                      (on)
-import           Data.List                          (groupBy, sort, sortBy,
-                                                     stripPrefix)
-import qualified Data.Map                           as M
-import           Data.Maybe                         (isJust)
-import qualified Data.Text                          as T
-import qualified Data.Text.Encoding                 as T
-import           Data.Time.Clock                    (UTCTime, diffUTCTime,
-                                                     getCurrentTime, nominalDay)
-import           Data.Tuple                         (swap)
-import           System.Directory
-import           System.Environment                 (lookupEnv)
-import           System.Exit                        (exitFailure)
-import           System.FilePath
-import qualified System.FilePath.Glob               as Glob
-import           System.IO
-import           System.IO.Error                    (isDoesNotExistError)
-import           System.IO.UTF8                     (readUTF8FileT)
-import           System.Process                     hiding (cwd)
-import           Test.Hspec
->>>>>>> 272bbe4e
 
 -- |
 -- Fetches code necessary to run the tests with. The resulting support code
