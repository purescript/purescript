--- conflicted
+++ resolved
@@ -21,14 +21,9 @@
     eitherGraph <- fst <$> P.graph modulePaths
     case eitherGraph of
       Left err -> error $ "Graph creation failed. Errors: " <> show err
-<<<<<<< HEAD
-      Right res ->
-        res `shouldBe` graphFixture
-=======
       Right res -> do
         let graphFixture' = Json.decode $ ByteString.fromStrict $ Text.encodeUtf8 graphFixture
         graphFixture' `shouldBe` Just res
->>>>>>> 8d687878
 
   it "should fail when trying to include non-existing modules in the graph" $ do
     let modulePath = sourcesDir <> "ModuleFailing.purs"
