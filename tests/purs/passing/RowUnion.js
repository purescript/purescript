--- conflicted
+++ resolved
@@ -1,17 +1,6 @@
-<<<<<<< HEAD
-"use strict";
-
-exports.mergeImpl = function (l) {
+export var mergeImpl = function (l) {
   return function (r) {
     var o = {};
     return Object.assign(o, r, l);
-=======
-export var merge = function (dict) {
-  return function (l) {
-    return function (r) {
-      var o = {};
-      return Object.assign(o, r, l);
-    };
->>>>>>> 6620b4e0
   };
 };