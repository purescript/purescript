--- conflicted
+++ resolved
@@ -1,15 +1,6 @@
-<<<<<<< HEAD
-export var merge = function (dict) {
-  return function (l) {
-    return function (r) {
-      var o = {};
-      return Object.assign(o, r, l);
-    };
-=======
 export var mergeImpl = function (l) {
   return function (r) {
     var o = {};
     return Object.assign(o, r, l);
->>>>>>> 32a92ed5
   };
 };