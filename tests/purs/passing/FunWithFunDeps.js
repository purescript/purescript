--- conflicted
+++ resolved
@@ -9,37 +9,18 @@
   };
 };
 
-<<<<<<< HEAD
-exports.fappendImpl = function (left) {
+export var fappendImpl = function (left) {
   return function (right) {
     return left.concat(right);
   };
 };
 
-exports.fflattenImpl = function (v) {
+export var fflattenImpl = function (v) {
   var accRef = [];
   for (var indexRef = 0; indexRef < v.length; indexRef += 1) {
     accRef = accRef.concat(v[indexRef]);
   }
   return accRef;
-=======
-export var fappend = function (dict) {
-  return function (left) {
-    return function (right) {
-      return left.concat(right);
-    };
-  };
-};
-
-export var fflatten = function (dict) {
-  return function (v) {
-    var accRef = [];
-    for (var indexRef = 0; indexRef < v.length; indexRef += 1) {
-      accRef = accRef.concat(v[indexRef]);
-    }
-    return accRef;
-  };
->>>>>>> 6620b4e0
 };
 
 export var ftoArray = function (vect) {
