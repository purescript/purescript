--- conflicted
+++ resolved
@@ -86,13 +86,10 @@
   , ("P.uni", ["P.unit"])
   , ("voi", []) -- import Prelude hiding (void)
   , ("Control.Monad.Eff.Class.", [])
-<<<<<<< HEAD
 
   -- Parens and brackets aren't considered part of the current identifier
   , ("map id [uni", ["map id [unit"])
   , ("map (cons", ["map (const"])
-=======
->>>>>>> 143f8f1f
   ]
 
 assertCompletedOk :: PSCiState -> (String, [String]) -> Spec
