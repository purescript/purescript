--- conflicted
+++ resolved
@@ -7,10 +7,7 @@
 
 import qualified Language.PureScript as P
 import Language.PureScript.Bundle
-<<<<<<< HEAD
 import Language.PureScript.Interactive.IO (readNodeProcessWithExitCode)
-=======
->>>>>>> 6b05869d
 
 import Data.Function (on)
 import Data.List (minimumBy)
@@ -49,45 +46,13 @@
   -> [FilePath]
   -> Handle
   -> Expectation
-<<<<<<< HEAD
-assertBundles supportModules supportExterns supportForeigns inputFiles outputFile =
-  assert supportModules supportExterns supportForeigns inputFiles checkMain $ \e ->
-    case e of
-      Left errs -> return . Just . P.prettyPrintMultipleErrors P.defaultPPEOptions $ errs
-      Right _ -> do
-        jsFiles <- concat <$> Glob.globDir [Glob.compile "*/*.js", Glob.compile "*/foreign.cjs"] modulesDir
-        let entryPoint = modulesDir </> "index.cjs"
-        let entryModule = map (`ModuleIdentifier` Regular) ["Main"] 
-        bundled <- runExceptT $ do
-          input <- forM jsFiles $ \filename -> do
-            js <- liftIO $ readUTF8File filename
-            mid <- guessModuleIdentifier filename
-            length js `seq` return (mid, Just filename, js) 
-          bundleSM input entryModule (Just $ "Main") "PS" (Just entryPoint) Nothing
-        case bundled of
-            Right (_, js) -> do
-              writeUTF8File entryPoint js
-              result <- readNodeProcessWithExitCode Nothing [entryPoint] ""
-              hPutStrLn outputFile $ "\n" <> takeFileName (last inputFiles) <> ":"
-              case result of
-                Right (ExitSuccess, out, err)
-                 | not (null err) -> return $ Just $ "Test wrote to stderr:\n\n" <> err
-                 | not (null out) && trim (last (lines out)) == "Done" -> do
-                     hPutStr outputFile out
-                     return Nothing
-                 | otherwise -> return $ Just $ "Test did not finish with 'Done':\n\n" <> out
-                Right (ExitFailure _, _, err) -> return $ Just err
-                Left err -> return $ Just err
-            Left err -> return . Just $ "Coud not bundle: " ++ show err
-=======
 assertBundles support inputFiles outputFile = do
   (result, _) <- compile support inputFiles
   case result of
     Left errs -> expectationFailure . P.prettyPrintMultipleErrors P.defaultPPEOptions $ errs
     Right _ -> do
-      process <- findNodeProcess
-      jsFiles <- Glob.globDir1 (Glob.compile "**/*.js") modulesDir
-      let entryPoint = modulesDir </> "index.js"
+      jsFiles <- concat <$> Glob.globDir [Glob.compile "*/*.js", Glob.compile "*/foreign.cjs"] modulesDir
+      let entryPoint = modulesDir </> "index.cjs"
       let entryModule = map (`ModuleIdentifier` Regular) ["Main"]
       bundled <- runExceptT $ do
         input <- forM jsFiles $ \filename -> do
@@ -98,17 +63,16 @@
       case bundled of
           Right (_, js) -> do
             writeUTF8File entryPoint js
-            nodeResult <- traverse (\node -> readProcessWithExitCode node [entryPoint] "") process
+            nodeResult <- readNodeProcessWithExitCode Nothing [entryPoint] ""
             hPutStrLn outputFile $ "\n" <> takeFileName (last inputFiles) <> ":"
             case nodeResult of
-              Just (ExitSuccess, out, err)
+              Right (ExitSuccess, out, err)
                | not (null err) -> expectationFailure $ "Test wrote to stderr:\n\n" <> err
                | not (null out) && trim (last (lines out)) == "Done" -> hPutStr outputFile out
                | otherwise -> expectationFailure $ "Test did not finish with 'Done':\n\n" <> out
-              Just (ExitFailure _, _, err) -> expectationFailure err
-              Nothing -> expectationFailure "Couldn't find node.js executable"
+              Right (ExitFailure _, _, err) -> expectationFailure err
+              Left err -> expectationFailure err
           Left err -> expectationFailure $ "Could not bundle: " ++ show err
->>>>>>> 6b05869d
 
 logfile :: FilePath
 logfile = "bundle-tests.out"