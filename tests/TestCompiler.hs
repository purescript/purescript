{-# LANGUAGE DoAndIfThenElse #-}

module TestCompiler where

-- Failing tests can specify the kind of error that should be thrown with a
-- @shouldFailWith declaration. For example:
--
--   "-- @shouldFailWith TypesDoNotUnify"
--
-- will cause the test to fail unless that module fails to compile with exactly
-- one TypesDoNotUnify error.
--
-- If a module is expected to produce multiple type errors, then use multiple
-- @shouldFailWith lines; for example:
--
--   -- @shouldFailWith TypesDoNotUnify
--   -- @shouldFailWith TypesDoNotUnify
--   -- @shouldFailWith TransitiveExportError
--
-- Warning and failing tests also check their output against the relative
-- golden files (`.out`). The golden files are generated automatically when
-- missing, and can be updated by setting the "HSPEC_ACCEPT" environment
-- variable, e.g. by running `HSPEC_ACCEPT=true stack test`.

import Prelude ()
import Prelude.Compat

import qualified Language.PureScript as P
import Language.PureScript.Interactive.IO (readNodeProcessWithExitCode)

import Control.Arrow ((>>>))
import Data.Function (on)
import Data.List (sort, stripPrefix, minimumBy)
import Data.Maybe (mapMaybe)
import qualified Data.Text as T
import qualified Data.Text.Encoding as T


import Control.Monad

import System.Exit
import System.FilePath
import System.IO
import System.IO.UTF8 (readUTF8File)

import Text.Regex.Base
import Text.Regex.TDFA (Regex)

import TestUtils
import Test.Hspec

spec :: SpecWith SupportModules
spec = do
  passingTests
  warningTests
  failingTests

passingTests :: SpecWith SupportModules
passingTests = do
  passingTestCases <- runIO $ getTestFiles "passing"

  describe "Passing examples" $
    beforeAllWith ((<$> createOutputFile logfile) . (,)) $
      forM_ passingTestCases $ \testPurs ->
        it ("'" <> takeFileName (getTestMain testPurs) <> "' should compile and run without error") $ \(support, outputFile) ->
          assertCompiles support testPurs outputFile

warningTests :: SpecWith SupportModules
warningTests = do
  warningTestCases <- runIO $ getTestFiles "warning"

  describe "Warning examples" $
    forM_ warningTestCases $ \testPurs -> do
      let mainPath = getTestMain testPurs
      it ("'" <> takeFileName mainPath <> "' should compile with expected warning(s)") $ \support -> do
        expectedWarnings <- getShouldWarnWith mainPath
        assertCompilesWithWarnings support testPurs expectedWarnings

failingTests :: SpecWith SupportModules
failingTests = do
  failingTestCases <- runIO $ getTestFiles "failing"

  describe "Failing examples" $ do
    forM_ failingTestCases $ \testPurs -> do
      let mainPath = getTestMain testPurs
      it ("'" <> takeFileName mainPath <> "' should fail to compile") $ \support -> do
        expectedFailures <- getShouldFailWith mainPath
        assertDoesNotCompile support testPurs expectedFailures

checkShouldReport :: [String] -> (P.MultipleErrors -> String) -> P.MultipleErrors -> Expectation
checkShouldReport expected prettyPrintDiagnostics errs =
  let actual = map P.errorCode $ P.runMultipleErrors errs
  in if sort expected == sort (map T.unpack actual)
    then checkPositioned errs
    else expectationFailure $ "Expected these diagnostics: " ++ show expected ++ ", but got these: "
      ++ show actual ++ ", full diagnostic messages: \n"
      ++ prettyPrintDiagnostics errs

checkPositioned :: P.MultipleErrors -> Expectation
checkPositioned errs =
  case mapMaybe guardSpans (P.runMultipleErrors errs) of
    [] ->
      pure ()
    errs' ->
      expectationFailure
        $ "Found diagnostics with missing source spans:\n"
        ++ unlines (map (P.renderBox . P.prettyPrintSingleError P.defaultPPEOptions) errs')
  where
  guardSpans :: P.ErrorMessage -> Maybe P.ErrorMessage
  guardSpans err = case P.errorSpan err of
    Just ss | not $ all isNonsenseSpan ss -> Nothing
    _ -> Just err

  isNonsenseSpan :: P.SourceSpan -> Bool
  isNonsenseSpan (P.SourceSpan spanName spanStart spanEnd) =
    spanName == "" || spanName == "<module>" || (spanStart == emptyPos && spanEnd == emptyPos)

  emptyPos :: P.SourcePos
  emptyPos = P.SourcePos 0 0

assertCompiles
  :: SupportModules
  -> [FilePath]
  -> Handle
  -> Expectation
<<<<<<< HEAD
assertCompiles supportModules supportExterns supportForeigns inputFiles outputFile =
  assert supportModules supportExterns supportForeigns inputFiles checkMain $ \e ->
    case e of
      Left errs -> return . Just . P.prettyPrintMultipleErrors P.defaultPPEOptions $ errs
      Right _ -> do
        let entryPoint = modulesDir </> "index.js"
        writeFile entryPoint "import('./Main/index.js').then(({ main }) => main());"
        result <- readNodeProcessWithExitCode Nothing [entryPoint] ""
        hPutStrLn outputFile $ "\n" <> takeFileName (last inputFiles) <> ":"
        case result of
          Right (ExitSuccess, out, err)
            | not (null err) -> return $ Just $ "Test wrote to stderr:\n\n" <> err
            | not (null out) && trim (last (lines out)) == "Done" -> do
                hPutStr outputFile out
                return Nothing
            | otherwise -> return $ Just $ "Test did not finish with 'Done':\n\n" <> out
          Right (ExitFailure _, _, err) -> return $ Just err
          Left err -> return $ Just err
=======
assertCompiles support inputFiles outputFile = do
  (result, _) <- compile support inputFiles
  case result of
    Left errs -> expectationFailure . P.prettyPrintMultipleErrors P.defaultPPEOptions $ errs
    Right _ -> do
      process <- findNodeProcess
      let entryPoint = modulesDir </> "index.js"
      writeFile entryPoint "require('Main').main()"
      nodeResult <- traverse (\node -> readProcessWithExitCode node [entryPoint] "") process
      hPutStrLn outputFile $ "\n" <> takeFileName (last inputFiles) <> ":"
      case nodeResult of
        Just (ExitSuccess, out, err)
          | not (null err) -> expectationFailure $ "Test wrote to stderr:\n\n" <> err
          | not (null out) && trim (last (lines out)) == "Done" -> hPutStr outputFile out
          | otherwise -> expectationFailure $ "Test did not finish with 'Done':\n\n" <> out
        Just (ExitFailure _, _, err) -> expectationFailure err
        Nothing -> expectationFailure "Couldn't find node.js executable"
>>>>>>> 6b05869d

assertCompilesWithWarnings
  :: SupportModules
  -> [FilePath]
  -> [String]
  -> Expectation
assertCompilesWithWarnings support inputFiles shouldWarnWith = do
  result'@(result, warnings) <- compile support inputFiles
  case result of
    Left errs ->
      expectationFailure . P.prettyPrintMultipleErrors P.defaultPPEOptions $ errs
    Right _ -> do
      checkShouldReport shouldWarnWith (P.prettyPrintMultipleWarnings P.defaultPPEOptions) warnings
      goldenVsString
        (replaceExtension (getTestMain inputFiles) ".out")
        (return . T.encodeUtf8 . T.pack $ printDiagnosticsForGoldenTest result')

assertDoesNotCompile
  :: SupportModules
  -> [FilePath]
  -> [String]
  -> Expectation
assertDoesNotCompile support inputFiles shouldFailWith = do
  result <- compile support inputFiles
  case fst result of
    Left errs -> do
      when (null shouldFailWith)
        (expectationFailure $
          "shouldFailWith declaration is missing (errors were: "
          ++ show (map P.errorCode (P.runMultipleErrors errs))
          ++ ")")
      checkShouldReport shouldFailWith (P.prettyPrintMultipleErrors P.defaultPPEOptions) errs
      goldenVsString
        (replaceExtension (getTestMain inputFiles) ".out")
        (return . T.encodeUtf8 . T.pack $ printDiagnosticsForGoldenTest result)
    Right _ ->
      expectationFailure "Should not have compiled"

-- Prints a set of diagnostics (i.e. errors or warnings) as a string, in order
-- to compare it to the contents of a golden test file.
printDiagnosticsForGoldenTest :: (Either P.MultipleErrors a, P.MultipleErrors) -> String
printDiagnosticsForGoldenTest (result, warnings) =
  normalizePaths $ case result of
    Left errs ->
      -- TODO: should probably include warnings when failing?
      P.prettyPrintMultipleErrors P.defaultPPEOptions errs
    Right _ ->
      P.prettyPrintMultipleWarnings P.defaultPPEOptions warnings

-- Replaces Windows-style paths in an error or warning with POSIX paths
normalizePaths :: String -> String
normalizePaths = if pathSeparator == '\\'
  then replaceMatches " [0-9A-Za-z_-]+(\\\\[0-9A-Za-z_-]+)+\\.[A-Za-z]+\\>" (map turnSlash)
  else id
  where
    turnSlash '\\' = '/'
    turnSlash c = c

-- Uses a function to replace all matches of a regular expression in a string
replaceMatches :: String -> (String -> String) -> String -> String
replaceMatches reString phi = go
  where
    re :: Regex
    re = makeRegex reString
    go :: String -> String
    go haystack =
      let (prefix, needle, suffix) = match re haystack
      in prefix ++ (if null needle then "" else phi needle ++ go suffix)

-- Takes the test entry point from a group of purs files - this is determined
-- by the file with the shortest path name, as everything but the main file
-- will be under a subdirectory.
getTestMain :: [FilePath] -> FilePath
getTestMain = minimumBy (compare `on` length)

-- Scans a file for @shouldFailWith directives in the comments, used to
-- determine expected failures
getShouldFailWith :: FilePath -> IO [String]
getShouldFailWith = extractPragma "shouldFailWith"

-- Scans a file for @shouldWarnWith directives in the comments, used to
-- determine expected warnings
getShouldWarnWith :: FilePath -> IO [String]
getShouldWarnWith = extractPragma "shouldWarnWith"

extractPragma :: String -> FilePath -> IO [String]
extractPragma pragma = fmap go . readUTF8File
  where
    go = lines >>> mapMaybe (stripPrefix ("-- @" ++ pragma ++ " ")) >>> map trim


logfile :: FilePath
logfile = "psc-tests.out"<|MERGE_RESOLUTION|>--- conflicted
+++ resolved
@@ -123,44 +123,22 @@
   -> [FilePath]
   -> Handle
   -> Expectation
-<<<<<<< HEAD
-assertCompiles supportModules supportExterns supportForeigns inputFiles outputFile =
-  assert supportModules supportExterns supportForeigns inputFiles checkMain $ \e ->
-    case e of
-      Left errs -> return . Just . P.prettyPrintMultipleErrors P.defaultPPEOptions $ errs
-      Right _ -> do
-        let entryPoint = modulesDir </> "index.js"
-        writeFile entryPoint "import('./Main/index.js').then(({ main }) => main());"
-        result <- readNodeProcessWithExitCode Nothing [entryPoint] ""
-        hPutStrLn outputFile $ "\n" <> takeFileName (last inputFiles) <> ":"
-        case result of
-          Right (ExitSuccess, out, err)
-            | not (null err) -> return $ Just $ "Test wrote to stderr:\n\n" <> err
-            | not (null out) && trim (last (lines out)) == "Done" -> do
-                hPutStr outputFile out
-                return Nothing
-            | otherwise -> return $ Just $ "Test did not finish with 'Done':\n\n" <> out
-          Right (ExitFailure _, _, err) -> return $ Just err
-          Left err -> return $ Just err
-=======
 assertCompiles support inputFiles outputFile = do
   (result, _) <- compile support inputFiles
   case result of
     Left errs -> expectationFailure . P.prettyPrintMultipleErrors P.defaultPPEOptions $ errs
     Right _ -> do
-      process <- findNodeProcess
       let entryPoint = modulesDir </> "index.js"
-      writeFile entryPoint "require('Main').main()"
-      nodeResult <- traverse (\node -> readProcessWithExitCode node [entryPoint] "") process
+      writeFile entryPoint "import('./Main/index.js').then(({ main }) => main());"
+      nodeResult <- readNodeProcessWithExitCode Nothing [entryPoint] ""
       hPutStrLn outputFile $ "\n" <> takeFileName (last inputFiles) <> ":"
       case nodeResult of
-        Just (ExitSuccess, out, err)
+        Right (ExitSuccess, out, err)
           | not (null err) -> expectationFailure $ "Test wrote to stderr:\n\n" <> err
           | not (null out) && trim (last (lines out)) == "Done" -> hPutStr outputFile out
           | otherwise -> expectationFailure $ "Test did not finish with 'Done':\n\n" <> out
-        Just (ExitFailure _, _, err) -> expectationFailure err
-        Nothing -> expectationFailure "Couldn't find node.js executable"
->>>>>>> 6b05869d
+        Right (ExitFailure _, _, err) -> expectationFailure err
+        Left err -> expectationFailure err
 
 assertCompilesWithWarnings
   :: SupportModules
