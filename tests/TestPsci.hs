{-# LANGUAGE RecordWildCards #-}
{-# LANGUAGE TupleSections #-}

module TestPsci where

import Prelude ()
import Prelude.Compat

import Control.Monad.Trans.State.Strict (evalStateT)
import Control.Monad (when)

import Data.List (sort)

import System.Exit (exitFailure)
import System.Console.Haskeline
import System.FilePath ((</>))
import System.Directory (getCurrentDirectory)
import qualified System.FilePath.Glob as Glob

import Test.HUnit

import qualified Language.PureScript as P

import Language.PureScript.Interactive.Module (loadAllModules)
import Language.PureScript.Interactive.Completion
import Language.PureScript.Interactive.Types

import TestUtils (supportModules)

main :: IO ()
main = do
  Counts{..} <- runTestTT allTests
  when (errors + failures > 0) exitFailure

allTests :: Test
allTests = completionTests

completionTests :: Test
completionTests =
  TestLabel "completionTests"
    (TestList (map (TestCase . assertCompletedOk) completionTestData))

-- If the cursor is at the right end of the line, with the 1st element of the
-- pair as the text in the line, then pressing tab should offer all the
-- elements of the list (which is the 2nd element) as completions.
completionTestData :: [(String, [String])]
completionTestData =
  -- basic directives
  [ (":h",  [":help"])
  , (":re", [":reset"])
  , (":q",  [":quit"])
  , (":b",  [":browse"])

  -- :browse should complete module names
  , (":b Control.Monad.E",    map (":b Control.Monad.Eff" ++) ["", ".Unsafe", ".Class", ".Console"])
  , (":b Control.Monad.Eff.", map (":b Control.Monad.Eff" ++) [".Unsafe", ".Class", ".Console"])

  -- import should complete module names
  , ("import Control.Monad.E",    map ("import Control.Monad.Eff" ++) ["", ".Unsafe", ".Class", ".Console"])
  , ("import Control.Monad.Eff.", map ("import Control.Monad.Eff" ++) [".Unsafe", ".Class", ".Console"])

  -- :quit, :help, :reset should not complete
  , (":help ", [])
  , (":quit ", [])
  , (":reset ", [])

  -- :show should complete to "loaded" and "import"
  , (":show ", [":show import", ":show loaded"])
  , (":show a", [])

  -- :type should complete values and data constructors in scope
  , (":type Control.Monad.Eff.Console.lo", [":type Control.Monad.Eff.Console.log", ":type Control.Monad.Eff.Console.logShow"])
  --, (":type uni", [":type unit"])
  --, (":type E", [":type EQ"])

  -- :kind should complete types in scope
  --, (":kind C", [":kind Control.Monad.Eff.Pure"])
  --, (":kind O", [":kind Ordering"])

  -- Only one argument for directives should be completed
  , (":show import ", [])
  , (":type EQ ", [])
  , (":kind Ordering ", [])

  -- a few other import tests
  , ("impor", ["import"])
  , ("import ", map ("import " ++) supportModules)
  , ("import Prelude ", [])

  -- String and number literals should not be completed
  , ("\"hi", [])
  , ("34", [])

  -- Identifiers and data constructors should be completed
  --, ("uni", ["unit"])
  , ("Control.Monad.Eff.Class.", ["Control.Monad.Eff.Class.liftEff"])
  --, ("G", ["GT"])
  , ("Data.Ordering.L", ["Data.Ordering.LT"])

  -- if a module is imported qualified, values should complete under the
  -- qualified name, as well as the original name.
  , ("ST.new", ["ST.newSTRef"])
  , ("Control.Monad.ST.new", ["Control.Monad.ST.newSTRef"])
  ]
  where

assertCompletedOk :: (String, [String]) -> Assertion
assertCompletedOk (line, expecteds) = do
  (unusedR, completions) <- runCM (completion' (reverse line, ""))
  let unused = reverse unusedR
  let actuals = map ((unused ++) . replacement) completions
  sort expecteds @=? sort actuals

runCM :: CompletionM a -> IO a
runCM act = do
  psciState <- getPSCiState
  evalStateT (liftCompletionM act) psciState

getPSCiState :: IO PSCiState
getPSCiState = do
  cwd <- getCurrentDirectory
  let supportDir = cwd </> "tests" </> "support" </> "bower_components"
  let supportFiles ext = Glob.globDir1 (Glob.compile ("purescript-*/**/*." ++ ext)) supportDir
  pursFiles <- supportFiles "purs"

  modulesOrFirstError <- loadAllModules pursFiles
  case modulesOrFirstError of
    Left err ->
      print err >> exitFailure
    Right modules ->
      let imports = [controlMonadSTasST, (P.ModuleName [P.ProperName "Prelude"], P.Implicit, Nothing)]
          dummyExterns = P.internalError "TestPsci: dummyExterns should not be used"
      in  return (PSCiState imports [] (zip (map snd modules) (repeat dummyExterns)))

controlMonadSTasST :: ImportedModule
controlMonadSTasST = (s "Control.Monad.ST", P.Implicit, Just (s "ST"))
  where
<<<<<<< HEAD
  s = P.moduleNameFromString

supportModules :: [String]
supportModules =
  [ "Control.Monad.Eff.Class"
  , "Control.Monad.Eff.Console"
  , "Control.Monad.Eff"
  , "Control.Monad.Eff.Unsafe"
  , "Control.Monad.ST"
  , "Data.Function"
  , "Data.Maybe"
  , "Prelude"
  , "Test.Assert"
  ]
=======
  s = P.moduleNameFromString
>>>>>>> 3629bd64
<|MERGE_RESOLUTION|>--- conflicted
+++ resolved
@@ -135,21 +135,4 @@
 controlMonadSTasST :: ImportedModule
 controlMonadSTasST = (s "Control.Monad.ST", P.Implicit, Just (s "ST"))
   where
-<<<<<<< HEAD
-  s = P.moduleNameFromString
-
-supportModules :: [String]
-supportModules =
-  [ "Control.Monad.Eff.Class"
-  , "Control.Monad.Eff.Console"
-  , "Control.Monad.Eff"
-  , "Control.Monad.Eff.Unsafe"
-  , "Control.Monad.ST"
-  , "Data.Function"
-  , "Data.Maybe"
-  , "Prelude"
-  , "Test.Assert"
-  ]
-=======
-  s = P.moduleNameFromString
->>>>>>> 3629bd64
+  s = P.moduleNameFromString