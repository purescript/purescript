name: "CI"

on:
  push:
    branches: [ "master", "restaumatic" ]
  pull_request:
    branches: [ "master", "restaumatic" ]
  release:
    types: [ "published" ]

defaults:
  run:
    shell: "bash"

env:
  CI_RELEASE: "${{ github.event_name == 'release' }}"
  STACK_VERSION: "2.7.3"

jobs:
  build:
    strategy:
      fail-fast: false # do not cancel builds for other OSes if one fails
      matrix:
        include:
          - # If upgrading the Haskell image, also upgrade it in the lint job below
            os: "ubuntu-latest"
            image: "haskell:8.10.7-stretch@sha256:100f8fb7d7d8d64adb5e106fe8136b8d4cbdc03aeb2cbd145a7597d74b69bafb"
          - os: "macOS-10.15"
          - os: "windows-2019"

    runs-on: "${{ matrix.os }}"
    container: "${{ matrix.image }}"

    steps:
      - # We need a proper Git repository, but the checkout step will unpack a tarball instead of doing a clone
        # if the Git version is less than 2.18.
        name: "(Linux only) Install a newer version of Git"
        if: "${{ runner.os == 'Linux' }}"
        run: |
          . /etc/os-release
          echo deb http://deb.debian.org/debian "$VERSION_CODENAME"-backports main >> /etc/apt/sources.list
          apt-get update && apt-get install -y git/"$VERSION_CODENAME"-backports
      - uses: "actions/checkout@v2"

      - uses: "actions/setup-node@v2"
        with:
<<<<<<< HEAD
          node-version: "12"
=======
          node-version: "14"
>>>>>>> 32a92ed5

      - id: "haskell"
        name: "(Non-Linux only) Install Haskell"
        if: "${{ runner.os != 'Linux' }}"
        uses: "haskell/actions/setup@v1"
        with:
          enable-stack: true
          stack-version: "${{ env.STACK_VERSION }}"
          stack-no-global: true

      - name: "(Linux only) Check Stack version and fix working directory ownership"
        if: "${{ runner.os == 'Linux' }}"
        run: |
          [ "$(stack --numeric-version)" = "$STACK_VERSION" ]
          chown root:root .

      - uses: "actions/cache@v2"
        with:
          path: |
            /root/.stack
            ${{ steps.haskell.outputs.stack-root }}
          key: "${{ runner.os }}-MdyPsf-${{ hashFiles('stack.yaml') }}"

      - name: "(Windows only) Configure Stack to store its programs in STACK_ROOT"
        # This ensures that the local GHC and MSYS binaries that Stack installs
        # are included in the cache. (This behavior is the default on
        # non-Windows OSes.)
        if: "${{ runner.os == 'Windows' }}"
        run: |
          mkdir -p "$STACK_ROOT"
          echo "local-programs-path: $STACK_ROOT/programs" > $STACK_ROOT/config.yaml

      - run: "ci/fix-home ci/build.sh"

      - name: "(Linux only) Build the entire package set"
        if: "${{ runner.os == 'Linux' }}"
        # We build in this directory in build.sh, so this is where we need to
        # launch `stack exec`. The actual package-set building happens in a
        # temporary directory.
        working-directory: "sdist-test"
        # The presence or absence of the --haddock flag changes the location
        # into which stack places all build artifacts. Since we use --haddock
        # in our CI builds, in order to actually get stack to find the purs
        # binary it created, we need to use the flag here as well.
        #
        # Moreover, npm has a hook issue that will cause spago to fail to install
        # We upgrade npm to fix this
        run: |
          npm i -g npm@8.8.0
          ../ci/fix-home stack --haddock exec ../ci/build-package-set.sh

      - name: Verify that 'libtinfo' isn't in binary
        if: runner.os == 'Linux'
        working-directory: "sdist-test"
        run: |
          if [ $(ldd $(stack path --local-doc-root)/../bin/purs | grep 'libtinfo' | wc -l) -ge 1 ]; then
            echo "libtinfo detected"
            ldd $(stack path --local-doc-root)/../bin/purs | grep 'libtinfo'
            exit 1
          fi

      - name: "(Release only) Create bundle"
        if: "${{ env.CI_RELEASE == 'true' }}"
        run: |
          os_name="${{ runner.os }}"
          case "$os_name" in
            Linux)
              bundle_os=linux64;;
            macOS)
              bundle_os=macos;;
            Windows)
              bundle_os=win64;;
            *)
              echo "Unknown OS name: $os_name"
              exit 1;;
          esac
          cd sdist-test
          ../ci/fix-home bundle/build.sh "$bundle_os"

      - name: "(Release only) Publish bundle"
        if: "${{ env.CI_RELEASE == 'true' }}"
        # Astonishingly, GitHub doesn't currently maintain a first-party action
        # for uploading assets to GitHub releases! This is the best third-party
        # one I could find, but as this step handles a token, it seems
        # particularly important that we lock it down to a specific audited
        # version, instead of a tag like the other steps.
        uses: "AButler/upload-release-assets@ec6d3263266dc57eb6645b5f75e827987f7c217d"
        with:
          repo-token: "${{ secrets.GITHUB_TOKEN }}"
          files: "sdist-test/bundle/*.{tar.gz,sha}"

  lint:
    runs-on: "ubuntu-latest"
    container: "haskell:8.10.7-stretch@sha256:100f8fb7d7d8d64adb5e106fe8136b8d4cbdc03aeb2cbd145a7597d74b69bafb"

    steps:
      - # We need a proper Git repository, but the checkout step will unpack a tarball instead of doing a clone
        # if the Git version is less than 2.18.
        name: "Install a newer version of Git"
        run: |
          . /etc/os-release
          echo deb http://deb.debian.org/debian "$VERSION_CODENAME"-backports main >> /etc/apt/sources.list
          apt-get update && apt-get install -y git/"$VERSION_CODENAME"-backports
      - uses: "actions/checkout@v2"

      - name: "Fix working directory ownership"
        run: |
          chown root:root .

      - uses: "actions/cache@v2"
        with:
          path: |
            /root/.stack
          key: "${{ runner.os }}-UnWw0N-lint-${{ hashFiles('stack.yaml') }}"

      - run: "ci/fix-home ci/run-hlint.sh --git"
        env:
          VERSION: "2.2.11"

      # Note: the weeder version will need to be updated when we next update our version
      # of GHC.
      #
      # weeder-2.2.0 has somewhat strange version deps. It doesn't appear to
      # support the exact versions of dhall and generic-lens in LTS-18.
      # However, forcing it to use the versions of dhall and generic-lens in
      # LTS-18 doesn't cause any problems when building, so the following
      # commands build weeder while ignoring version constraints.
      - name: Install weeder
        run: |
          # The `stack.yaml` file is copied to a separate file so that
          # adding `allow-newer: true` doesn't affect any subsequant
          # calls to `stack`.
          cp stack.yaml stack-weeder.yaml
          # `allow-newer: true` is needed so that weeder-2.2.0 can be
          # installed with the dependencies present in LTS-18.
          echo 'allow-newer: true' >> stack-weeder.yaml
          ci/fix-home stack --no-terminal --jobs=2 build --copy-compiler-tool --stack-yaml ./stack-weeder.yaml weeder-2.2.0

      - run: "ci/fix-home stack --no-terminal --jobs=2 build --fast --ghc-options -fwrite-ide-info"

      - run: "ci/fix-home stack exec weeder"

      # Now do it again, with the test suite included. We don't want a
      # reference from our test suite to count in the above check; the fact
      # that a function is tested is not evidence that it's needed. But we also
      # don't want to leave weeds lying around in our test suite either.
      - run: "ci/fix-home stack --no-terminal --jobs=2 build --fast --test --no-run-tests --ghc-options -fwrite-ide-info"

      - run: "ci/fix-home stack exec weeder"<|MERGE_RESOLUTION|>--- conflicted
+++ resolved
@@ -44,11 +44,8 @@
 
       - uses: "actions/setup-node@v2"
         with:
-<<<<<<< HEAD
-          node-version: "12"
-=======
           node-version: "14"
->>>>>>> 32a92ed5
+
 
       - id: "haskell"
         name: "(Non-Linux only) Install Haskell"
