--- conflicted
+++ resolved
@@ -54,13 +54,6 @@
       fail-fast: false # do not cancel builds for other OSes if one fails
       matrix:
         include:
-<<<<<<< HEAD
-          - # If upgrading the Haskell image, also upgrade it in the lint job below
-            os: ["ubuntu-latest"]
-            image: haskell:9.2.8@sha256:b3b2f3909c7381bb96b8f18766f9407a3d6f61e0f07ea95e812583ac4f442cbb
-          - os: ["macOS-14"]
-          - os: ["windows-2019"]
-=======
           - image: haskell:9.6.6  # Also upgrade version in the lint job below
             os: ubuntu-latest  # Exact version is not important, as it's only the container host)
 
@@ -70,7 +63,6 @@
           - os: macos-13  # x64
           - os: macos-14  # arm64
           - os: windows-2019  # x64
->>>>>>> 48be80d0
 
     runs-on: "${{ matrix.os }}"
     container:  "${{ matrix.image }}"
@@ -205,33 +197,17 @@
 
       - name: "(Release only) Publish bundle"
         if: "${{ env.CI_RELEASE == 'true' }}"
-<<<<<<< HEAD
-        # Astonishingly, GitHub doesn't currently maintain a first-party action
-        # for uploading assets to GitHub releases! This is the best third-party
-        # one I could find, but as this step handles a token, it seems
-        # particularly important that we lock it down to a specific audited
-        # version, instead of a tag like the other steps.
-        uses: "AButler/upload-release-assets@ec6d3263266dc57eb6645b5f75e827987f7c217d"
-        with:
-          repo-token: "${{ secrets.GITHUB_TOKEN }}"
-          files: "sdist-test/bundle/*.{tar.gz,sha}"
-=======
         env:
           GITHUB_TOKEN: "${{ secrets.GITHUB_TOKEN }}"
         run: "gh release upload --clobber ${{ github.ref_name }} sdist-test/bundle/*.{tar.gz,sha}"
->>>>>>> 48be80d0
 
   lint:
     container: haskell:9.6.6
     runs-on: ubuntu-latest  # Exact version is not important, as it's only the container host
 
     steps:
-<<<<<<< HEAD
-      - uses: "actions/checkout@v2"
-=======
       - uses: "actions/checkout@v4"
 
->>>>>>> 48be80d0
       - name: "Fix working directory ownership"
         run: |
           chown root:root .
@@ -267,37 +243,6 @@
 
       - run: "ci/fix-home stack exec weeder"
 
-<<<<<<< HEAD
-  # make-prerelease:
-  #   runs-on: "ubuntu-latest"
-  #   needs:
-  #     - "build"
-  #     - "lint"
-  #   if: "${{ github.event_name == 'push' && needs.build.outputs.do-not-prerelease != 'true' }}"
-  #   steps:
-  #     - uses: "actions/download-artifact@v3"
-  #     - uses: "ncipollo/release-action@v1.10.0"
-  #       with:
-  #         tag: "v${{ needs.build.outputs.version }}"
-  #         artifacts: "*-bundle/*"
-  #         prerelease: true
-  #         body: "This is an automated preview release. Get the latest stable release [here](https://github.com/purescript/purescript/releases/latest)."
-  #     - uses: "actions/checkout@v3"
-  #     - uses: "actions/setup-node@v3"
-  #       with:
-  #         node-version: "16.x"
-  #         registry-url: "https://registry.npmjs.org"
-  #     - name: "Publish npm package"
-  #       working-directory: "npm-package"
-  #       env:
-  #         BUILD_VERSION: "${{ needs.build.outputs.version }}"
-  #         NODE_AUTH_TOKEN: "${{ secrets.NPM_TOKEN }}"
-  #       run: |
-  #         src_version=$(node -pe 'require("./package.json").version')
-  #         npm version --allow-same-version "$BUILD_VERSION"
-  #         sed -i -e "s/--purs-ver=${src_version//./\\.}/--purs-ver=$BUILD_VERSION/" package.json
-  #         npm publish --tag next
-=======
   make-prerelease:
     runs-on: ubuntu-latest
     needs:
@@ -326,5 +271,4 @@
           src_version=$(node -pe 'require("./package.json").version')
           npm version --allow-same-version "$BUILD_VERSION"
           sed -i -e "s/--purs-ver=${src_version//./\\.}/--purs-ver=$BUILD_VERSION/" package.json
-          npm publish --tag next
->>>>>>> 48be80d0
+          npm publish --tag next