-- |
-- Data types for types
--
module Language.PureScript.Types where

import Prelude.Compat
import Protolude (ordNub)

import Codec.Serialise (Serialise)
import Control.Applicative ((<|>))
import Control.Arrow (first, second)
import Control.DeepSeq (NFData)
import Control.Monad ((<=<), (>=>))
import Data.Aeson ((.:), (.:?), (.!=), (.=))
import qualified Data.Aeson as A
import qualified Data.Aeson.Types as A
import Data.Foldable (fold, foldl')
import qualified Data.IntSet as IS
import Data.List (sort, sortOn)
import Data.Maybe (fromMaybe, isJust)
import Data.Text (Text)
import qualified Data.Text as T
import GHC.Generics (Generic)

import Language.PureScript.AST.SourcePos
import qualified Language.PureScript.Constants.Prim as C
import Language.PureScript.Names
import Language.PureScript.Label (Label)
import Language.PureScript.PSString (PSString)

import Lens.Micro (Lens', (^.), set)

type SourceType = Type SourceAnn
type SourceConstraint = Constraint SourceAnn

-- |
-- An identifier for the scope of a skolem variable
--
newtype SkolemScope = SkolemScope { runSkolemScope :: Int }
  deriving (Show, Eq, Ord, A.ToJSON, A.FromJSON, Generic)

instance NFData SkolemScope
instance Serialise SkolemScope

-- |
<<<<<<< HEAD
-- Metadata for determining whether or not a type variable is used for
-- visible type applications.
--
data VtaTypeVar
  = IsVtaTypeVar
  | NotVtaTypeVar
  deriving (Show, Eq, Ord, Generic)

instance NFData VtaTypeVar
instance Serialise VtaTypeVar
=======
-- Describes how a TypeWildcard should be presented to the user during
-- type checking: holes (?foo) are always emitted as errors, whereas unnamed
-- wildcards (_) default to warnings, but are ignored entirely if they are
-- contained by a binding with a complete (wildcard-free) type signature.
--
data WildcardData = HoleWildcard Text | UnnamedWildcard | IgnoredWildcard
  deriving (Show, Eq, Ord, Generic)

instance NFData WildcardData
instance Serialise WildcardData
>>>>>>> 36de70af

-- |
-- The type of types
--
data Type a
  -- | A unification variable of type Type
  = TUnknown a Int
  -- | A named type variable
  | TypeVar a Text
  -- | A type-level string
  | TypeLevelString a PSString
  -- | A type-level natural
  | TypeLevelInt a Integer
  -- | A type wildcard, as would appear in a partial type synonym
  | TypeWildcard a WildcardData
  -- | A type constructor
  | TypeConstructor a (Qualified (ProperName 'TypeName))
  -- | A type operator. This will be desugared into a type constructor during the
  -- "operators" phase of desugaring.
  | TypeOp a (Qualified (OpName 'TypeOpName))
  -- | A type application
  | TypeApp a (Type a) (Type a)
  -- | Explicit kind application
  | KindApp a (Type a) (Type a)
  -- | Forall quantifier
  | ForAll a Text (Maybe (Type a)) (Type a) (Maybe SkolemScope) VtaTypeVar
  -- | A type with a set of type class constraints
  | ConstrainedType a (Constraint a) (Type a)
  -- | A skolem constant
  | Skolem a Text (Maybe (Type a)) Int SkolemScope
  -- | An empty row
  | REmpty a
  -- | A non-empty row
  | RCons a Label (Type a) (Type a)
  -- | A type with a kind annotation
  | KindedType a (Type a) (Type a)
  -- | Binary operator application. During the rebracketing phase of desugaring,
  -- this data constructor will be removed.
  | BinaryNoParensType a (Type a) (Type a) (Type a)
  -- | Explicit parentheses. During the rebracketing phase of desugaring, this
  -- data constructor will be removed.
  --
  -- Note: although it seems this constructor is not used, it _is_ useful,
  -- since it prevents certain traversals from matching.
  | ParensInType a (Type a)
  deriving (Show, Generic, Functor, Foldable, Traversable)

instance NFData a => NFData (Type a)
instance Serialise a => Serialise (Type a)

srcTUnknown :: Int -> SourceType
srcTUnknown = TUnknown NullSourceAnn

srcTypeVar :: Text -> SourceType
srcTypeVar = TypeVar NullSourceAnn

srcTypeLevelString :: PSString -> SourceType
srcTypeLevelString = TypeLevelString NullSourceAnn

srcTypeLevelInt :: Integer -> SourceType
srcTypeLevelInt = TypeLevelInt NullSourceAnn

srcTypeWildcard :: SourceType
srcTypeWildcard = TypeWildcard NullSourceAnn UnnamedWildcard

srcTypeConstructor :: Qualified (ProperName 'TypeName) -> SourceType
srcTypeConstructor = TypeConstructor NullSourceAnn

srcTypeApp :: SourceType -> SourceType -> SourceType
srcTypeApp = TypeApp NullSourceAnn

srcKindApp :: SourceType -> SourceType -> SourceType
srcKindApp = KindApp NullSourceAnn

srcForAll :: Text -> Maybe SourceType -> SourceType -> Maybe SkolemScope -> VtaTypeVar -> SourceType
srcForAll = ForAll NullSourceAnn

srcConstrainedType :: SourceConstraint -> SourceType -> SourceType
srcConstrainedType = ConstrainedType NullSourceAnn

srcREmpty :: SourceType
srcREmpty = REmpty NullSourceAnn

srcRCons :: Label -> SourceType -> SourceType -> SourceType
srcRCons = RCons NullSourceAnn

srcKindedType :: SourceType -> SourceType -> SourceType
srcKindedType = KindedType NullSourceAnn

pattern REmptyKinded :: forall a. a -> Maybe (Type a) -> Type a
pattern REmptyKinded ann mbK <- (toREmptyKinded -> Just (ann, mbK))

toREmptyKinded :: forall a. Type a -> Maybe (a, Maybe (Type a))
toREmptyKinded (REmpty ann) = Just (ann, Nothing)
toREmptyKinded (KindApp _ (REmpty ann) k) = Just (ann, Just k)
toREmptyKinded _ = Nothing

isREmpty :: forall a. Type a -> Bool
isREmpty = isJust . toREmptyKinded

-- | Additional data relevant to type class constraints
data ConstraintData
  = PartialConstraintData [[Text]] Bool
  -- ^ Data to accompany a Partial constraint generated by the exhaustivity checker.
  -- It contains (rendered) binder information for those binders which were
  -- not matched, and a flag indicating whether the list was truncated or not.
  -- Note: we use 'Text' here because using 'Binder' would introduce a cyclic
  -- dependency in the module graph.
  deriving (Show, Eq, Ord, Generic)

instance NFData ConstraintData
instance Serialise ConstraintData

-- | A typeclass constraint
data Constraint a = Constraint
  { constraintAnn :: a
  -- ^ constraint annotation
  , constraintClass :: Qualified (ProperName 'ClassName)
  -- ^ constraint class name
  , constraintKindArgs :: [Type a]
  -- ^ kind arguments
  , constraintArgs  :: [Type a]
  -- ^ type arguments
  , constraintData  :: Maybe ConstraintData
  -- ^ additional data relevant to this constraint
  } deriving (Show, Generic, Functor, Foldable, Traversable)

instance NFData a => NFData (Constraint a)
instance Serialise a => Serialise (Constraint a)

srcConstraint :: Qualified (ProperName 'ClassName) -> [SourceType] -> [SourceType] -> Maybe ConstraintData -> SourceConstraint
srcConstraint = Constraint NullSourceAnn

mapConstraintArgs :: ([Type a] -> [Type a]) -> Constraint a -> Constraint a
mapConstraintArgs f c = c { constraintArgs = f (constraintArgs c) }

overConstraintArgs :: Functor f => ([Type a] -> f [Type a]) -> Constraint a -> f (Constraint a)
overConstraintArgs f c = (\args -> c { constraintArgs = args }) <$> f (constraintArgs c)

mapConstraintArgsAll :: ([Type a] -> [Type a]) -> Constraint a -> Constraint a
mapConstraintArgsAll f c =
  c { constraintKindArgs = f (constraintKindArgs c)
    , constraintArgs = f (constraintArgs c)
    }

overConstraintArgsAll :: Applicative f => ([Type a] -> f [Type a]) -> Constraint a -> f (Constraint a)
overConstraintArgsAll f c =
  (\a b -> c { constraintKindArgs = a, constraintArgs = b })
    <$> f (constraintKindArgs c)
    <*> f (constraintArgs c)

constraintDataToJSON :: ConstraintData -> A.Value
constraintDataToJSON (PartialConstraintData bs trunc) =
  A.object
    [ "contents" .= (bs, trunc)
    ]

constraintToJSON :: (a -> A.Value) -> Constraint a -> A.Value
constraintToJSON annToJSON Constraint {..} =
  A.object
    [ "constraintAnn"   .= annToJSON constraintAnn
    , "constraintClass" .= constraintClass
    , "constraintKindArgs"  .= fmap (typeToJSON annToJSON) constraintKindArgs
    , "constraintArgs"  .= fmap (typeToJSON annToJSON) constraintArgs
    , "constraintData"  .= fmap constraintDataToJSON constraintData
    ]

vtaForAllToJSON :: VtaTypeVar -> A.Value
vtaForAllToJSON IsVtaTypeVar = A.toJSON ("IsVtaTypeVar" :: String)
vtaForAllToJSON NotVtaTypeVar = A.toJSON ("NotVtaTypeVar" :: String)

typeToJSON :: forall a. (a -> A.Value) -> Type a -> A.Value
typeToJSON annToJSON ty =
  case ty of
    TUnknown a b ->
      variant "TUnknown" a b
    TypeVar a b ->
      variant "TypeVar" a b
    TypeLevelString a b ->
      variant "TypeLevelString" a b
    TypeLevelInt a b ->
      variant "TypeLevelInt" a b
    TypeWildcard a b ->
      variant "TypeWildcard" a b
    TypeConstructor a b ->
      variant "TypeConstructor" a b
    TypeOp a b ->
      variant "TypeOp" a b
    TypeApp a b c ->
      variant "TypeApp" a (go b, go c)
    KindApp a b c ->
      variant "KindApp" a (go b, go c)
    ForAll a b c d e _ ->
      case c of
        -- TODO: Restore these in the future
        Nothing -> variant "ForAll" a (b, go d, e)
        Just k -> variant "ForAll" a (b, go k, go d, e)
    ConstrainedType a b c ->
      variant "ConstrainedType" a (constraintToJSON annToJSON b, go c)
    Skolem a b c d e ->
      variant "Skolem" a (b, go <$> c, d, e)
    REmpty a ->
      nullary "REmpty" a
    RCons a b c d ->
      variant "RCons" a (b, go c, go d)
    KindedType a b c ->
      variant "KindedType" a (go b, go c)
    BinaryNoParensType a b c d ->
      variant "BinaryNoParensType" a (go b, go c, go d)
    ParensInType a b ->
      variant "ParensInType" a (go b)
  where
  go :: Type a -> A.Value
  go = typeToJSON annToJSON

  variant :: A.ToJSON b => String -> a -> b -> A.Value
  variant tag ann contents =
    A.object
      [ "tag"        .= tag
      , "annotation" .= annToJSON ann
      , "contents"   .= contents
      ]

  nullary :: String -> a -> A.Value
  nullary tag ann =
    A.object
      [ "tag"        .= tag
      , "annotation" .= annToJSON ann
      ]

instance A.ToJSON WildcardData where
  toJSON = \case
    HoleWildcard name -> A.String name
    UnnamedWildcard -> A.Null
    IgnoredWildcard -> A.object [ "ignored" .= True ]

instance A.ToJSON a => A.ToJSON (Type a) where
  toJSON = typeToJSON A.toJSON

instance A.ToJSON a => A.ToJSON (Constraint a) where
  toJSON = constraintToJSON A.toJSON

instance A.ToJSON ConstraintData where
  toJSON = constraintDataToJSON

instance A.ToJSON VtaTypeVar where
  toJSON = vtaForAllToJSON

constraintDataFromJSON :: A.Value -> A.Parser ConstraintData
constraintDataFromJSON = A.withObject "PartialConstraintData" $ \o -> do
  (bs, trunc) <- o .: "contents"
  pure $ PartialConstraintData bs trunc

constraintFromJSON :: forall a. A.Parser a -> (A.Value -> A.Parser a) -> A.Value -> A.Parser (Constraint a)
constraintFromJSON defaultAnn annFromJSON = A.withObject "Constraint" $ \o -> do
  constraintAnn   <- (o .: "constraintAnn" >>= annFromJSON) <|> defaultAnn
  constraintClass <- o .: "constraintClass"
  constraintKindArgs <- o .:? "constraintKindArgs" .!= [] >>= traverse (typeFromJSON defaultAnn annFromJSON)
  constraintArgs  <- o .: "constraintArgs" >>= traverse (typeFromJSON defaultAnn annFromJSON)
  constraintData  <- o .: "constraintData" >>= traverse constraintDataFromJSON
  pure $ Constraint {..}

vtaForAllFromJSON :: A.Value -> A.Parser VtaTypeVar
vtaForAllFromJSON v = do
  v' <- A.parseJSON v
  case v' of
    "IsVtaTypeVar" -> pure IsVtaTypeVar
    "NotVtaTypeVar" -> pure NotVtaTypeVar
    _ -> fail $ "Unrecognized VtaTypeVar: " <> v'

typeFromJSON :: forall a. A.Parser a -> (A.Value -> A.Parser a) -> A.Value -> A.Parser (Type a)
typeFromJSON defaultAnn annFromJSON = A.withObject "Type" $ \o -> do
  tag <- o .: "tag"
  a   <- (o .: "annotation" >>= annFromJSON) <|> defaultAnn
  let
    contents :: A.FromJSON b => A.Parser b
    contents = o .: "contents"
  case tag of
    "TUnknown" ->
      TUnknown a <$> contents
    "TypeVar" ->
      TypeVar a <$> contents
    "TypeLevelString" ->
      TypeLevelString a <$> contents
    "TypeLevelInt" ->
      TypeLevelInt a <$> contents
    "TypeWildcard" -> do
      b <- contents <|> pure UnnamedWildcard
      pure $ TypeWildcard a b
    "TypeConstructor" ->
      TypeConstructor a <$> contents
    "TypeOp" ->
      TypeOp a <$> contents
    "TypeApp" -> do
      (b, c) <- contents
      TypeApp a <$> go b <*> go c
    "KindApp" -> do
      (b, c) <- contents
      KindApp a <$> go b <*> go c
    "ForAll" -> do
      let
        -- TODO: Restore these in the future
        withoutMbKind = do
          (b, c, d) <- contents
          ForAll a b Nothing <$> go c <*> pure d <*> pure NotVtaTypeVar
        withMbKind = do
          (b, c, d, e) <- contents
          ForAll a b <$> (Just <$> go c) <*> go d <*> pure e <*> pure NotVtaTypeVar
      withMbKind <|> withoutMbKind
    "ConstrainedType" -> do
      (b, c) <- contents
      ConstrainedType a <$> constraintFromJSON defaultAnn annFromJSON b <*> go c
    "Skolem" -> do
      (b, c, d, e) <- contents
      c' <- traverse go c
      pure $ Skolem a b c' d e
    "REmpty" ->
      pure $ REmpty a
    "RCons" -> do
      (b, c, d) <- contents
      RCons a b <$> go c <*> go d
    "KindedType" -> do
      (b, c) <- contents
      KindedType a <$> go b <*> go c
    "BinaryNoParensType" -> do
      (b, c, d) <- contents
      BinaryNoParensType a <$> go b <*> go c <*> go d
    "ParensInType" -> do
      b <- contents
      ParensInType a <$> go b
    -- Backwards compatability for kinds
    "KUnknown" ->
      TUnknown a <$> contents
    "Row" ->
      TypeApp a (TypeConstructor a C.Row) <$> (go =<< contents)
    "FunKind" -> do
      (b, c) <- contents
      TypeApp a . TypeApp a (TypeConstructor a C.Function) <$> go b <*> go c
    "NamedKind" ->
      TypeConstructor a <$> contents
    other ->
      fail $ "Unrecognised tag: " ++ other
  where
  go :: A.Value -> A.Parser (Type a)
  go = typeFromJSON defaultAnn annFromJSON

-- These overlapping instances exist to preserve compatibility for common
-- instances which have a sensible default for missing annotations.
instance {-# OVERLAPPING #-} A.FromJSON (Type SourceAnn) where
  parseJSON = typeFromJSON (pure NullSourceAnn) A.parseJSON

instance {-# OVERLAPPING #-} A.FromJSON (Type ()) where
  parseJSON = typeFromJSON (pure ()) A.parseJSON

instance {-# OVERLAPPING #-} A.FromJSON a => A.FromJSON (Type a) where
  parseJSON = typeFromJSON (fail "Invalid annotation") A.parseJSON

instance {-# OVERLAPPING #-} A.FromJSON (Constraint SourceAnn) where
  parseJSON = constraintFromJSON (pure NullSourceAnn) A.parseJSON

instance {-# OVERLAPPING #-} A.FromJSON (Constraint ()) where
  parseJSON = constraintFromJSON (pure ()) A.parseJSON

instance {-# OVERLAPPING #-} A.FromJSON a => A.FromJSON (Constraint a) where
  parseJSON = constraintFromJSON (fail "Invalid annotation") A.parseJSON

instance A.FromJSON ConstraintData where
  parseJSON = constraintDataFromJSON

<<<<<<< HEAD
instance A.FromJSON VtaTypeVar where
  parseJSON = vtaForAllFromJSON
=======
instance A.FromJSON WildcardData where
  parseJSON = \case
    A.String name -> pure $ HoleWildcard name
    A.Object _ -> pure IgnoredWildcard
    A.Null -> pure UnnamedWildcard
    _ -> fail "Unrecognized WildcardData"
>>>>>>> 36de70af

data RowListItem a = RowListItem
  { rowListAnn :: a
  , rowListLabel :: Label
  , rowListType :: Type a
  } deriving (Show, Generic, Functor, Foldable, Traversable)

srcRowListItem :: Label -> SourceType -> RowListItem SourceAnn
srcRowListItem = RowListItem NullSourceAnn

-- | Convert a row to a list of pairs of labels and types
rowToList :: Type a -> ([RowListItem a], Type a)
rowToList = go where
  go (RCons ann name ty row) =
    first (RowListItem ann name ty :) (rowToList row)
  go r = ([], r)

-- | Convert a row to a list of pairs of labels and types, sorted by the labels.
rowToSortedList :: Type a -> ([RowListItem a], Type a)
rowToSortedList = first (sortOn rowListLabel) . rowToList

-- | Convert a list of labels and types to a row
rowFromList :: ([RowListItem a], Type a) -> Type a
rowFromList (xs, r) = foldr (\(RowListItem ann name ty) -> RCons ann name ty) r xs

-- | Align two rows of types, splitting them into three parts:
--
-- * Those types which appear in both rows
-- * Those which appear only on the left
-- * Those which appear only on the right
--
-- Note: importantly, we preserve the order of the types with a given label.
alignRowsWith
  :: (Type a -> Type a -> r)
  -> Type a
  -> Type a
  -> ([r], (([RowListItem a], Type a), ([RowListItem a], Type a)))
alignRowsWith f ty1 ty2 = go s1 s2 where
  (s1, tail1) = rowToSortedList ty1
  (s2, tail2) = rowToSortedList ty2

  go [] r = ([], (([], tail1), (r, tail2)))
  go r [] = ([], ((r, tail1), ([], tail2)))
  go lhs@(RowListItem a1 l1 t1 : r1) rhs@(RowListItem a2 l2 t2 : r2)
    | l1 < l2 = (second . first . first) (RowListItem a1 l1 t1 :) (go r1 rhs)
    | l2 < l1 = (second . second . first) (RowListItem a2 l2 t2 :) (go lhs r2)
    | otherwise = first (f t1 t2 :) (go r1 r2)

-- | Check whether a type is a monotype
isMonoType :: Type a -> Bool
isMonoType ForAll{} = False
isMonoType (ParensInType _ t) = isMonoType t
isMonoType (KindedType _ t _) = isMonoType t
isMonoType _        = True

-- | Universally quantify a type
mkForAll :: [(a, (Text, Maybe (Type a)))] -> Type a -> Type a
mkForAll args ty = foldr (\(ann, (arg, mbK)) t -> ForAll ann arg mbK t Nothing NotVtaTypeVar) ty args

-- | Replace a type variable, taking into account variable shadowing
replaceTypeVars :: Text -> Type a -> Type a -> Type a
replaceTypeVars v r = replaceAllTypeVars [(v, r)]

-- | Replace named type variables with types
replaceAllTypeVars :: [(Text, Type a)] -> Type a -> Type a
replaceAllTypeVars = go [] where
  go :: [Text] -> [(Text, Type a)] -> Type a -> Type a
  go _  m (TypeVar ann v) = fromMaybe (TypeVar ann v) (v `lookup` m)
  go bs m (TypeApp ann t1 t2) = TypeApp ann (go bs m t1) (go bs m t2)
  go bs m (KindApp ann t1 t2) = KindApp ann (go bs m t1) (go bs m t2)
  go bs m (ForAll ann v mbK t sco vta)
    | v `elem` keys = go bs (filter ((/= v) . fst) m) $ ForAll ann v mbK' t sco vta
    | v `elem` usedVars =
      let v' = genName v (keys ++ bs ++ usedVars)
          t' = go bs [(v, TypeVar ann v')] t
      in ForAll ann v' mbK' (go (v' : bs) m t') sco vta
    | otherwise = ForAll ann v mbK' (go (v : bs) m t) sco vta
    where
      mbK' = go bs m <$> mbK
      keys = map fst m
      usedVars = concatMap (usedTypeVariables . snd) m
  go bs m (ConstrainedType ann c t) = ConstrainedType ann (mapConstraintArgsAll (map (go bs m)) c) (go bs m t)
  go bs m (RCons ann name' t r) = RCons ann name' (go bs m t) (go bs m r)
  go bs m (KindedType ann t k) = KindedType ann (go bs m t) (go bs m k)
  go bs m (BinaryNoParensType ann t1 t2 t3) = BinaryNoParensType ann (go bs m t1) (go bs m t2) (go bs m t3)
  go bs m (ParensInType ann t) = ParensInType ann (go bs m t)
  go _  _ ty = ty

  genName orig inUse = try' 0 where
    try' :: Integer -> Text
    try' n | (orig <> T.pack (show n)) `elem` inUse = try' (n + 1)
           | otherwise = orig <> T.pack (show n)

-- | Add visible type abstractions to top-level foralls.
makeTopLevelVta :: [Text] -> Type a -> Type a
makeTopLevelVta v = go True where
  go n (ForAll ann arg mbK ty sco vta)
    | n && arg `elem` v =
        ForAll ann arg (go False <$> mbK) (go n ty) sco IsVtaTypeVar
    | otherwise =
        ForAll ann arg (go False <$> mbK) (go False ty) sco vta
  go _ (ConstrainedType ann c ty) = ConstrainedType ann (mapConstraintArgsAll (map $ go False) c) (go False ty)
  go _ (TypeApp ann t1 t2) = TypeApp ann (go False t1) (go False t2)
  go _ (KindApp ann t1 t2) = KindApp ann (go False t1) (go False t2)
  go _ (RCons ann name ty rest) = RCons ann name (go False ty) (go False rest)
  go _ (KindedType ann ty k) = KindedType ann (go False ty) (go False k)
  go _ (BinaryNoParensType ann t1 t2 t3) = BinaryNoParensType ann (go False t1) (go False t2) (go False t3)
  go n (ParensInType ann t) = ParensInType ann (go n t)
  go _ ty = ty

-- | Collect all type variables appearing in a type
usedTypeVariables :: Type a -> [Text]
usedTypeVariables = ordNub . everythingOnTypes (++) go where
  go (TypeVar _ v) = [v]
  go _ = []

-- | Collect all free type variables appearing in a type
freeTypeVariables :: Type a -> [Text]
freeTypeVariables = ordNub . fmap snd . sort . go 0 [] where
  -- Tracks kind levels so that variables appearing in kind annotations are listed first.
  go :: Int -> [Text] -> Type a -> [(Int, Text)]
  go lvl bound (TypeVar _ v) | v `notElem` bound = [(lvl, v)]
  go lvl bound (TypeApp _ t1 t2) = go lvl bound t1 ++ go lvl bound t2
  go lvl bound (KindApp _ t1 t2) = go lvl bound t1 ++ go (lvl - 1) bound t2
  go lvl bound (ForAll _ v mbK t _ _) = foldMap (go (lvl - 1) bound) mbK ++ go lvl (v : bound) t
  go lvl bound (ConstrainedType _ c t) = foldMap (go (lvl - 1) bound) (constraintKindArgs c) ++ foldMap (go lvl bound) (constraintArgs c) ++ go lvl bound t
  go lvl bound (RCons _ _ t r) = go lvl bound t ++ go lvl bound r
  go lvl bound (KindedType _ t k) = go lvl bound t ++ go (lvl - 1) bound k
  go lvl bound (BinaryNoParensType _ t1 t2 t3) = go lvl bound t1 ++ go lvl bound t2 ++ go lvl bound t3
  go lvl bound (ParensInType _ t) = go lvl bound t
  go _ _ _ = []

-- | Collect a complete set of kind-annotated quantifiers at the front of a type.
completeBinderList :: Type a -> Maybe ([(a, (Text, Type a))], Type a)
completeBinderList = go []
  where
  go acc = \case
    ForAll _ _ Nothing _ _ _ -> Nothing
    ForAll ann var (Just k) ty _ _ -> go ((ann, (var, k)) : acc) ty
    ty -> Just (reverse acc, ty)

-- | Universally quantify over all type variables appearing free in a type
quantify :: Type a -> Type a
quantify ty = foldr (\arg t -> ForAll (getAnnForType ty) arg Nothing t Nothing NotVtaTypeVar) ty $ freeTypeVariables ty

-- | Move all universal quantifiers to the front of a type
moveQuantifiersToFront :: Type a -> Type a
moveQuantifiersToFront = go [] [] where
  go qs cs (ForAll ann q mbK ty sco vta) = go ((ann, q, sco, mbK, vta) : qs) cs ty
  go qs cs (ConstrainedType ann c ty) = go qs ((ann, c) : cs) ty
  go qs cs ty = foldl (\ty' (ann, q, sco, mbK, vta) -> ForAll ann q mbK ty' sco vta) (foldl (\ty' (ann, c) -> ConstrainedType ann c ty') ty cs) qs

-- | Check if a type contains `forall`
containsForAll :: Type a -> Bool
containsForAll = everythingOnTypes (||) go where
  go :: Type a -> Bool
  go ForAll{} = True
  go _ = False

unknowns :: Type a -> IS.IntSet
unknowns = everythingOnTypes (<>) go where
  go :: Type a -> IS.IntSet
  go (TUnknown _ u) = IS.singleton u
  go _ = mempty

containsUnknowns :: Type a -> Bool
containsUnknowns = everythingOnTypes (||) go where
  go :: Type a -> Bool
  go TUnknown{} = True
  go _ = False

eraseKindApps :: Type a -> Type a
eraseKindApps = everywhereOnTypes $ \case
  KindApp _ ty _ -> ty
  ConstrainedType ann con ty ->
    ConstrainedType ann (con { constraintKindArgs = [] }) ty
  other -> other

eraseForAllKindAnnotations :: Type a -> Type a
eraseForAllKindAnnotations = removeAmbiguousVars . removeForAllKinds
  where
  removeForAllKinds = everywhereOnTypes $ \case
    ForAll ann arg _ ty sco vta ->
      ForAll ann arg Nothing ty sco vta
    other -> other

  -- TODO: consider ambiguity of VtaTypeVars
  removeAmbiguousVars = everywhereOnTypes $ \case
    fa@(ForAll _ arg _ ty _ _)
      | arg `elem` freeTypeVariables ty -> fa
      | otherwise -> ty
    other -> other

unapplyTypes :: Type a -> (Type a, [Type a], [Type a])
unapplyTypes = goTypes []
  where
  goTypes acc (TypeApp _ a b) = goTypes (b : acc) a
  goTypes acc a = let (ty, kinds) = goKinds [] a in (ty, kinds, acc)

  goKinds acc (KindApp _ a b) = goKinds (b : acc) a
  goKinds acc a = (a, acc)

unapplyConstraints :: Type a -> ([Constraint a], Type a)
unapplyConstraints = go []
  where
  go acc (ConstrainedType _ con ty) = go (con : acc) ty
  go acc ty = (reverse acc, ty)

-- | Construct the type of an instance declaration from its parts. Used in
-- error messages describing unnamed instances.
srcInstanceType
  :: SourceSpan
  -> [(Text, SourceType)]
  -> Qualified (ProperName 'ClassName)
  -> [SourceType]
  -> SourceType
srcInstanceType ss vars className tys
  = setAnnForType (ss, [])
  . flip (foldr $ \(tv, k) ty -> srcForAll tv (Just k) ty Nothing NotVtaTypeVar) vars
  . flip (foldl' srcTypeApp) tys
  $ srcTypeConstructor $ coerceProperName <$> className

everywhereOnTypes :: (Type a -> Type a) -> Type a -> Type a
everywhereOnTypes f = go where
  go (TypeApp ann t1 t2) = f (TypeApp ann (go t1) (go t2))
  go (KindApp ann t1 t2) = f (KindApp ann (go t1) (go t2))
  go (ForAll ann arg mbK ty sco vta) = f (ForAll ann arg (go <$> mbK) (go ty) sco vta)
  go (ConstrainedType ann c ty) = f (ConstrainedType ann (mapConstraintArgsAll (map go) c) (go ty))
  go (RCons ann name ty rest) = f (RCons ann name (go ty) (go rest))
  go (KindedType ann ty k) = f (KindedType ann (go ty) (go k))
  go (BinaryNoParensType ann t1 t2 t3) = f (BinaryNoParensType ann (go t1) (go t2) (go t3))
  go (ParensInType ann t) = f (ParensInType ann (go t))
  go other = f other

everywhereOnTypesM :: Monad m => (Type a -> m (Type a)) -> Type a -> m (Type a)
everywhereOnTypesM f = go where
  go (TypeApp ann t1 t2) = (TypeApp ann <$> go t1 <*> go t2) >>= f
  go (KindApp ann t1 t2) = (KindApp ann <$> go t1 <*> go t2) >>= f
  go (ForAll ann arg mbK ty sco vta) = (ForAll ann arg <$> traverse go mbK <*> go ty <*> pure sco <*> pure vta) >>= f
  go (ConstrainedType ann c ty) = (ConstrainedType ann <$> overConstraintArgsAll (mapM go) c <*> go ty) >>= f
  go (RCons ann name ty rest) = (RCons ann name <$> go ty <*> go rest) >>= f
  go (KindedType ann ty k) = (KindedType ann <$> go ty <*> go k) >>= f
  go (BinaryNoParensType ann t1 t2 t3) = (BinaryNoParensType ann <$> go t1 <*> go t2 <*> go t3) >>= f
  go (ParensInType ann t) = (ParensInType ann <$> go t) >>= f
  go other = f other

everywhereOnTypesTopDownM :: Monad m => (Type a -> m (Type a)) -> Type a -> m (Type a)
everywhereOnTypesTopDownM f = go <=< f where
  go (TypeApp ann t1 t2) = TypeApp ann <$> (f t1 >>= go) <*> (f t2 >>= go)
  go (KindApp ann t1 t2) = KindApp ann <$> (f t1 >>= go) <*> (f t2 >>= go)
  go (ForAll ann arg mbK ty sco vta) = ForAll ann arg <$> traverse (f >=> go) mbK <*> (f ty >>= go) <*> pure sco <*> pure vta
  go (ConstrainedType ann c ty) = ConstrainedType ann <$> overConstraintArgsAll (mapM (go <=< f)) c <*> (f ty >>= go)
  go (RCons ann name ty rest) = RCons ann name <$> (f ty >>= go) <*> (f rest >>= go)
  go (KindedType ann ty k) = KindedType ann <$> (f ty >>= go) <*> (f k >>= go)
  go (BinaryNoParensType ann t1 t2 t3) = BinaryNoParensType ann <$> (f t1 >>= go) <*> (f t2 >>= go) <*> (f t3 >>= go)
  go (ParensInType ann t) = ParensInType ann <$> (f t >>= go)
  go other = f other

everythingOnTypes :: (r -> r -> r) -> (Type a -> r) -> Type a -> r
everythingOnTypes (<+>) f = go where
  go t@(TypeApp _ t1 t2) = f t <+> go t1 <+> go t2
  go t@(KindApp _ t1 t2) = f t <+> go t1 <+> go t2
  go t@(ForAll _ _ (Just k) ty _ _) = f t <+> go k <+> go ty
  go t@(ForAll _ _ _ ty _ _) = f t <+> go ty
  go t@(ConstrainedType _ c ty) = foldl (<+>) (f t) (map go (constraintKindArgs c) ++ map go (constraintArgs c)) <+> go ty
  go t@(RCons _ _ ty rest) = f t <+> go ty <+> go rest
  go t@(KindedType _ ty k) = f t <+> go ty <+> go k
  go t@(BinaryNoParensType _ t1 t2 t3) = f t <+> go t1 <+> go t2 <+> go t3
  go t@(ParensInType _ t1) = f t <+> go t1
  go other = f other

everythingWithContextOnTypes :: s -> r -> (r -> r -> r) -> (s -> Type a -> (s, r)) -> Type a -> r
everythingWithContextOnTypes s0 r0 (<+>) f = go' s0 where
  go' s t = let (s', r) = f s t in r <+> go s' t
  go s (TypeApp _ t1 t2) = go' s t1 <+> go' s t2
  go s (KindApp _ t1 t2) = go' s t1 <+> go' s t2
  go s (ForAll _ _ (Just k) ty _ _) = go' s k <+> go' s ty
  go s (ForAll _ _ _ ty _ _) = go' s ty
  go s (ConstrainedType _ c ty) = foldl (<+>) r0 (map (go' s) (constraintKindArgs c) ++ map (go' s) (constraintArgs c)) <+> go' s ty
  go s (RCons _ _ ty rest) = go' s ty <+> go' s rest
  go s (KindedType _ ty k) = go' s ty <+> go' s k
  go s (BinaryNoParensType _ t1 t2 t3) = go' s t1 <+> go' s t2 <+> go' s t3
  go s (ParensInType _ t1) = go' s t1
  go _ _ = r0

annForType :: Lens' (Type a) a
annForType k (TUnknown a b) = (\z -> TUnknown z b) <$> k a
annForType k (TypeVar a b) = (\z -> TypeVar z b) <$> k a
annForType k (TypeLevelString a b) = (\z -> TypeLevelString z b) <$> k a
annForType k (TypeLevelInt a b) = (\z -> TypeLevelInt z b) <$> k a
annForType k (TypeWildcard a b) = (\z -> TypeWildcard z b) <$> k a
annForType k (TypeConstructor a b) = (\z -> TypeConstructor z b) <$> k a
annForType k (TypeOp a b) = (\z -> TypeOp z b) <$> k a
annForType k (TypeApp a b c) = (\z -> TypeApp z b c) <$> k a
annForType k (KindApp a b c) = (\z -> KindApp z b c) <$> k a
annForType k (ForAll a b c d e f) = (\z -> ForAll z b c d e f) <$> k a
annForType k (ConstrainedType a b c) = (\z -> ConstrainedType z b c) <$> k a
annForType k (Skolem a b c d e) = (\z -> Skolem z b c d e) <$> k a
annForType k (REmpty a) = REmpty <$> k a
annForType k (RCons a b c d) = (\z -> RCons z b c d) <$> k a
annForType k (KindedType a b c) = (\z -> KindedType z b c) <$> k a
annForType k (BinaryNoParensType a b c d) = (\z -> BinaryNoParensType z b c d) <$> k a
annForType k (ParensInType a b) = (\z -> ParensInType z b) <$> k a

getAnnForType :: Type a -> a
getAnnForType = (^. annForType)

setAnnForType :: a -> Type a -> Type a
setAnnForType = set annForType

instance Eq (Type a) where
  (==) = eqType

instance Ord (Type a) where
  compare = compareType

eqType :: Type a -> Type b -> Bool
eqType (TUnknown _ a) (TUnknown _ a') = a == a'
eqType (TypeVar _ a) (TypeVar _ a') = a == a'
eqType (TypeLevelString _ a) (TypeLevelString _ a') = a == a'
eqType (TypeLevelInt _ a) (TypeLevelInt _ a') = a == a'
eqType (TypeWildcard _ a) (TypeWildcard _ a') = a == a'
eqType (TypeConstructor _ a) (TypeConstructor _ a') = a == a'
eqType (TypeOp _ a) (TypeOp _ a') = a == a'
eqType (TypeApp _ a b) (TypeApp _ a' b') = eqType a a' && eqType b b'
eqType (KindApp _ a b) (KindApp _ a' b') = eqType a a' && eqType b b'
eqType (ForAll _ a b c d e) (ForAll _ a' b' c' d' e') = a == a' && eqMaybeType b b' && eqType c c' && d == d' && e == e'
eqType (ConstrainedType _ a b) (ConstrainedType _ a' b') = eqConstraint a a' && eqType b b'
eqType (Skolem _ a b c d) (Skolem _ a' b' c' d') = a == a' && eqMaybeType b b' && c == c' && d == d'
eqType (REmpty _) (REmpty _) = True
eqType (RCons _ a b c) (RCons _ a' b' c') = a == a' && eqType b b' && eqType c c'
eqType (KindedType _ a b) (KindedType _ a' b') = eqType a a' && eqType b b'
eqType (BinaryNoParensType _ a b c) (BinaryNoParensType _ a' b' c') = eqType a a' && eqType b b' && eqType c c'
eqType (ParensInType _ a) (ParensInType _ a') = eqType a a'
eqType _ _ = False

eqMaybeType :: Maybe (Type a) -> Maybe (Type b) -> Bool
eqMaybeType (Just a) (Just b) = eqType a b
eqMaybeType Nothing Nothing = True
eqMaybeType _ _ = False

compareType :: Type a -> Type b -> Ordering
compareType (TUnknown _ a) (TUnknown _ a') = compare a a'
compareType (TypeVar _ a) (TypeVar _ a') = compare a a'
compareType (TypeLevelString _ a) (TypeLevelString _ a') = compare a a'
compareType (TypeLevelInt _ a) (TypeLevelInt _ a') = compare a a'
compareType (TypeWildcard _ a) (TypeWildcard _ a') = compare a a'
compareType (TypeConstructor _ a) (TypeConstructor _ a') = compare a a'
compareType (TypeOp _ a) (TypeOp _ a') = compare a a'
compareType (TypeApp _ a b) (TypeApp _ a' b') = compareType a a' <> compareType b b'
compareType (KindApp _ a b) (KindApp _ a' b') = compareType a a' <> compareType b b'
compareType (ForAll _ a b c d e) (ForAll _ a' b' c' d' e') = compare a a' <> compareMaybeType b b' <> compareType c c' <> compare d d' <> compare e e'
compareType (ConstrainedType _ a b) (ConstrainedType _ a' b') = compareConstraint a a' <> compareType b b'
compareType (Skolem _ a b c d) (Skolem _ a' b' c' d') = compare a a' <> compareMaybeType b b' <> compare c c' <> compare d d'
compareType (REmpty _) (REmpty _) = EQ
compareType (RCons _ a b c) (RCons _ a' b' c') = compare a a' <> compareType b b' <> compareType c c'
compareType (KindedType _ a b) (KindedType _ a' b') = compareType a a' <> compareType b b'
compareType (BinaryNoParensType _ a b c) (BinaryNoParensType _ a' b' c') = compareType a a' <> compareType b b' <> compareType c c'
compareType (ParensInType _ a) (ParensInType _ a') = compareType a a'
compareType typ typ' =
  compare (orderOf typ) (orderOf typ')
    where
      orderOf :: Type a -> Int
      orderOf TUnknown{} = 0
      orderOf TypeVar{} = 1
      orderOf TypeLevelString{} = 2
      orderOf TypeLevelInt{} = 3
      orderOf TypeWildcard{} = 4
      orderOf TypeConstructor{} = 5
      orderOf TypeOp{} = 6
      orderOf TypeApp{} = 7
      orderOf KindApp{} = 8
      orderOf ForAll{} = 9
      orderOf ConstrainedType{} = 10
      orderOf Skolem{} = 11
      orderOf REmpty{} = 12
      orderOf RCons{} = 13
      orderOf KindedType{} = 14
      orderOf BinaryNoParensType{} = 15
      orderOf ParensInType{} = 16

compareMaybeType :: Maybe (Type a) -> Maybe (Type b) -> Ordering
compareMaybeType (Just a) (Just b) = compareType a b
compareMaybeType Nothing Nothing = EQ
compareMaybeType Nothing _ = LT
compareMaybeType _ _ = GT

instance Eq (Constraint a) where
  (==) = eqConstraint

instance Ord (Constraint a) where
  compare = compareConstraint

eqConstraint :: Constraint a -> Constraint b -> Bool
eqConstraint (Constraint _ a b c d) (Constraint _ a' b' c' d') = a == a' && and (zipWith eqType b b') && and (zipWith eqType c c') && d == d'

compareConstraint :: Constraint a -> Constraint b -> Ordering
compareConstraint (Constraint _ a b c d) (Constraint _ a' b' c' d') = compare a a' <> fold (zipWith compareType b b') <> fold (zipWith compareType c c') <> compare d d'<|MERGE_RESOLUTION|>--- conflicted
+++ resolved
@@ -43,7 +43,6 @@
 instance Serialise SkolemScope
 
 -- |
-<<<<<<< HEAD
 -- Metadata for determining whether or not a type variable is used for
 -- visible type applications.
 --
@@ -54,7 +53,7 @@
 
 instance NFData VtaTypeVar
 instance Serialise VtaTypeVar
-=======
+
 -- Describes how a TypeWildcard should be presented to the user during
 -- type checking: holes (?foo) are always emitted as errors, whereas unnamed
 -- wildcards (_) default to warnings, but are ignored entirely if they are
@@ -65,7 +64,6 @@
 
 instance NFData WildcardData
 instance Serialise WildcardData
->>>>>>> 36de70af
 
 -- |
 -- The type of types
@@ -435,17 +433,15 @@
 instance A.FromJSON ConstraintData where
   parseJSON = constraintDataFromJSON
 
-<<<<<<< HEAD
 instance A.FromJSON VtaTypeVar where
   parseJSON = vtaForAllFromJSON
-=======
+
 instance A.FromJSON WildcardData where
   parseJSON = \case
     A.String name -> pure $ HoleWildcard name
     A.Object _ -> pure IgnoredWildcard
     A.Null -> pure UnnamedWildcard
     _ -> fail "Unrecognized WildcardData"
->>>>>>> 36de70af
 
 data RowListItem a = RowListItem
   { rowListAnn :: a
