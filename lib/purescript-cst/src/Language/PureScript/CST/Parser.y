{
module Language.PureScript.CST.Parser
  ( parseType
  , parseExpr
  , parseDecl
  , parseIdent
  , parseOperator
  , parseModule
  , parseImportDeclP
  , parseDeclP
  , parseExprP
  , parseTypeP
  , parseModuleNameP
  , parseQualIdentP
  , parse
  , PartialResult(..)
  ) where

import Prelude hiding (lex)

import Control.Monad ((<=<), when)
import Data.Bifunctor (second)
import Data.Foldable (foldl', for_, toList)
import qualified Data.List.NonEmpty as NE
import Data.Text (Text)
import Data.Traversable (for, sequence)
import Language.PureScript.CST.Errors
import Language.PureScript.CST.Flatten (flattenType)
import Language.PureScript.CST.Lexer
import Language.PureScript.CST.Monad
import Language.PureScript.CST.Positions
import Language.PureScript.CST.Types
import Language.PureScript.CST.Utils
import qualified Language.PureScript.Names as N
import qualified Language.PureScript.Roles as R
import Language.PureScript.PSString (PSString)
}

%expect 0

%name parseType type
%name parseExpr expr
%name parseIdent ident
%name parseOperator op
%name parseModuleBody moduleBody
%name parseDecl decl
%partial parseImportDeclP importDeclP
%partial parseDeclP declP
%partial parseExprP exprP
%partial parseTypeP typeP
%partial parseModuleNameP moduleNameP
%partial parseQualIdentP qualIdentP
%partial parseModuleHeader moduleHeader
%partial parseDoStatement doStatement
%partial parseDoExpr doExpr
%partial parseDoNext doNext
%partial parseGuardExpr guardExpr
%partial parseGuardNext guardNext
%partial parseGuardStatement guardStatement
%partial parseClassSignature classSignature
%partial parseClassSuper classSuper
%partial parseClassNameAndFundeps classNameAndFundeps
%partial parseBinderAndArrow binderAndArrow
%tokentype { SourceToken }
%monad { Parser }
%error { parseError }
%lexer { lexer } { SourceToken _ TokEof }

%token
  '('                { SourceToken _ TokLeftParen }
  ')'                { SourceToken _ TokRightParen }
  '{'                { SourceToken _ TokLeftBrace }
  '}'                { SourceToken _ TokRightBrace }
  '['                { SourceToken _ TokLeftSquare }
  ']'                { SourceToken _ TokRightSquare }
  '\{'               { SourceToken _ TokLayoutStart }
  '\}'               { SourceToken _ TokLayoutEnd }
  '\;'               { SourceToken _ TokLayoutSep }
  '<-'               { SourceToken _ (TokLeftArrow _) }
  '->'               { SourceToken _ (TokRightArrow _) }
  '<='               { SourceToken _ (TokOperator [] sym) | isLeftFatArrow sym }
  '=>'               { SourceToken _ (TokRightFatArrow _) }
  ':'                { SourceToken _ (TokOperator [] ":") }
  '::'               { SourceToken _ (TokDoubleColon _) }
  '='                { SourceToken _ TokEquals }
  '|'                { SourceToken _ TokPipe }
  '`'                { SourceToken _ TokTick }
  '.'                { SourceToken _ TokDot }
  ','                { SourceToken _ TokComma }
  '_'                { SourceToken _ TokUnderscore }
  '\\'               { SourceToken _ TokBackslash }
  '-'                { SourceToken _ (TokOperator [] "-") }
  '@'                { SourceToken _ (TokOperator [] "@") }
  'ado'              { SourceToken _ (TokLowerName _ "ado") }
  'as'               { SourceToken _ (TokLowerName [] "as") }
  'case'             { SourceToken _ (TokLowerName [] "case") }
  'class'            { SourceToken _ (TokLowerName [] "class") }
  'data'             { SourceToken _ (TokLowerName [] "data") }
  'derive'           { SourceToken _ (TokLowerName [] "derive") }
  'do'               { SourceToken _ (TokLowerName _ "do") }
  'else'             { SourceToken _ (TokLowerName [] "else") }
  'false'            { SourceToken _ (TokLowerName [] "false") }
  'forall'           { SourceToken _ (TokForall ASCII) }
  'forallu'          { SourceToken _ (TokForall Unicode) }
  'foreign'          { SourceToken _ (TokLowerName [] "foreign") }
  'hiding'           { SourceToken _ (TokLowerName [] "hiding") }
  'import'           { SourceToken _ (TokLowerName [] "import") }
  'if'               { SourceToken _ (TokLowerName [] "if") }
  'in'               { SourceToken _ (TokLowerName [] "in") }
  'infix'            { SourceToken _ (TokLowerName [] "infix") }
  'infixl'           { SourceToken _ (TokLowerName [] "infixl") }
  'infixr'           { SourceToken _ (TokLowerName [] "infixr") }
  'instance'         { SourceToken _ (TokLowerName [] "instance") }
  'let'              { SourceToken _ (TokLowerName [] "let") }
  'module'           { SourceToken _ (TokLowerName [] "module") }
  'newtype'          { SourceToken _ (TokLowerName [] "newtype") }
  'nominal'          { SourceToken _ (TokLowerName [] "nominal") }
  'phantom'          { SourceToken _ (TokLowerName [] "phantom") }
  'of'               { SourceToken _ (TokLowerName [] "of") }
  'representational' { SourceToken _ (TokLowerName [] "representational") }
  'role'             { SourceToken _ (TokLowerName [] "role") }
  'then'             { SourceToken _ (TokLowerName [] "then") }
  'true'             { SourceToken _ (TokLowerName [] "true") }
  'type'             { SourceToken _ (TokLowerName [] "type") }
  'where'            { SourceToken _ (TokLowerName [] "where") }
  '(->)'             { SourceToken _ (TokSymbolArr _) }
  '(..)'             { SourceToken _ (TokSymbolName [] "..") }
  LOWER              { SourceToken _ (TokLowerName [] _) }
  QUAL_LOWER         { SourceToken _ (TokLowerName _ _) }
  UPPER              { SourceToken _ (TokUpperName [] _) }
  QUAL_UPPER         { SourceToken _ (TokUpperName _ _) }
  SYMBOL             { SourceToken _ (TokSymbolName [] _) }
  QUAL_SYMBOL        { SourceToken _ (TokSymbolName _ _) }
  OPERATOR           { SourceToken _ (TokOperator [] _) }
  QUAL_OPERATOR      { SourceToken _ (TokOperator _ _) }
  LIT_HOLE           { SourceToken _ (TokHole _) }
  LIT_CHAR           { SourceToken _ (TokChar _ _) }
  LIT_STRING         { SourceToken _ (TokString _ _) }
  LIT_RAW_STRING     { SourceToken _ (TokRawString _) }
  LIT_INT            { SourceToken _ (TokInt _ _) }
  LIT_NUMBER         { SourceToken _ (TokNumber _ _) }

%%

many(a) :: { NE.NonEmpty a }
  : many1(a) %shift { NE.reverse $1 }

many1(a) :: { NE.NonEmpty a }
  : a { pure $1 }
  | many1(a) a { NE.cons $2 $1 }

manySep(a, sep) :: { NE.NonEmpty a }
  : manySep1(a, sep) { NE.reverse $1 }

manySep1(a, sep) :: { NE.NonEmpty a }
  : a { pure $1 }
  | manySep1(a, sep) sep a { NE.cons $3 $1 }

manySepOrEmpty(a, sep) :: { [a] }
  : {- empty -} { [] }
  | manySep(a, sep) { NE.toList $1 }

manyOrEmpty(a) :: { [a] }
  : {- empty -} { [] }
  | many(a) { NE.toList $1 }

sep(a, s) :: { Separated a }
  : sep1(a, s) { separated $1 }

sep1(a, s) :: { [(SourceToken, a)] }
  : a %shift { [(placeholder, $1)] }
  | sep1(a, s) s a { ($2, $3) : $1 }

delim(a, b, c, d) :: { Delimited b }
  : a d { Wrapped $1 Nothing $2 }
  | a sep(b, c) d { Wrapped $1 (Just $2) $3 }

moduleName :: { Name N.ModuleName }
  : UPPER {% upperToModuleName $1 }
  | QUAL_UPPER {% upperToModuleName $1 }

qualProperName :: { QualifiedProperName }
  : UPPER {% qualifiedProperName <\$> toQualifiedName N.ProperName $1 }
  | QUAL_UPPER {% qualifiedProperName <\$> toQualifiedName N.ProperName $1 }

properName :: { ProperName }
  : UPPER {% properName <\$> toName N.ProperName $1 }

qualIdent :: { QualifiedName Ident }
  : LOWER {% toQualifiedName Ident $1 }
  | QUAL_LOWER {% toQualifiedName Ident $1 }
  | 'as' {% toQualifiedName Ident $1 }
  | 'hiding' {% toQualifiedName Ident $1 }
  | 'role' {% toQualifiedName Ident $1 }
  | 'nominal' {% toQualifiedName Ident $1 }
  | 'representational' {% toQualifiedName Ident $1 }
  | 'phantom' {% toQualifiedName Ident $1 }

ident :: { Name Ident }
  : LOWER {% toName Ident $1 }
  | 'as' {% toName Ident $1 }
  | 'hiding' {% toName Ident $1 }
  | 'role' {% toName Ident $1 }
  | 'nominal' {% toName Ident $1 }
  | 'representational' {% toName Ident $1 }
  | 'phantom' {% toName Ident $1 }

qualOp :: { QualifiedOpName }
  : OPERATOR {% qualifiedOpName <\$> toQualifiedName N.OpName $1 }
  | QUAL_OPERATOR {% qualifiedOpName <\$> toQualifiedName N.OpName $1 }
  | '<=' {% qualifiedOpName <\$> toQualifiedName N.OpName $1 }
  | '-' {% qualifiedOpName <\$> toQualifiedName N.OpName $1 }
  | ':' {% qualifiedOpName <\$> toQualifiedName N.OpName $1 }

op :: { OpName }
  : OPERATOR {% opName <\$> toName N.OpName $1 }
  | '<=' {% opName <\$> toName N.OpName $1 }
  | '-' {% opName <\$> toName N.OpName $1 }
  | ':' {% opName <\$> toName N.OpName $1 }

qualSymbol :: { QualifiedOpName }
  : SYMBOL {% qualifiedOpName <\$> toQualifiedName N.OpName $1 }
  | QUAL_SYMBOL {% qualifiedOpName <\$> toQualifiedName N.OpName $1 }
  | '(..)' {% qualifiedOpName <\$> toQualifiedName N.OpName $1 }

symbol :: { OpName }
  : SYMBOL {% opName <\$> toName N.OpName $1 }
  | '(..)' {% opName <\$> toName N.OpName $1 }

label :: { Label }
  : LOWER { toLabel $1 }
  | LIT_STRING { toLabel $1 }
  | LIT_RAW_STRING { toLabel $1 }
  | 'ado' { toLabel $1 }
  | 'as' { toLabel $1 }
  | 'case' { toLabel $1 }
  | 'class' { toLabel $1 }
  | 'data' { toLabel $1 }
  | 'derive' { toLabel $1 }
  | 'do' { toLabel $1 }
  | 'else' { toLabel $1 }
  | 'false' { toLabel $1 }
  | 'forall' { toLabel $1 }
  | 'foreign' { toLabel $1 }
  | 'hiding' { toLabel $1 }
  | 'import' { toLabel $1 }
  | 'if' { toLabel $1 }
  | 'in' { toLabel $1 }
  | 'infix' { toLabel $1 }
  | 'infixl' { toLabel $1 }
  | 'infixr' { toLabel $1 }
  | 'instance' { toLabel $1 }
  | 'let' { toLabel $1 }
  | 'module' { toLabel $1 }
  | 'newtype' { toLabel $1 }
  | 'nominal' { toLabel $1 }
  | 'of' { toLabel $1 }
  | 'phantom' { toLabel $1 }
  | 'representational' { toLabel $1 }
  | 'role' { toLabel $1 }
  | 'then' { toLabel $1 }
  | 'true' { toLabel $1 }
  | 'type' { toLabel $1 }
  | 'where' { toLabel $1 }

hole :: { Name Ident }
  : LIT_HOLE {% toName Ident $1 }

string :: { (SourceToken, PSString) }
  : LIT_STRING { toString $1 }
  | LIT_RAW_STRING { toString $1 }

char :: { (SourceToken, Char) }
  : LIT_CHAR { toChar $1 }

number :: { (SourceToken, Either Integer Double) }
  : LIT_INT { toNumber $1 }
  | LIT_NUMBER { toNumber $1 }

int :: { (SourceToken, Integer) }
  : LIT_INT { toInt $1 }

boolean :: { (SourceToken, Bool) }
  : 'true' { toBoolean $1 }
  | 'false' { toBoolean $1 }

type :: { Type () }
  : type1 %shift { $1 }
  | type1 '::' type { TypeKinded () $1 $2 $3 }

type1 :: { Type () }
  : type2 { $1 }
  | forall many(typeVarBinding) '.' type1 { TypeForall () $1 $2 $3 $4 }

type2 :: { Type () }
  : type3 %shift { $1 }
  | type3 '->' type1 { TypeArr () $1 $2 $3 }
  | type3 '=>' type1 {% do cs <- toConstraint $1; pure $ TypeConstrained () cs $2 $3 }

type3 :: { Type () }
  : type4 %shift { $1 }
  | type3 qualOp type4 %shift { TypeOp () $1 (getQualifiedOpName $2) $3 }

type4 :: { Type () }
<<<<<<< HEAD
  : type5 %shift { $1 }
  | '#' type4 {% addWarning ($1 : toList (flattenType $2)) WarnDeprecatedRowSyntax *> pure (TypeUnaryRow () $1 $2) }

type5 :: { Type () }
  : type6 %shift { $1 }
  | '-' int { uncurry (TypeInt () (Just $1)) (second negate $2) }

type6 :: { Type () }
  : typeAtom { $1 }
  | type6 typeAtom { TypeApp () $1 $2 }
=======
  : typeAtom { $1 }
  | type4 typeAtom { TypeApp () $1 $2 }
>>>>>>> 4c4fcf67

typeAtom :: { Type ()}
  : '_' { TypeWildcard () $1 }
  | ident { TypeVar () $1 }
  | qualProperName { TypeConstructor () (getQualifiedProperName $1) }
  | qualSymbol { TypeOpName () (getQualifiedOpName $1) }
  | string { uncurry (TypeString ()) $1 }
  | int { uncurry (TypeInt () Nothing) $1 }
  | hole { TypeHole () $1 }
  | '(->)' { TypeArrName () $1 }
  | '{' row '}' { TypeRecord () (Wrapped $1 $2 $3) }
  | '(' row ')' { TypeRow () (Wrapped $1 $2 $3) }
  | '(' type1 ')' { TypeParens () (Wrapped $1 $2 $3) }
  | '(' typeKindedAtom '::' type ')' { TypeParens () (Wrapped $1 (TypeKinded () $2 $3 $4) $5) }

-- Due to a conflict between row syntax and kinded type syntax, we require
-- kinded type variables to be wrapped in parens. Thus `(a :: Foo)` is always a
-- row, and to annotate `a` with kind `Foo`, one must use `((a) :: Foo)`.
typeKindedAtom :: { Type () }
  : '_' { TypeWildcard () $1 }
  | qualProperName { TypeConstructor () (getQualifiedProperName $1) }
  | qualSymbol { TypeOpName () (getQualifiedOpName $1) }
  | int { uncurry (TypeInt () Nothing) $1 }
  | hole { TypeHole () $1 }
  | '{' row '}' { TypeRecord () (Wrapped $1 $2 $3) }
  | '(' row ')' { TypeRow () (Wrapped $1 $2 $3) }
  | '(' type1 ')' { TypeParens () (Wrapped $1 $2 $3) }
  | '(' typeKindedAtom '::' type ')' { TypeParens () (Wrapped $1 (TypeKinded () $2 $3 $4) $5) }

row :: { Row () }
  : {- empty -} { Row Nothing Nothing }
  | '|' type { Row Nothing (Just ($1, $2)) }
  | sep(rowLabel, ',') { Row (Just $1) Nothing }
  | sep(rowLabel, ',') '|' type { Row (Just $1) (Just ($2, $3)) }

rowLabel :: { Labeled Label (Type ()) }
  : label '::' type { Labeled $1 $2 $3 }

typeVarBinding :: { TypeVarBinding () }
  : ident { TypeVarName $1 }
  | '(' ident '::' type ')' {% checkNoWildcards $4 *> pure (TypeVarKinded (Wrapped $1 (Labeled $2 $3 $4) $5)) }

forall :: { SourceToken }
  : 'forall' { $1 }
  | 'forallu' { $1 }

exprWhere :: { Where () }
  : expr %shift { Where $1 Nothing }
  | expr 'where' '\{' manySep(letBinding, '\;') '\}' { Where $1 (Just ($2, $4)) }

expr :: { Expr () }
  : expr1 %shift { $1 }
  | expr1 '::' type { ExprTyped () $1 $2 $3 }

expr1 :: { Expr () }
  : expr2 %shift { $1 }
  | expr1 qualOp expr2 %shift { ExprOp () $1 (getQualifiedOpName $2) $3 }

expr2 :: { Expr () }
  : expr3 { $1 }
  | expr2 '`' exprBacktick '`' expr3 { ExprInfix () $1 (Wrapped $2 $3 $4) $5 }

exprBacktick :: { Expr () }
  : expr3 { $1 }
  | exprBacktick qualOp expr3 { ExprOp () $1 (getQualifiedOpName $2) $3 }

expr3 :: { Expr () }
  : expr4 %shift { $1 }
  | '-' expr3 { ExprNegate () $1 $2 }

expr4 :: { Expr () }
  : expr5 { $1 }
  | expr4 expr5
      { -- Record application/updates can introduce a function application
        -- associated to the right, so we need to correct it.
        case $2 of
          ExprApp _ lhs rhs ->
            ExprApp () (ExprApp () $1 lhs) rhs
          _ -> ExprApp () $1 $2
      }

expr5 :: { Expr () }
  : expr6 { $1 }
  | 'if' expr 'then' expr 'else' expr { ExprIf () (IfThenElse $1 $2 $3 $4 $5 $6) }
  | doBlock { ExprDo () $1 }
  | adoBlock 'in' expr { ExprAdo () $ uncurry AdoBlock $1 $2 $3 }
  | '\\' many(binderAtom) '->' expr { ExprLambda () (Lambda $1 $2 $3 $4) }
  | 'let' '\{' manySep(letBinding, '\;') '\}' 'in' expr { ExprLet () (LetIn $1 $3 $5 $6) }
  | 'case' sep(expr, ',') 'of' '\{' manySep(caseBranch, '\;') '\}' { ExprCase () (CaseOf $1 $2 $3 $5) }
  -- These special cases handle some idiosynchratic syntax that the current
  -- parser allows. Technically the parser allows the rhs of a case branch to be
  -- at any level, but this is ambiguous. We allow it in the case of a singleton
  -- case, since this is used in the wild.
  | 'case' sep(expr, ',') 'of' '\{' sep(binder1, ',') '->' '\}' exprWhere
      { ExprCase () (CaseOf $1 $2 $3 (pure ($5, Unconditional $6 $8))) }
  | 'case' sep(expr, ',') 'of' '\{' sep(binder1, ',') '\}' guardedCase
      { ExprCase () (CaseOf $1 $2 $3 (pure ($5, $7))) }

expr6 :: { Expr () }
  : expr7 %shift { $1 }
  | expr7 '{' '}' { ExprApp () $1 (ExprRecord () (Wrapped $2 Nothing $3)) }
  | expr7 '{' sep(recordUpdateOrLabel, ',') '}'
      {% toRecordFields $3 >>= \case
          Left xs -> pure $ ExprApp () $1 (ExprRecord () (Wrapped $2 (Just xs) $4))
          Right xs -> pure $ ExprRecordUpdate () $1 (Wrapped $2 xs $4)
      }

expr7 :: { Expr () }
  : exprAtom { $1 }
  | exprAtom '.' sep(label, '.') { ExprRecordAccessor () (RecordAccessor $1 $2 $3) }

exprAtom :: { Expr () }
  : '_' { ExprSection () $1 }
  | hole { ExprHole () $1 }
  | qualIdent { ExprIdent () $1 }
  | qualProperName { ExprConstructor () (getQualifiedProperName $1) }
  | qualSymbol { ExprOpName () (getQualifiedOpName $1) }
  | boolean { uncurry (ExprBoolean ()) $1 }
  | char { uncurry (ExprChar ()) $1 }
  | string { uncurry (ExprString ()) $1 }
  | number { uncurry (ExprNumber ()) $1 }
  | delim('[', expr, ',', ']') { ExprArray () $1 }
  | delim('{', recordLabel, ',', '}') { ExprRecord () $1 }
  | '(' expr ')' { ExprParens () (Wrapped $1 $2 $3) }

recordLabel :: { RecordLabeled (Expr ()) }
  : label {% fmap RecordPun . toName Ident $ lblTok $1 }
  | label '=' expr {% addFailure [$2] ErrRecordUpdateInCtr *> pure (RecordPun $ unexpectedName $ lblTok $1) }
  | label ':' expr { RecordField $1 $2 $3 }

recordUpdateOrLabel :: { Either (RecordLabeled (Expr ())) (RecordUpdate ()) }
  : label ':' expr { Left (RecordField $1 $2 $3) }
  | label {% fmap (Left . RecordPun) . toName Ident $ lblTok $1 }
  | label '=' expr { Right (RecordUpdateLeaf $1 $2 $3) }
  | label '{' sep(recordUpdate, ',') '}' { Right (RecordUpdateBranch $1 (Wrapped $2 $3 $4)) }

recordUpdate :: { RecordUpdate () }
  : label '=' expr { RecordUpdateLeaf $1 $2 $3 }
  | label '{' sep(recordUpdate, ',') '}' { RecordUpdateBranch $1 (Wrapped $2 $3 $4) }

letBinding :: { LetBinding () }
  : ident '::' type { LetBindingSignature () (Labeled $1 $2 $3) }
  | ident guardedDecl { LetBindingName () (ValueBindingFields $1 [] $2) }
  | ident many(binderAtom) guardedDecl { LetBindingName () (ValueBindingFields $1 (NE.toList $2) $3) }
  | binder1 '=' exprWhere { LetBindingPattern () $1 $2 $3 }

caseBranch :: { (Separated (Binder ()), Guarded ()) }
  : sep(binder1, ',') guardedCase { ($1, $2) }

guardedDecl :: { Guarded () }
  : '=' exprWhere { Unconditional $1 $2 }
  | many(guardedDeclExpr) { Guarded $1 }

guardedDeclExpr :: { GuardedExpr () }
  : guard '=' exprWhere { uncurry GuardedExpr $1 $2 $3 }

guardedCase :: { Guarded () }
  : '->' exprWhere { Unconditional $1 $2 }
  | many(guardedCaseExpr) { Guarded $1 }

guardedCaseExpr :: { GuardedExpr () }
  : guard '->' exprWhere { uncurry GuardedExpr $1 $2 $3 }

-- Do/Ado statements and pattern guards require unbounded lookahead due to many
-- conflicts between `binder` and `expr` syntax. For example `Foo a b c` can
-- either be a constructor `binder` or several `expr` applications, and we won't
-- know until we see a `<-` or layout separator.
--
-- One way to resolve this would be to parse a `binder` as an `expr` and then
-- reassociate it after the fact. However this means we can't use the `binder`
-- productions to parse it, so we'd have to maintain an ad-hoc handwritten
-- parser which is very difficult to audit.
--
-- As an alternative we introduce some backtracking. Using %partial parsers and
-- monadic reductions, we can invoke productions manually and use the
-- backtracking `tryPrefix` combinator. Binders are generally very short in
-- comparison to expressions, so the cost is modest.
--
--     doBlock
--       : 'do' '\{' manySep(doStatement, '\;') '\}'
--
--     doStatement
--       : 'let' '\{' manySep(letBinding, '\;') '\}'
--       | expr
--       | binder '<-' expr
--
--     guard
--       : '|' sep(patternGuard, ',')
--
--     patternGuard
--       : expr1
--       | binder '<-' expr1
--
doBlock :: { DoBlock () }
  : 'do' '\{'
      {%% revert $ do
        res <- parseDoStatement
        when (null res) $ addFailure [$2] ErrEmptyDo
        pure $ DoBlock $1 $ NE.fromList res
      }

adoBlock :: { (SourceToken, [DoStatement ()]) }
  : 'ado' '\{' '\}' { ($1, []) }
  | 'ado' '\{'
      {%% revert $ fmap ($1,) parseDoStatement }

doStatement :: { [DoStatement ()] }
  : 'let' '\{' manySep(letBinding, '\;') '\}'
      {%^ revert $ fmap (DoLet $1 $3 :) parseDoNext }
  | {- empty -}
      {%^ revert $ do
        stmt <- tryPrefix parseBinderAndArrow parseDoExpr
        let
          ctr = case stmt of
            (Just (binder, sep), expr) ->
              (DoBind binder sep expr :)
            (Nothing, expr) ->
              (DoDiscard expr :)
        fmap ctr parseDoNext
      }

doExpr :: { Expr () }
  : expr {%^ revert $ pure $1 }

doNext :: { [DoStatement ()] }
  : '\;' {%^ revert parseDoStatement }
  | '\}' {%^ revert $ pure [] }

guard :: { (SourceToken, Separated (PatternGuard ())) }
  : '|' {%% revert $ fmap (($1,) . uncurry Separated) parseGuardStatement }

guardStatement :: { (PatternGuard (), [(SourceToken, PatternGuard ())]) }
  : {- empty -}
      {%^ revert $ do
        grd <- fmap (uncurry PatternGuard) $ tryPrefix parseBinderAndArrow parseGuardExpr
        fmap (grd,) parseGuardNext
      }

guardExpr :: { Expr() }
  : expr1 {%^ revert $ pure $1 }

guardNext :: { [(SourceToken, PatternGuard ())] }
  : ',' {%^ revert $ fmap (\(g, gs) -> ($1, g) : gs) parseGuardStatement }
  | {- empty -} {%^ revert $ pure [] }

binderAndArrow :: { (Binder (), SourceToken) }
  : binder '<-' {%^ revert $ pure ($1, $2) }

binder :: { Binder () }
  : binder1 { $1 }
  | binder1 '::' type { BinderTyped () $1 $2 $3 }

binder1 :: { Binder () }
  : binder2 { $1 }
  | binder1 qualOp binder2 { BinderOp () $1 (getQualifiedOpName $2) $3 }

binder2 :: { Binder () }
  : many(binderAtom) {% toBinderConstructor $1 }
  | '-' number { uncurry (BinderNumber () (Just $1)) $2 }

binderAtom :: { Binder () }
  : '_' { BinderWildcard () $1 }
  | ident %shift { BinderVar () $1 }
  | ident '@' binderAtom { BinderNamed () $1 $2 $3 }
  | qualProperName { BinderConstructor () (getQualifiedProperName $1) [] }
  | boolean { uncurry (BinderBoolean ()) $1 }
  | char { uncurry (BinderChar ()) $1 }
  | string { uncurry (BinderString ()) $1 }
  | number { uncurry (BinderNumber () Nothing) $1 }
  | delim('[', binder, ',', ']') { BinderArray () $1 }
  | delim('{', recordBinder, ',', '}') { BinderRecord () $1 }
  | '(' binder ')' { BinderParens () (Wrapped $1 $2 $3) }

recordBinder :: { RecordLabeled (Binder ()) }
  : label {% fmap RecordPun . toName Ident $ lblTok $1 }
  | label '=' binder {% addFailure [$2] ErrRecordUpdateInCtr *> pure (RecordPun $ unexpectedName $ lblTok $1) }
  | label ':' binder { RecordField $1 $2 $3 }

-- By splitting up the module header from the body, we can incrementally parse
-- just the header, and then continue parsing the body while still sharing work.
moduleHeader :: { Module () }
  : 'module' moduleName exports 'where' '\{' moduleImports
      { (Module () $1 $2 $3 $4 $6 [] []) }

moduleBody :: { ([Declaration ()], [Comment LineFeed]) }
  : moduleDecls '\}'
      {%^ \(SourceToken ann _) -> pure (snd $1, tokLeadingComments ann) }

moduleImports :: { [ImportDecl ()] }
  : importDecls importDecl '\}'
      {%^ revert $ pushBack $3 *> pure (reverse ($2 : $1)) }
  | importDecls
      {%^ revert $ pure (reverse $1) }

importDecls :: { [ImportDecl ()] }
  : importDecls importDecl '\;' { $2 : $1 }
  | {- empty -} { [] }

moduleDecls :: { ([ImportDecl ()], [Declaration ()]) }
  : manySep(moduleDecl, '\;') {% toModuleDecls $ NE.toList $1 }
  | {- empty -} { ([], []) }

moduleDecl :: { TmpModuleDecl () }
  : importDecl { TmpImport $1 }
  | sep(decl, declElse) { TmpChain $1 }

declElse :: { SourceToken }
  : 'else' { $1 }
  | 'else' '\;' { $1 }

exports :: { Maybe (DelimitedNonEmpty (Export ())) }
  : {- empty -} { Nothing }
  | '(' sep(export, ',') ')' { Just (Wrapped $1 $2 $3) }

export :: { Export () }
  : ident { ExportValue () $1 }
  | symbol { ExportOp () (getOpName $1) }
  | properName { ExportType () (getProperName $1) Nothing }
  | properName dataMembers { ExportType () (getProperName $1) (Just $2) }
  | 'type' symbol { ExportTypeOp () $1 (getOpName $2) }
  | 'class' properName { ExportClass () $1 (getProperName $2) }
  | 'module' moduleName { ExportModule () $1 $2 }

dataMembers :: { (DataMembers ()) }
 : '(..)' { DataAll () $1 }
 | '(' ')' { DataEnumerated () (Wrapped $1 Nothing $2) }
 | '(' sep(properName, ',') ')' { DataEnumerated () (Wrapped $1 (Just \$ getProperName <\$> $2) $3) }

importDecl :: { ImportDecl () }
  : 'import' moduleName imports { ImportDecl () $1 $2 $3 Nothing }
  | 'import' moduleName imports 'as' moduleName { ImportDecl () $1 $2 $3 (Just ($4, $5)) }

imports :: { Maybe (Maybe SourceToken, DelimitedNonEmpty (Import ())) }
  : {- empty -} { Nothing }
  | '(' sep(import, ',') ')' { Just (Nothing, Wrapped $1 $2 $3) }
  | 'hiding' '(' sep(import, ',') ')' { Just (Just $1, Wrapped $2 $3 $4) }

import :: { Import () }
  : ident { ImportValue () $1 }
  | symbol { ImportOp () (getOpName $1) }
  | properName { ImportType () (getProperName $1) Nothing }
  | properName dataMembers { ImportType () (getProperName $1) (Just $2) }
  | 'type' symbol { ImportTypeOp () $1 (getOpName $2) }
  | 'class' properName { ImportClass () $1 (getProperName $2) }

decl :: { Declaration () }
  : dataHead { DeclData () $1 Nothing }
  | dataHead '=' sep(dataCtor, '|') { DeclData () $1 (Just ($2, $3)) }
  | typeHead '=' type {% checkNoWildcards $3 *> pure (DeclType () $1 $2 $3) }
  | newtypeHead '=' properName typeAtom {% checkNoWildcards $4 *> pure (DeclNewtype () $1 $2 (getProperName $3) $4) }
  | classHead { either id (\h -> DeclClass () h Nothing) $1 }
  | classHead 'where' '\{' manySep(classMember, '\;') '\}' {% either (const (parseError $2)) (\h -> pure $ DeclClass () h (Just ($2, $4))) $1 }
  | instHead { DeclInstanceChain () (Separated (Instance $1 Nothing) []) }
  | instHead 'where' '\{' manySep(instBinding, '\;') '\}' { DeclInstanceChain () (Separated (Instance $1 (Just ($2, $4))) []) }
  | 'data' properName '::' type {% checkNoWildcards $4 *> pure (DeclKindSignature () $1 (Labeled (getProperName $2) $3 $4)) }
  | 'newtype' properName '::' type {% checkNoWildcards $4 *> pure (DeclKindSignature () $1 (Labeled (getProperName $2) $3 $4)) }
  | 'type' properName '::' type {% checkNoWildcards $4 *> pure (DeclKindSignature () $1 (Labeled (getProperName $2) $3 $4)) }
  | 'derive' instHead { DeclDerive () $1 Nothing $2 }
  | 'derive' 'newtype' instHead { DeclDerive () $1 (Just $2) $3 }
  | ident '::' type { DeclSignature () (Labeled $1 $2 $3) }
  | ident manyOrEmpty(binderAtom) guardedDecl { DeclValue () (ValueBindingFields $1 $2 $3) }
  | fixity { DeclFixity () $1 }
  | 'foreign' 'import' ident '::' type {% when (isConstrained $5) (addFailure ([$1, $2, nameTok $3, $4] <> toList (flattenType $5)) ErrConstraintInForeignImportSyntax) *> pure (DeclForeign () $1 $2 (ForeignValue (Labeled $3 $4 $5))) }
  | 'foreign' 'import' 'data' properName '::' type { DeclForeign () $1 $2 (ForeignData $3 (Labeled (getProperName $4) $5 $6)) }
  | 'type' 'role' properName many(role) { DeclRole () $1 $2 (getProperName $3) $4 }

dataHead :: { DataHead () }
  : 'data' properName manyOrEmpty(typeVarBinding) { DataHead $1 (getProperName $2) $3 }

typeHead :: { DataHead () }
  : 'type' properName manyOrEmpty(typeVarBinding) { DataHead $1 (getProperName $2) $3 }

newtypeHead :: { DataHead () }
  : 'newtype' properName manyOrEmpty(typeVarBinding) { DataHead $1 (getProperName $2) $3 }

dataCtor :: { DataCtor () }
  : properName manyOrEmpty(typeAtom)
      {% for_ $2 checkNoWildcards *> pure (DataCtor () (getProperName $1) $2) }

-- Class head syntax requires unbounded lookahead due to a conflict between
-- row syntax and `typeVarBinding`. `(a :: B)` is either a row in `constraint`
-- where `B` is a type or a `typeVarBinding` where `B` is a kind. We must see
-- either a `<=`, `where`, or layout delimiter before deciding which it is.
--
--     classHead
--       : 'class' classNameAndFundeps
--       | 'class' constraints '<=' classNameAndFundeps
--
classHead :: { Either (Declaration ()) (ClassHead ()) }
  : 'class'
      {%% revert $ oneOf $ NE.fromList
          [ fmap (Left . DeclKindSignature () $1) parseClassSignature
          , do
              (super, (name, vars, fundeps)) <- tryPrefix parseClassSuper parseClassNameAndFundeps
              let hd = ClassHead $1 super name vars fundeps
              checkFundeps hd
              pure $ Right hd
          ]
      }

classSignature :: { Labeled (Name (N.ProperName 'N.TypeName)) (Type ()) }
  : properName '::' type {%^ revert $ checkNoWildcards $3 *> pure (Labeled (getProperName $1) $2 $3) }

classSuper :: { (OneOrDelimited (Constraint ()), SourceToken) }
  : constraints '<=' {%^ revert $ pure ($1, $2) }

classNameAndFundeps :: { (Name (N.ProperName 'N.ClassName), [TypeVarBinding ()], Maybe (SourceToken, Separated ClassFundep)) }
  : properName manyOrEmpty(typeVarBinding) fundeps {%^ revert $ pure (getProperName $1, $2, $3) }

fundeps :: { Maybe (SourceToken, Separated ClassFundep) }
  : {- empty -} { Nothing }
  | '|' sep(fundep, ',') { Just ($1, $2) }

fundep :: { ClassFundep }
  : '->' many(ident) { FundepDetermined $1 $2 }
  | many(ident) '->' many(ident) { FundepDetermines $1 $2 $3 }

classMember :: { Labeled (Name Ident) (Type ()) }
  : ident '::' type {% checkNoWildcards $3 *> pure (Labeled $1 $2 $3) }

instHead :: { InstanceHead () }
  : 'instance' constraints '=>' qualProperName manyOrEmpty(typeAtom)
      { InstanceHead $1 Nothing (Just ($2, $3)) (getQualifiedProperName $4) $5 }
  | 'instance' qualProperName manyOrEmpty(typeAtom)
      { InstanceHead $1 Nothing Nothing (getQualifiedProperName $2) $3 }
  | 'instance' ident '::' constraints '=>' qualProperName manyOrEmpty(typeAtom)
      { InstanceHead $1 (Just ($2, $3)) (Just ($4, $5)) (getQualifiedProperName $6) $7 }
  | 'instance' ident '::' qualProperName manyOrEmpty(typeAtom)
      { InstanceHead $1 (Just ($2, $3)) Nothing (getQualifiedProperName $4) $5 }

constraints :: { OneOrDelimited (Constraint ()) }
  : constraint { One $1 }
  | '(' sep(constraint, ',') ')' { Many (Wrapped $1 $2 $3) }

constraint :: { Constraint () }
  : qualProperName manyOrEmpty(typeAtom) {% for_ $2 checkNoWildcards *> for_ $2 checkNoForalls *> pure (Constraint () (getQualifiedProperName $1) $2) }
  | '(' constraint ')' { ConstraintParens () (Wrapped $1 $2 $3) }

instBinding :: { InstanceBinding () }
  : ident '::' type { InstanceBindingSignature () (Labeled $1 $2 $3) }
  | ident manyOrEmpty(binderAtom) guardedDecl { InstanceBindingName () (ValueBindingFields $1 $2 $3) }

fixity :: { FixityFields }
  : infix int qualIdent 'as' op { FixityFields $1 $2 (FixityValue (fmap Left $3) $4 (getOpName $5)) }
  | infix int qualProperName 'as' op { FixityFields $1 $2 (FixityValue (fmap Right (getQualifiedProperName $3)) $4 (getOpName $5)) }
  | infix int 'type' qualProperName 'as' op { FixityFields $1 $2 (FixityType $3 (getQualifiedProperName $4) $5 (getOpName $6)) }

infix :: { (SourceToken, Fixity) }
  : 'infix' { ($1, Infix) }
  | 'infixl' { ($1, Infixl) }
  | 'infixr' { ($1, Infixr) }

role :: { Role }
  : 'nominal' { Role $1 R.Nominal }
  | 'representational' { Role $1 R.Representational }
  | 'phantom' { Role $1 R.Phantom }

-- Partial parsers which can be combined with combinators for adhoc use. We need
-- to revert the lookahead token so that it doesn't consume an extra token
-- before succeeding.

importDeclP :: { ImportDecl () }
  : importDecl {%^ revert $ pure $1 }

declP :: { Declaration () }
  : decl {%^ revert $ pure $1 }

exprP :: { Expr () }
  : expr {%^ revert $ pure $1 }

typeP :: { Type () }
  : type {%^ revert $ pure $1 }

moduleNameP :: { Name N.ModuleName }
  : moduleName {%^ revert $ pure $1 }

qualIdentP :: { QualifiedName Ident }
  : qualIdent {%^ revert $ pure $1 }

{
lexer :: (SourceToken -> Parser a) -> Parser a
lexer k = munch >>= k

parse :: Text -> ([ParserWarning], Either (NE.NonEmpty ParserError) (Module ()))
parse = either (([],) . Left) resFull . parseModule . lex

data PartialResult a = PartialResult
  { resPartial :: a
  , resFull :: ([ParserWarning], Either (NE.NonEmpty ParserError) a)
  } deriving (Functor)

parseModule :: [LexResult] -> Either (NE.NonEmpty ParserError) (PartialResult (Module ()))
parseModule toks = fmap (\header -> PartialResult header (parseFull header)) headerRes
  where
  (st, headerRes) =
    runParser (ParserState toks [] []) parseModuleHeader

  parseFull header = do
    let (ParserState _ _ warnings, res) = runParser st parseModuleBody
    (warnings, (\(decls, trailing) -> header { modDecls = decls, modTrailingComments = trailing }) <$> res)
}<|MERGE_RESOLUTION|>--- conflicted
+++ resolved
@@ -302,21 +302,12 @@
   | type3 qualOp type4 %shift { TypeOp () $1 (getQualifiedOpName $2) $3 }
 
 type4 :: { Type () }
-<<<<<<< HEAD
   : type5 %shift { $1 }
-  | '#' type4 {% addWarning ($1 : toList (flattenType $2)) WarnDeprecatedRowSyntax *> pure (TypeUnaryRow () $1 $2) }
+  | '-' int { uncurry (TypeInt () (Just $1)) (second negate $2) }
 
 type5 :: { Type () }
-  : type6 %shift { $1 }
-  | '-' int { uncurry (TypeInt () (Just $1)) (second negate $2) }
-
-type6 :: { Type () }
   : typeAtom { $1 }
-  | type6 typeAtom { TypeApp () $1 $2 }
-=======
-  : typeAtom { $1 }
-  | type4 typeAtom { TypeApp () $1 $2 }
->>>>>>> 4c4fcf67
+  | type5 typeAtom { TypeApp () $1 $2 }
 
 typeAtom :: { Type ()}
   : '_' { TypeWildcard () $1 }
