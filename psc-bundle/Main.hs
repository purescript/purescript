{-# LANGUAGE FlexibleContexts #-}
{-# LANGUAGE ScopedTypeVariables #-}
{-# LANGUAGE TupleSections #-}
{-# LANGUAGE RecordWildCards #-}

-- | Bundles compiled PureScript modules for the browser.
module Main (main) where

import Data.Traversable (for)
import Data.Version (showVersion)
<<<<<<< HEAD
import Data.Maybe (fromMaybe)
=======
import Data.Monoid ((<>))
import Data.Aeson (encode)
import Data.Maybe (isNothing)
>>>>>>> b70aabf1

import Control.Applicative
import Control.Monad
import Control.Monad.Error.Class
import Control.Monad.Trans.Except
import Control.Monad.IO.Class

import System.FilePath (takeDirectory, (</>), (<.>), takeFileName)
import System.FilePath.Glob (glob)
import System.Exit (exitFailure)
import System.IO (stderr, stdout, hPutStrLn, hSetEncoding, utf8)
import System.IO.UTF8 (readUTF8File, writeUTF8File)
import System.Directory (createDirectoryIfMissing, getCurrentDirectory)

import qualified Data.ByteString.Lazy as B
import qualified Data.ByteString.UTF8 as BU8

import Language.PureScript.Bundle

import Options.Applicative as Opts

import qualified Paths_purescript as Paths

import SourceMap
import SourceMap.Types

-- | Command line options.
data Options = Options
  { optionsInputFiles  :: [FilePath]
  , optionsOutputFile  :: Maybe FilePath
  , optionsEntryPoints :: [String]
  , optionsMainModule  :: Maybe String
  , optionsNamespace   :: String
<<<<<<< HEAD
  , optionsShouldUncurry :: Maybe Bool
=======
  , optionsSourceMaps  :: Bool
>>>>>>> b70aabf1
  } deriving Show

-- | The main application function.
-- This function parses the input files, performs dead code elimination, filters empty modules
-- and generates and prints the final Javascript bundle.
app :: (MonadError ErrorMessage m, MonadIO m) => Options -> m (Maybe SourceMapping, String)
app Options{..} = do
  inputFiles <- concat <$> mapM (liftIO . glob) optionsInputFiles
  when (null inputFiles) . liftIO $ do
    hPutStrLn stderr "psc-bundle: No input files."
    exitFailure
  when (isNothing optionsOutputFile && optionsSourceMaps == True) . liftIO $ do
    hPutStrLn stderr "psc-bundle: Source maps only supported when output file specified."
    exitFailure

  input <- for inputFiles $ \filename -> do
    js <- liftIO (readUTF8File filename)
    mid <- guessModuleIdentifier filename
    length js `seq` return (mid, Just filename, js)                                            -- evaluate readFile till EOF before returning, not to exhaust file handles

  let entryIds = map (`ModuleIdentifier` Regular) optionsEntryPoints
<<<<<<< HEAD
  bundle input entryIds optionsMainModule optionsNamespace (fromMaybe False optionsShouldUncurry)
=======

  currentDir <- liftIO getCurrentDirectory
  let outFile = if optionsSourceMaps then fmap (currentDir </>) optionsOutputFile else Nothing
  bundleSM input entryIds optionsMainModule optionsNamespace outFile
>>>>>>> b70aabf1

-- | Command line options parser.
options :: Parser Options
options = Options <$> some inputFile
                  <*> optional outputFile
                  <*> many entryPoint
                  <*> optional mainModule
                  <*> namespace
<<<<<<< HEAD
                  <*> (optional (not <$> noShouldUncurry) <|> optional shouldUncurry)
=======
                  <*> sourceMaps
>>>>>>> b70aabf1
  where
  inputFile :: Parser FilePath
  inputFile = Opts.strArgument $
       Opts.metavar "FILE"
    <> Opts.help "The input .js file(s)"

  outputFile :: Parser FilePath
  outputFile = Opts.strOption $
       Opts.short 'o'
    <> Opts.long "output"
    <> Opts.help "The output .js file"

  entryPoint :: Parser String
  entryPoint = Opts.strOption $
       Opts.short 'm'
    <> Opts.long "module"
    <> Opts.help "Entry point module name(s). All code which is not a transitive dependency of an entry point module will be removed."

  mainModule :: Parser String
  mainModule = Opts.strOption $
       Opts.long "main"
    <> Opts.help "Generate code to run the main method in the specified module."

  namespace :: Parser String
  namespace = Opts.strOption $
       Opts.short 'n'
    <> Opts.long "namespace"
    <> Opts.value "PS"
    <> Opts.showDefault
    <> Opts.help "Specify the namespace that PureScript modules will be exported to when running in the browser."

<<<<<<< HEAD

  shouldUncurry :: Parser Bool
  shouldUncurry = switch $
       short 'O'
    <> long "optimize"
    <> help "When given this option psc-bundle will apply an uncurry optimization"

  noShouldUncurry :: Parser Bool
  noShouldUncurry = switch $
    long "no-optimize"
    <> help "When given this option psc-bundle will prevent the uncurry optimization"
=======
  sourceMaps :: Parser Bool
  sourceMaps = Opts.switch $
       Opts.long "source-maps"
    <> Opts.help "Whether to generate source maps for the bundle (requires --output)."
>>>>>>> b70aabf1

-- | Make it go.
main :: IO ()
main = do
  hSetEncoding stdout utf8
  hSetEncoding stderr utf8
  opts <- Opts.execParser (Opts.info (version <*> Opts.helper <*> options) infoModList)
  output <- runExceptT (app opts)
  case output of
    Left err -> do
      hPutStrLn stderr (unlines (printErrorMessage err))
      exitFailure
    Right (sourcemap, js) ->
      case optionsOutputFile opts of
        Just outputFile -> do
          createDirectoryIfMissing True (takeDirectory outputFile)
          case sourcemap of
            Just sm -> do
              writeUTF8File outputFile $ js ++ "\n//# sourceMappingURL=" ++ (takeFileName outputFile <.> "map") ++ "\n"
              writeUTF8File (outputFile <.> "map") $ BU8.toString . B.toStrict . encode $ generate sm
            Nothing -> writeUTF8File outputFile js
        Nothing -> putStrLn js
  where
  infoModList = Opts.fullDesc <> headerInfo <> footerInfo
  headerInfo  = Opts.header   "psc-bundle - Bundles compiled PureScript modules for the browser"
  footerInfo  = Opts.footer $ "psc-bundle " ++ showVersion Paths.version

  version :: Parser (a -> a)
  version = Opts.abortOption (InfoMsg (showVersion Paths.version)) $
    Opts.long "version" <> Opts.help "Show the version number" <> Opts.hidden<|MERGE_RESOLUTION|>--- conflicted
+++ resolved
@@ -8,13 +8,10 @@
 
 import Data.Traversable (for)
 import Data.Version (showVersion)
-<<<<<<< HEAD
 import Data.Maybe (fromMaybe)
-=======
 import Data.Monoid ((<>))
 import Data.Aeson (encode)
 import Data.Maybe (isNothing)
->>>>>>> b70aabf1
 
 import Control.Applicative
 import Control.Monad
@@ -48,11 +45,8 @@
   , optionsEntryPoints :: [String]
   , optionsMainModule  :: Maybe String
   , optionsNamespace   :: String
-<<<<<<< HEAD
   , optionsShouldUncurry :: Maybe Bool
-=======
   , optionsSourceMaps  :: Bool
->>>>>>> b70aabf1
   } deriving Show
 
 -- | The main application function.
@@ -74,14 +68,10 @@
     length js `seq` return (mid, Just filename, js)                                            -- evaluate readFile till EOF before returning, not to exhaust file handles
 
   let entryIds = map (`ModuleIdentifier` Regular) optionsEntryPoints
-<<<<<<< HEAD
-  bundle input entryIds optionsMainModule optionsNamespace (fromMaybe False optionsShouldUncurry)
-=======
-
   currentDir <- liftIO getCurrentDirectory
   let outFile = if optionsSourceMaps then fmap (currentDir </>) optionsOutputFile else Nothing
-  bundleSM input entryIds optionsMainModule optionsNamespace outFile
->>>>>>> b70aabf1
+  bundleSM input entryIds optionsMainModule optionsNamespace outFile (fromMaybe False optionsShouldUncurry)
+
 
 -- | Command line options parser.
 options :: Parser Options
@@ -90,11 +80,8 @@
                   <*> many entryPoint
                   <*> optional mainModule
                   <*> namespace
-<<<<<<< HEAD
                   <*> (optional (not <$> noShouldUncurry) <|> optional shouldUncurry)
-=======
                   <*> sourceMaps
->>>>>>> b70aabf1
   where
   inputFile :: Parser FilePath
   inputFile = Opts.strArgument $
@@ -126,7 +113,6 @@
     <> Opts.showDefault
     <> Opts.help "Specify the namespace that PureScript modules will be exported to when running in the browser."
 
-<<<<<<< HEAD
 
   shouldUncurry :: Parser Bool
   shouldUncurry = switch $
@@ -138,12 +124,11 @@
   noShouldUncurry = switch $
     long "no-optimize"
     <> help "When given this option psc-bundle will prevent the uncurry optimization"
-=======
+
   sourceMaps :: Parser Bool
   sourceMaps = Opts.switch $
        Opts.long "source-maps"
     <> Opts.help "Whether to generate source maps for the bundle (requires --output)."
->>>>>>> b70aabf1
 
 -- | Make it go.
 main :: IO ()
