--- conflicted
+++ resolved
@@ -3,7 +3,6 @@
 
 module Command.REPL (command) where
 
-<<<<<<< HEAD
 import Prelude
 import Control.Applicative (many, (<|>))
 import Control.Monad (unless, when)
@@ -25,31 +24,6 @@
 import System.FilePath ((</>))
 import System.FilePath.Glob qualified as Glob
 import System.IO (hPutStrLn, stderr)
-=======
-import           Control.Applicative              (many, (<|>))
-import           Control.Monad
-import           Control.Monad.Catch              (MonadMask)
-import           Control.Monad.IO.Class           (MonadIO, liftIO)
-import           Control.Monad.Trans.Class
-import           Control.Monad.Trans.Except       (ExceptT (..), runExceptT)
-import           Control.Monad.Trans.Reader       (ReaderT, runReaderT)
-import           Control.Monad.Trans.State.Strict (StateT, evalStateT)
-import           Data.Foldable                    (for_)
-import qualified Language.PureScript              as P
-import qualified Language.PureScript.CST          as CST
-import           Language.PureScript.Interactive
-import qualified Options.Applicative              as Opts
-import           Prelude                          ()
-import           Prelude.Compat
-import           System.Console.Haskeline
-import           System.Directory                 (doesFileExist,
-                                                   getCurrentDirectory)
-import           System.Exit
-import           System.FilePath                  ((</>))
-import qualified System.FilePath.Glob             as Glob
-import           System.IO                        (hPutStrLn, stderr)
-import           System.IO.UTF8                   (readUTF8File)
->>>>>>> 272bbe4e
 
 -- | Command line options
 data PSCiOptions = PSCiOptions
