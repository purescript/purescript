# Changelog

Notable changes to this project are documented in this file. The format is based on [Keep a Changelog](https://keepachangelog.com/en/1.0.0/) and this project adheres to [Semantic Versioning](https://semver.org/spec/v2.0.0.html).

## [Unreleased]

Breaking changes:

New features:

Bugfixes:

* Ensure unnamed instances appear in documentation (#4109 by @JordanMartinez)

<<<<<<< HEAD
* Display kind signatures and their comments in documentation (#4100 by JordanMartinez)
=======
* Allow fixity, kind, role declarations in REPL (#4046, @rhendric)
>>>>>>> ee691c25

Internal:

* Fix for Haddock (#4072 by @ncaq and @JordanMartinez)

* Update RELEASE_GUIDE.md with more details (#4104 by @JordanMartinez)

## v0.14.2

New features:

* Make type class instance names optional (#4085, @JordanMartinez)

  Previously, one would be required to define a unique name for a type class
  instance. For example

  ```purescript
  -- instance naming convention:
  -- classNameType1Type2Type3
  instance fooIntString :: Foo Int String
  ```

  Now, the name and `::` separator characters are optional. The above instance
  could be rewritten like so:

  ```purescript
  instance Foo Int String
  ```

  and the compiler will generate a unique name for the instance
  (e.g. `$dollar_FooIntString_4` where `4` is a randomly-generated number
  that can change across compiler runs). This version of the instance name
  is not intended for use in FFI.

  Note: if one wrote

  ```purescript
  instance ReallyLongClassName Int String
  ```

  the generated name would be something like
  `$dollar_ReallyLongClassNameIntStr_87` rather than
  `$dollar_ReallyLongClassNameIntString_87` as the generated part
  of the name will be truncated to 25 characters (long enough to be readable
  without being too verbose).

Bugfixes:

* Unused identifier warnings now report smaller and more relevant source spans (#4088, @nwolverson)

  Also fix incorrect warnings in cases involving a let-pattern binding shadowing
  an existing identifier.

Internal:

* Drop libtinfo dependency (#3696, @hdgarrood)

  Changes the build configuration so that by default, compiler binaries will
  not have a dynamic library dependency on libncurses/libtinfo. This should
  alleviate one of the most common pains in getting the compiler successfully
  installed, especially on Linux. The cost is a slight degradation in the REPL
  experience when editing long lines, but this can be avoided by building the
  compiler with the libtinfo dependency by setting the `terminfo` flag of the
  `haskeline` library to `true`.

* Migrate CI from Travis to GitHub Actions (#4077, @rhendric)

* Remove tasty from test suite and just use hspec (#4056, @hdgarrood)

* Avoid compiling tests with diagnostics twice in test suite (#4079, @hdgarrood)

* Do less work in test initialization (#4080, @rhendric)

* Follow more HLint suggestions (#4090, @rhendric)

* Export `rebuildModule'` to speed up Try PureScript! slightly (#4095 by @JordanMartinez)

* Merge `purescript-ast` into `purescript-cst` (#4094 by @JordanMartinez)

## v0.14.1

New features:

* Support TCO for functions with tail-recursive inner functions (#3958, @rhendric)

  Adds support for optimizing functions that contain local functions which call
  the outer function in tail position, as long as those functions themselves
  are only called from tail position, either in the outer function or in other
  such functions.

  This enables hand-written mutually-tail-recursive function groups to be
  optimized, but more critically, it also means that case guards which desugar
  to use local functions don't break TCO.

* Add warnings for unused names and values (#3819, @nwolverson)

  The compiler now emits warnings when it encounters unused names in binders
  and unused value declarations. A declaration is considered to be unused if it
  is not exported and is also not reachable by any of the exported
  declarations. The compiler will not currently produce unused warnings about
  other kinds of declarations such as data and type class declarations, but we
  intend to produce warnings for these in the future as well.

Bugfixes:

* Make close punctuation printable in errors (#3982, @rhendric)
* Desugar type operators in top-level kind signatures (#4027, @natefaubion)
* Use type annotation hint only when needed (#4025, @rhendric)
* Fix pretty printing of "hiding" imports (#4058, @natefaubion)

* Instantiate polymorphic kinds when unwrapping newtypes while solving Coercible constraints (#4040, @kl0tl)

* Fix row unification with shared unknown in tails (#4048, @rhendric)

* Fix kinded declaration reordering in desugaring (#4047, @rhendric)

* Fix wildly off kind unification positions (#4050, @natefaubion)

* Fix incorrect incremental builds with different `--codegen` options (#3911, #3914, @hdgarrood)

  This bug meant that after invoking the compiler with different `--codegen`
  options, it was easy to end up with (for example) an outdated docs.json or
  corefn.json file in your output directory which would be incorrectly
  considered up-to-date by the compiler.

Other improvements:

* Add white outline stroke to logo in README (#4003, @ptrfrncsmrph)

  The previous `logo.png` was not legible against a dark background (#4001).

* Show the constraints that were being solved when encountering a type error (@nwolverson, #4004)

* Removed all shift/reduce conflicts in parser (#4063, @JordanMartinez).

  Happy defaults to using "shift" rather than "reduce" in shift/reduce
  conflicts. This change merely makes explicit what is already happening
  implicitly.

Internal:

* Upgrade tests Bower dependencies (#4041, @kl0tl)
* Remove unused Data.Foldable.foldr import (#4042, @kl0tl)

## v0.14.0

### Polykinds

Polymorphic kinds, based on the [Kind Inference for Datatypes](https://richarde.dev/papers/2020/kind-inference/kind-inference.pdf) paper (#3779, #3831, #3929, #4007, @natefaubion, @kl0tl)

Just as types classify terms, kinds classify types. But while we have polymorphic types, kinds were previously monomorphic.

This meant that we were not able to abstract over kinds, leading for instance to a proliferation of proxy types:

```purescript
data Proxy (a :: Type) = Proxy
data SProxy (a :: Symbol) = SProxy
data RProxy (row :: # Type) = RProxy
data RLProxy (row :: RowList) = RLProxy
```

Now we can have a single proxy type, whose parameter has a polymorphic kind.

#### Type :: Type

The old `Kind` data type and namespace is gone. Kinds and types are the same and exist in the same namespace.

Previously one could do:

```purescript
foreign import kind Boolean
foreign import data True :: Boolean
foreign import data False :: Boolean
```

Where the kind `Boolean` and type `Boolean` were two different things. This is no longer the case. The `Prim` kind `Boolean` is now removed, and you can just use `Prim` type `Boolean` in the same way. This is a breaking change.

The compiler still supports the old `foreign import kind` syntax but it warns that it's deprecated.

```purescript
foreign import kind Foo
```

> Foreign kind imports are deprecated and will be removed in a future release. Use empty 'data' instead.

It is treated internally as:

```purescript
data Foo
```

Note that `foreign import data` declarations are not deprecated. They are still necessary to define types with kinds other than `Type` since constructors are not lifted as in GHC with [DataKinds](https://downloads.haskell.org/ghc/latest/docs/html/users_guide/exts/data_kinds.html#extension-DataKinds).

Likewise, `kind` imports and exports are deprecated and treated the same as a type import or export.

> Kind imports are deprecated and will be removed in a future release. Omit the 'kind' keyword instead.

The special unary `#` syntax for row kinds is still supported, but deprecated and will warn. There is now `Prim.Row :: Type -> Type` which can be used like a normal type constructor.

> Unary '#' syntax for row kinds is deprecated and will be removed in a future release. Use the 'Row' kind instead.

All of these deprecations have suggested fixes in the JSON output, so tools like [`purescript-suggest`](https://github.com/nwolverson/purescript-suggest) (or your IDE plugin) can automatically apply them.

#### Kind Signatures

With PolyKinds, all type-level declarations are generalized.

```purescript
data Proxy a = Proxy
```

Previously, this had the `Type`-defaulted kind `Type -> Type`. Now this will be generalized to `forall k. k -> Type`. Such signature can be written with a kind signature declarations, similar to [standalone kind signatures](https://ryanglscott.github.io/2020/01/05/five-benefits-to-using-standalonekindsignatures/) in GHC.

```purescript
data Proxy :: forall k. k -> Type
data Proxy a = Proxy
```

In GHC, all signatures use the `type` prefix, but we reuse the same keyword as the subsequent declaration because we already have `foreign import data` (rather than `foreign import type`) and because it makes things align nicer. Signatures have the same rule as value-level signatures, so they must always be followed by the "real" declaration.

It's better to be explicit about polymorphism by writing signatures. Since we don't really quantify over free type variables, it's also necessary in the case that two poly-kinded arguments must have the same kind. The compiler will warn about missing kind signatures when polymorphic kinds are inferred.

Classes can have signatures too, but they must end with the new `Constraint` kind instead of `Type`. For example, here's the new definition of `Prim.Row.Cons`:

```purescript
class Cons :: forall k. Symbol -> k -> Row k -> Row k -> Constraint
class Cons label a tail row | label a tail -> row, label row -> a tail
```

### Safe zero-cost coercions

Coercible constraints, based on the [Safe Zero-cost Coercions for Haskell](https://www.microsoft.com/en-us/research/uploads/prod/2018/05/coercible-JFP.pdf) paper (#3351, #3810, #3896, #3873, #3860, #3905, #3893, #3909, #3931, #3906, #3881, #3878, #3937, #3930, #3955, #3927, #3999, #4000, @lunaris, @rhendric, @kl0tl, @hdgarrood)

`Prim.Coerce.Coercible` is a new compiler-solved class, used to relate types with the same runtime representation. One can use `Safe.Coerce.coerce` (from the new [`safe-coerce`](https://github.com/purescript/purescript-safe-coerce) library) instead of `Unsafe.Coerce.unsafeCoerce` to safely turn a `a` into a `b` when `Coercible a b` holds.

#### Roles

Types parameters now have _roles_, which depend on how they affect the runtime representation of their type. There are three roles, from most to least restrictive:

* _nominal_ parameters can only be coerced to themselves.

* _representational_ parameters can only be coerced to each other when a Coercible constraint holds.

* _phantom_ parameters can be coerced to anything.

#### Role annotations

The compiler infers _nominal_ roles for foreign data types, which is safe but can be too constraining sometimes. For example this prevents the coercion of `Effect Age` to `Effect Int`, even though they have the same runtime representation.

The roles of foreign data types can thus be loosened with explicit role annotations, similar to the [RoleAnnotations](https://downloads.haskell.org/ghc/latest/docs/html/users_guide/exts/roles.html#extension-RoleAnnotations) GHC extension.

Here's the annotation we added to `Effect`:

```purescript
type role Effect representational
```

Conversely, we might want to strengthen the roles of parameters with invariants invisible to the type system. Maps are the canonical example of this: the shape of their underlying tree rely on the `Ord` instance of their keys, but the `Ord` instance of a newtype may behave differently than the one of the wrapped type so it would be unsafe to allow coercions between `Map k1 a` and `Map k2 a`, even when `Coercible k1 k2` holds.

In order to forbid such unsafe coercion we added a _nominal_ annotation to the first parameter of `Map`:

```purescript
type role Map nominal representational
```

Annotated roles are compared against the roles inferred by the compiler so it is not possible to compromise safety by ascribing too permissive roles, except for foreign types.

### Other changes

#### Breaking

* Add compiler support for `Coercible` based `Newtype` (#3975, @fsoikin)

We added a `Coercible` superclass to `Data.Newtype.Newtype` in order to implement `unwrap`, `wrap` and most newtype combinators with `coerce` (see https://github.com/purescript/purescript-newtype/pull/22). This is only a breaking change for non derived instances because the `Newtype` class has no members anymore and can now only be implemented for representationally equal types (those satisfying the new superclass constraint).

For example the instance for `newtype Additive a = Additive a` no longer implements `unwrap` and `wrap`:

```diff
+instance newtypeAdditive :: Newtype (Additive a) a
-instance newtypeAdditive :: Newtype (Additive a) a where
-  wrap = Additive
-  unwrap (Additive a) = a
```

Derived instances don't require any modifications.

* Reform handling of quote characters in raw strings (#3961, @rhendric)

Quotes behaved rather unexpectedly in various edge cases inside raw strings. This clears things up by enforcing the following specification:

```
'"""' '"'{0,2} ([^"]+ '"'{1,2})* [^"]* '"""'
```

Meaning that raw strings can contain up to two successive quotes, any number of times, but three successive quotes are not allowed inside.

* Unsupport bare negative literals as equational binders (#3956, @rhendric)

It used to be possible to match on negative literals, such as `-1`, but this prevented parsing matches on constructors aliased to `-`. The compiler will reject matches on _bare_ negative literals, but they can still be matched by wrapping them in parentheses.

* Forbid partial data constructors exports (#3872, @kl0tl)

Exporting only some of the constructors of a type meant that changes internal to a module, such as adding or removing an unexported constructor, could cause unexhaustive pattern match errors in downstream code. Partial explicit export lists will have to be completed with the missing constructors or replaced by implicit export lists.

* Print compile errors to stdout, progress messages to stderr (#3839, @JordanMartinez)

Compiler errors and warnings arising from your code are now printed to stdout rather than stderr, and progress messages such as "Compiling Data.Array" are now printed to stderr rather than stdout. Warnings and errors arising from incorrect use of the CLI, such as specifying input files which don't exist or specifying globs which don't match any files, are still printed to stderr (as they were before). This change is useful when using the `--json-errors` flag, since you can now pipe JSON errors into other programs without having to perform awkward gymnastics such as `2>&1`.

#### Fixes

* Only include direct dependencies in the output for `purs graph` instead of their transitive closure (#3993, @colinwahl)

* Fix the reversal of the qualifier of qualified operators (#3971, @rhendric)

Qualified operators, for instance `Data.Array.(!)`, were interpreted with a reversed qualifier, like `Array.Data.(!)`.

* Check all recursive paths in data binding groups (#3936, @natefaubion)

The compiler was not catching recursive type synonyms when some recursive paths were guarded by data types or newtypes.

* Desugar type operator aliases inside parens (#3935, @natefaubion)

The compiler did not accept type operators inside parens in prefix position, except `(->)`.

* Pin language-javascript to a specific version (#3904, @hdgarrood)

Allowing the compiler to be built against various versions of `language-javascript` meant that multiple builds of the same version of the compiler could accept different syntaxes for JavaScript foreign modules, depending on how they were built.

#### Improvements

* Improves protocol errors from the IDE server (#3998, @kritzcreek)

The IDE server now respond with more descriptive error messages when failing to parse a command. This should make it easier to contribute fixes to the various clients.

* Extend IDE ImportCompletion with declarationType (#3997, @i-am-the-slime)

By exposing the declaration type (value, type, typeclass, etc.) downstream tooling can annotate imports with this info so users know what they are about to import. The info can also be mapped to a namespace filter to allow importing identifiers that appear more than once in a source file which throws an exception without such a filter.

* Improve error message when `negate` isn't imported (#3952, @mhmdanas)

This shows a specific message when using negative literals but `Data.Ring.negate` is out of scope, similar to the messages shown when using do notation if `Control.Bind.bind` and `Control.Bind.discard` are out of scope.

* Add source spans to `PartiallyAppliedSynonym` errors (#3951, @rhendric)

`PartiallyAppliedSynonym` errors were usually rethrown with the appropriate source span, but not when deriving instances. This annotates those errors with the source span of the partially applied synonyms themselves, which is more robust and accurate than rethrowing the error with an approximate source span.

* Allow type synonyms in instances heads and superclass constraints (#3539, #3966, #3965, @garyb, @kl0tl)

This allows declarations such as

```purescript
type Env = { port :: Int }
newtype App a = App (ReaderT Env Aff a)
derive newtype instance monadAskApp :: MonadAsk Env App
```

or

```purescript
class (Monad m, MonadAsk Env m) <= MonadAskEnv m
```

* Improve incremental rebuild times for modules with large dependencies (#3899, @milesfrain)

#### Other

* Warn against exported types with hidden constructors but `Generic` or `Newtype` instances (#3907, @kl0tl)

Types with hidden constructors are supposed to be opaque outside of their module of definition but `Generic` and `Newtype` instances allow to construct them with `Data.Generic.Rep.to` or `Data.Newtype.wrap` and examine their content with `Data.Generic.Rep.from` or `Data.Newtype.unwrap`, thus making void any invariant those types may witness.

* Have module re-exports appear in generated code (#3883, @citizengabe)

This is the first step towards smarter incremental rebuilds, which could skip rebuilding downstream modules when the interface of a module did not change (see #3724).

* Add a printer for CST modules (#3887, @kritzcreek)

* Deprecate constraints in foreign imports (#3829, @kl0tl)

Constrained foreign imports leak instance dictionaries, hindering the compiler ability to optimize their representation. Manipulating dictionaries in foreign code should be avoided and foreign imports should accept the class members they need as additional arguments instead of being constrained.

* Deprecate primes (the `'` character) in identifiers exported from foreign modules (#3792, @kl0tl)

We are going to output ES modules instead of CommonJS in the next breaking release but named exports of ES modules, unlike CommonJS exports, have to be valid JavaScript identifiers and so cannot contain primes.

#### Docs

* Generate a changelog from the GitHub releases and add a pull request template (#3989, @JordanMartinez)

* Detail license related error messages and fix incorrect SPDX sample licenses (#3970, @fsoikin)

* Remove a spurious doc comment on the CoreFn Module type (#3552, @jmackie)

* Add a link to the releases page (#3920, @milesfrain)

* Update CONTRIBUTING.md (#3924, @hdgarrood)

* Add troubleshooting steps for libtinfo and EACCES errors (#3903, @milesfrain)

* Update an outdated link to the book (#3916, @sumew)

#### Internal

* Simplify the `Ord` instances of some AST types (#3902, @milesfrain)

* Update the desugaring pipeline to work on individual modules (#3944, @kl0tl)

* Remove the unmaintained and ignored core libraries tests (#3861, @kl0tl)

* Configure Travis to run `hlint` (#3816, #3864, @joneshf, @hdgarrood)

* Remove support for the legacy Bower resolutions format in `purs publish` (#3847, @kl0tl)

* Add GitHub issue templates for bugs and proposals (#3853, @joneshf)

* Add support for Happy >=1.19.10 (#3837, @arrowd)

* Use the same default extensions in all packages (#3823, #3908, @natefaubion, @i-am-the-slime)

* Relax `purescript-ast` dependency on `microlens-platform` to `microlens` (#3817, @joneshf)

* Extract the AST and CST types, and related functions, into their own `purescript-ast` and `purescript-cst` packages for ease of consumption by external tooling (#3793, #3821, #3826, @joneshf, @natefaubion)

* Fix various typos in documentation, comments and bindings names (#3795, @mhmdanas)

* Add golden tests for errors and warnings (#3774, #3811, #3808, #3846, @dariooddenino, @rhendric, @kl0tl)

* More descriptive protocol errors from the ide server (@kritzcreek)


## [v0.13.8](https://github.com/purescript/purescript/releases/tag/v0.13.8) - 2020-05-23

**Bug Fixes**

* Update incremental build cache information properly on IDE rebuilds (#3789, @kritzcreek)

  Fixes a bug where triggering a rebuild via the IDE would not update the
  `output/cache-db.json` file, which in certain situations could lead to
  unnecessary rebuilds, as well as modules not being rebuilt when they should
  have been.

* Don't include compiler-internal declarations in IDE completions (#3850, @kritzcreek)

  IDE completions would previously include pseudo-declarations such as
  `RowToList$Dict` which only exist internally, due to how type class
  desugaring inside the compiler works. These declarations are now suppressed.

* Fix corefn JSON version parsing (#3877, @paulyoung)

  Fixes a bug where the parser for the functional core (or "corefn") JSON
  format would ignore all but the first component of the compiler version
  stored in the JSON. This does not affect the compiler directly, but will be
  useful for other tooling which depends on the corefn JSON parser provided by
  the compiler library.

**Improvements**

* Add `purs graph` subcommand for graphing module dependencies (#3781, @jmackie, @f-f)

  This adds a new `graph` subcommand which allows tools to consume information
  about which modules depend on which other modules. The format is as follows:

  ```
  { "Prelude":
      { "path": "src/Prelude.purs"
      , "depends": ["Data.Semiring", "Data.Ring", ...]
      },
    "Data.Ring":
      { "path": "src/Data/Ring.purs"
      , "depends": []
      },
    ...
  }
  ```

  Each property in the returned object has exactly two properties; `path`,
  which is a string containing the file path relative to the directory where
  the command was run, and `depends`, which is an array of the names of all
  directly imported modules.

* purs ide is better at reloading changes (#3799, @kritzcreek)

  The IDE would previously sometimes miss changes that were made outside of the
  editor, like building with new dependencies or recompiling larger parts of
  the project on the console.

  The IDE will now notice when this happened on the next command issued to it
  and refresh its state before processing that command. This might cause the
  first command after an external change to take a long time to execute, but
  should increase reliability in general.

* Switch to a binary encoding for externs files (#3841, @kritzcreek)

  This change should result in significant performance improvements in both IDE
  load times and incremental builds where lots of modules are already built.

* Represent module names as a single Text value internally (#3843, @kritzcreek)

  Boosts compiler performance by representing module names as a single Text
  value, rather than a list of Text values as it was previously.

* Extract documentation for type classes in purs ide (#3856, @kritzcreek)

  This changes makes documentation comments on type classes visible to the IDE.

**Other**

* Declare explicit upper bounds on Cabal and haskeline rather than relying on
  stack's pvp-bounds (#3777, @coot)

## [v0.13.7](https://github.com/purescript/purescript/releases/tag/v0.13.7) - 2020-05-23

_release withdrawn due to CI mishap_

## [v0.13.6](https://github.com/purescript/purescript/releases/tag/v0.13.6) - 2020-01-17

**Bug Fixes**

* Reset IDE state before performing a full reload. (#3766, @kritzcreek)

  This prevents a space leak in the IDE.

* Added source spans to ado desugaring. (#3758, @dariooddenino)

  Previously errors in ado desugaring might have had no line information.

* Generate correct arity failure case for some guarded matches. (#3763, @nwolverson)

  Specifically when a multi-way case contains a pattern guard or multiple
guard expressions, the desugared case expression could contain a guard with
a different arity to the matched expressions, resulting in an error.

**Improvements**

* Improved ambiguous variable check for functional dependencies. (#3721, @MonoidMusician)

  Previously the compiler might warn about ambiguous variables that aren't actually ambiguous
due to functional dependencies. This check now fully takes functional dependencies into
consideration.

* Optimize import desugaring for full builds (#3768, @colinwahl)

  The compiler was performing redundant work when resolving dependencies for modules resulting
in poor asymptotics. This work is now shared across modules yielding a 30-40% improvement in
build times for full builds.

* Use PureScript escapes in string pretty-printing (#3751, @hdgarrood)

  Previously the compiler might print invalid escape sequences when pretty-printing code for
error messages. It now prints correctly escaped code based on PureScript's lexical grammar.

* Optimize away binds to wildcards in do-notation (#3220, @matthewleon, @hdgarrood)

  This avoids generating variable assignments if no variables are actually bound in do-notation.
Previously the compiler would emit a unique variable name that went unused.

* Output docs.json files for Prim modules (#3769, @f-f)

  This change allows downstream tools such as spago to obtain documentation data for Prim modules.
Please note, however, that the API for the docs.json files is unstable and may change without warning.

**Other**
* Fix various typos in source comments (#3760, @bwignall)

## [v0.13.5](https://github.com/purescript/purescript/releases/tag/v0.13.5) - 2019-11-13

This is a small bugfix release to address some issues which were introduced in 0.13.4.

**Bug fixes**

* Fix "too many open files" during compiling (#3743, @hdgarrood)

  The compiler would not promptly close files after opening them, which could easily lead to reaching the open file limit, causing the compiler to crash.

* Fix incorrect unused import warnings when kinds are re-exported (#3744, @hdgarrood)

  Fixes a bug in which unused import warnings were generated for kinds which were re-exported (and therefore should have been considered "used").

**Other**

* Fix Haddock markup error preventing Haddock docs being generated (#3745, @cdepillabout)
* Add upper bound on Protolude to prevent 0.2.4 from being selected (#3752, @hdgarrood)

## [v0.13.4](https://github.com/purescript/purescript/releases/tag/v0.13.4) - 2019-10-20

**Enhancements**

* Use content hashes when determining whether a file needs rebuilding (#3708, @hdgarrood)

  We now calculate and store content hashes of input files during compilation. If a file's modification time has changed since the last compile, we compare the hash to the previous hash; if the hash is unchanged, this allows us to skip rebuilding this file, speeding up the build.

* Include import declaration qualifiers in unused import warnings (#3685, @matthew-hilty)

  Previously, warnings didn't distinguish between import declarations from the same module. Code like the following
  ```purescript
  import A.B (x) -- `x` is used.
  import A.B (y) as C -- `y` is not used.
  ```
  would induce a warning like `The import of module A.B is redundant` even though only the qualified import declaration `C` is actually redundant. The warning now would be `The import of module A.B (qualified as C) is redundant`.

* Include kind imports when determining unused import warnings (#3685, @matthew-hilty)

  Previously, kind imports were ignored. The linter wouldn't emit any warnings for code like the following.
  ```purescript
  import A.B (kind K) -- `kind K` is not used.
  ```
  And the linter, disregarding `kind K`, would emit an `UnusedImport` instead of an `UnusedExplicitImport` for code like the following.
  ```purescript
  import A.B (x, kind K) -- `x` is not used, but `kind K` is.
  ```

* Better reporting of I/O errors (#3730, @hdgarrood)

  If an unexpected I/O error occurs during compiling, we now include details in the error message. For example, when trying to write compilation results onto a device which has run out of space, we previously would have received a "CannotWriteFile" error with no further information. Now, we receive the underlying error message too:

  ```
  I/O error while trying to write JSON file: ./output/cache-db.json

    ./output/cache-db.json: hClose: resource exhausted (No space left on device)
  ```

**Bug fixes**

* Improve type class resolution in the presence of constrained higher-order functions (#3558, @matthew-hilty)

  This is perhaps best illustrated with an example.
  ```purescript
  newtype LBox row a = LBox (∀ r. (∀ lbl _1. Row.Cons lbl a _1 row ⇒ IsSymbol lbl ⇒ SProxy lbl → r) → r)

  unLBox ∷ ∀ row a r. (∀ lbl _1. Row.Cons lbl a _1 row ⇒ IsSymbol lbl ⇒ SProxy lbl → r) → LBox row a → r
  unLBox g (LBox f) = f g

  read ∷ ∀ row a. Record row → LBox row a → a
  read rec = unLBox \lbl → Record.get lbl rec
  ```

  The `read` function would previously fail with the error

  ```
  No type class instance was found for

      Prim.Row.Cons lbl4
                    a5
                    t2
                    row6
  ```

  although that dictionary should have been available in the function passed to `unLBox`. Now, it type checks successfully.

* Fix cache invalidation false negatives by storing timestamps (#3705, @hdgarrood)

  Previously, an input file would be considered 'modified', and thus requiring rebuilding on a subsequent compile, if its modification time specifies a point in time after any of the modification times of the corresponding output files.  This has turned out to be insufficient; files can often change in a way that this algorithm misses, because the input file might still have a timestamp older than the output files. Often this can happen by switching between `git` branches or by updating a dependency.

  This problem can manifest as compiler errors which don't appear to make sense or correspond to what is inside a source file, and which (until now) would need to be fixed by a clean rebuild (e.g. `rm -r output`).

  We now make a note of the modification time when we read an input file, and we consider that input file to have changed on a subsequent compile if the modification time is different to what it was before.

  The hope with this fix is that it should never be necessary to remove an output directory to get a build to run successfully. If you do run into this problem again, it is a bug: please report it.

* Fix exports incorrectly being identified as unused in purs bundle (#3727, @rhendric)

  References to properties on the `exports` object would previously not be picked up by `purs bundle` as uses of those properties, which could lead to them being incorrectly removed. For example:

  ```javascript
  'use strict';

  exports.foo = 1;
  exports.bar = exports.foo;
  ```

  would remove the `exports.foo = 1;` statement, breaking the assignment to `exports.bar`, if `foo` were not used elsewhere. This statement is now no longer removed.

* Show entire rows in type errors in the presence of the `--verbose-errors` flag (#3722, @Woody88)

  The row diffing feature, which elides common labels in rows occurring in type errors, did not previously respect the `--verbose-errors` flag, giving the same output regardless of whether it was set or not.  Now, if the flag has been supplied, we always show the entire row.

**Other**

* Add Makefile command to run license generator (#3718, @hdgarrood)
* Update language-javascript to 0.7.0.0 (@rhendric, @hdgarrood)

  This enables a number of newer JavaScript syntactic constructs to be used in FFI files. Please see the [language-javascript release notes][] for details.

* Fix for object shorthand syntax in FFI files (#3742, @hdgarrood)

[language-javascript release notes]: https://hackage.haskell.org/package/language-javascript-0.7.0.0/changelog

## [v0.13.3](https://github.com/purescript/purescript/releases/tag/v0.13.3) - 2019-08-18

**Enhancements**

* Eliminate empty type class dictionaries in generated code (#2768, @LiamGoodacre)

  Empty type class dictionaries &mdash; dictionaries which do not contain any type class member implementations at runtime &mdash; are often used to provide evidence at compile-time to justify that a particular operation will not fail; for example, `Prim.Row.Cons` can be used to justify that we can expect a record to contain a particular field with a particular type.  Unfortunately, constructing empty dictionaries can be costly, especially in more complex scenarios such as type-level programming. This release implements a new optimization which avoids the need to build empty dictionaries at runtime by instead inserting `undefined` into the generated code. This optimization can both reduce code size and improve performance in certain contexts.

* Render doc-comments for data constructors and type class members in HTML documentation (#3507, @marcosh)

  Documentation comments for data constructors and type class members are now picked up by `purs docs`, and will soon start appearing in Pursuit too. For example:

  ```purescript
  -- | Doc-comments like this one were always rendered in Pursuit
  data Maybe a =
    -- | Now this one (for the Just constructor) will be rendered too
    = Just a
    -- | And this one (for Nothing)
    | Nothing

  -- | Doc-comments like this one were always rendered in Pursuit
  class Eq a where
    -- | Now this one (for the `eq` method) will be rendered too
    eq :: a -> a -> Boolean
  ```

* Show diffs of rows in errors and hints (#3392, @dariooddenino)

  In type mismatches between rows, we now elide common labels so that the problem is easier to identify. For example, consider the following code, which has a type error due to the types of the `b` fields in the two records not matching:

  ```purescript
  foo =
    { a: 1, b: "hi", c: 3, d: 4, e: 5 }
  bar =
    { a: 1, b: 2, c: 3, d: 4, e: 5 }
  baz =
    [ foo, bar ]
  ```

  Previously, the type error would include the entirety of each record type:

  ```
  Could not match type

    String

  with type

    Int

  while trying to match type ( a :: Int
                             , b :: String
                             , c :: Int
                             , d :: Int
                             , e :: Int
                             )
  with type ( a :: Int
            , b :: Int
            , c :: Int
            , d :: Int
            , e :: Int
            )
  ```

  This can become quite difficult to read in the case of large record types. Now, we get this:

  ```
  Could not match type

    String

  with type

    Int

  while trying to match type
                             ( b :: String
                             ...
                             )

  with type
              ( b :: Int
              ...
              )
  ```

**Bug fixes**

* Remove more dead code in `purs bundle` (#3551, @rhendric)

  The dead code elimination in `purs bundle` now no longer incorrectly considers declarations to be used in the presence of local variables which happen to share their names, and is therefore able to remove these declarations when they are unused.

* Fix parsing of comma-separated guards in let statements (#3713, @natefaubion)

  The 0.13 parser would previously choke on guards separated by commas in let statements within do/ado blocks, such as

  ```purescript
  test = ado
    let
      foo
        | bar
        , baz =
          42
        | otherwise = 100
    in
      foo
  ```

  This has now been fixed.

**Other**

* Add placeholder purs.bin to fix npm installs (#3695, @hdgarrood)
* Refactor and simplify BuildPlan a little (#3699, @hdgarrood)
* Update link to partial type class guide in error message hints (#3717, @alextes)

## [v0.13.2](https://github.com/purescript/purescript/releases/tag/v0.13.2) - 2019-07-05

**Enhancements**

* Add --debug flag to `purs bundle` command (#3666, @rhendric)

  This flag causes an optimized-for-humans JSON representation of the modules
being bundled to be dumped to stderr, prior to dead code elimination.

* Ignore duplicate file inputs to CLI commands (#3653, @dyerw)

  If, after expanding globs, a particular file path appears more than once, the
compiler will now ignore the extra occurrences, instead of emitting a
`DuplicateModule` error.

**Bug fixes**

* Fix printing of tokens with string escapes (#3665, @hdgarrood)
* Fix multiple "let"s in ado before the final "in" (#3675, @natefaubion)
* Throw a parse error (not internal error) when using quoted labels as puns (#3690, @natefaubion)

**Other**

* Parser: Remove partial type signatures for parameterized productions (#3667, @natefaubion)
* Make git consider \*.out files as binary for the golden tests (#3656, @kritzcreek)
* Fix build failures on older GHCs by tightening base lower bound (#3659, @hdgarrood)
* Pin happy version to address build failures when building with Cabal (#3660, @hdgarrood)
* Add upper bounds when producing source distributions (#3661, @hdgarrood)
* Update test dependency on typelevel-prelude (#3649, @hdgarrood)
* Update author and maintainer sections of cabal file (#3663, @hdgarrood)
* Update to GHC 8.6.5, Stackage LTS 13.26 (#3688, @hdgarrood)
* Various CI maintenance (#3687, @hdgarrood)
* Move the "purescript" npm package into the compiler repo (#3691, @hdgarrood)

## [v0.13.1](https://github.com/purescript/purescript/releases/tag/v0.13.1) - 2019-07-04

_Notice: This release has been unpublished due to an error in the package tarball._

## [v0.13.0](https://github.com/purescript/purescript/releases/tag/v0.13.0) - 2019-05-30

**Grammar/Parser Changes**

`0.13` is a very exciting release for me (@natefaubion). For the past few months I've been working on a complete rewrite of the existing parser. The old parser has served us very well, but it has grown very organically over the years which means it's developed some unsightly limbs! Throughout the process I've tried to iron out a lot of dark corner cases in the language grammar, and I hope this release will set us on a firm foundation so we can start to specify what "PureScript the Language" actually is. This release is definitely breaking, but I think you'll find the changes are modest. I also hope that this release will open up a lot of opportunities for syntactic tooling, both using the existing parser or even using alternative parsers (which are now possible).

**Breaking**

There are a number of breaking changes, but I think you'll find that most code will continue to parse fine. We've tested the parser against the existing ecosystem and several large production applications at Awake, Lumi, and SlamData. The migration burden was either non-existent or only involved a few changes.

* The only whitespace now allowed in _code_ is ASCII space and line endings. Since you must use indentation to format PureScript code (unlike Haskell), we felt it was best to be more restrictive in what you can write instead of allowing potentially confusing behavior (implicit tab-width, zero-width spaces, etc). You can still use unicode whitespace within string literals.
* The only escapes accepted in string literals are `\n\r\t\'\"\\`, `\x[0-9a-fA-F]{1,6}` (unicode hex escape), and `\[\r\n ]+\` (gap escapes). We had inherited a vast zoo of escape codes from the Parsec Haskell Language parser. We decided to minimize what we support, and only add things back if there is significant demand.
* Octal and binary literals have been removed (hex remains).
* `\` is no longer a valid operator. It conflicts with lambda syntax.
* `@` is no longer a valid operator. It conflicts with named binder syntax.
* `forall` is no longer a valid identifier for expressions. We wanted a consistent rule for type identifiers and expression identifiers.
* Precedence of constructors with arguments in binders (`a@Foo b` must be `a@(Foo b)`).
* Precedence of kind annotations (`a :: Type -> Type b :: Type` must now be `(a :: Type -> Type) (b :: Type)`).
* Precedence of type annotations (`::` has lowest precedence, rather than sitting between operators and function application).
* Various edge cases with indentation/layout. Again, most code should work fine, but there were some cases where the old parser let you write code that violated the offside rule.

**Fixes**

* Many fixes around parse error locations. The new parser should yield much more precise error locations, especially for large expressions (like in HTML DSLs).
* Reported source spans no longer include whitespace and comments.
* Reported source span for the last token in a file is now correct.

**Enhancements**

* `where` is still only sugar for `let` (it does not introduce bindings over guards), but it is now usable in `case` branches in the same manner as declarations.
* `_` is now allowed in numeric literals, and is an ignored character (ie. `1_000_000 == 1000000`).
* Raw string literals (triple quotes) can now contain trailing quotes (ie. `"""hello "world"""" == "hello \"world\""`).
* Kind annotations are now allowed in `forall` contexts (#3576 @colinwahl).
* The new parser is much faster and can avoid parsing module bodies when initially sorting modules. We also do more work in parallel during the initialization phase of `purs compile`. This means that time to start compiling is faster, and incremental builds are faster. In my testing, a noop call to `purs compile` on the Awake codebase went from ~10s to ~3s.

**Other Changes**

**Breaking**

* Fix sharing in function composition inlining (#3439 @natefaubion). This is really a bugfix, but it has the potential to break code. Previously, you could write recursive point-free compositions that the compiler inadvertently eta-expanded into working code by eliminating sharing. We've changed the optimization to respect strict evaluation semantics, which can cause existing code to stack overflow. This generally arises in instance definitions. Unfortunately, we don't have a way to disallow the problematic code at this time.
* Fail compilation when a module imports itself (#3586 @hdgarrood).
* Disallow re-exporting class and type with the same name (#3648 @joneshf).

**Enhancements**

* Better illegal whitespace errors (#3627 @hdgarrood).
* Only display class members that are not exported from the module when throwing a `TransitiveExportError` for a class (#3612 @colinwahl).
* Tweaks to type pretty printing (#3610 @garyb).
* Unify matching constraints (#3620 @garyb).
* Improve error message on ModuleNotFound error for Prim modules (#3637 @ealmansi).

**Docs**

* Make markdown format behave like html. Remove --docgen opt. Separate directories for html and markdown docs (#3641 @ealmansi).
* Make html the default output format (#3643 @ealmansi).
* Write ctags and etags to filesystem instead of stdout (#3644 @ealmansi).
* Add --output option for purs docs (#3647 @hdgarrood).
* Use externs files when producing docs (#3645 @hdgarrood). `docs` is now a codegen target for `purs compile` where documentation is persisted as a `docs.json` file in the `output` directory.

**Internal**

* Remove failable patterns and `NoMonadFailDesugaring` extension (#3610 @adnelson).
* Add tests for grammar fixes addressed by CST (#3629 #3631 @hdgarrood).
* Keep Parser.y ASCII to avoid locale issues with happy (#3640 @jmackie).
* Improve display of internal errors (#3634 @hdgarrood).

## [v0.12.5](https://github.com/purescript/purescript/releases/tag/v0.12.5) - 2019-04-15

This small release fixes three issues which were introduced in 0.12.4.

**Filter out module declarations when suggesting imports (#3591)**

When determining candidates for imports, ignore modules. This allows you to easily import types which come from modules of the same name, like `Effect`. (@kRITZCREEK)

**Running purs ide server crashes on macOS (#3594)**

Running `purs ide server` on macOS would immediately crash with the error `purs: Network.Socket.listen: unsupported operation (Operation not supported on socket)`; this has now been fixed. (@f-f)

**Take qualification into consideration when determining type class cycles (#3595)**

When checking for cycles in type classes, the compiler is now able to distinguish classes which have come from different modules, meaning that e.g. `class SomeOtherModule.Foo <= Foo` is no longer incorrectly reported as a class having itself as a superclass. (@hdgarrood)

## [v0.12.4](https://github.com/purescript/purescript/releases/tag/v0.12.4) - 2019-04-07

**Enhancements**

**[purs ide] Treat module declarations like any other (#3541)**

This means we can now complete module names with the completion API as well as being able to query for module level documentation and goto-defintion for module names.

The list loadedModules command has also been deprecated, since you can now use the completion command with a filter for modules instead. (@kRITZCREEK)

**Truncate types in errors (#3401)**

Large types in error messages are now truncated. For example:

```purescript
module Main where

data Id a = Id a

foo :: Id (Id (Id (Id (Id Int))))
foo = "hi"
```

now produces

```
  Could not match type

    String

  with type

    Id (Id (Id (... ...)))
```

The previous behaviour of printing the types in full may be recovered by passing the `--verbose-errors` flag to the compiler. (@hdgarrood)

**Don't generate unused imports in JavaScript output (#2177)**

In both CommonJS compiler output and JavaScript `purs bundle` output, we no longer emit JS imports for modules whose use sites have all been optimized out. This reduces the number of warnings produced by other JavaScript bundlers or compressors such as "Side effects in initialization of unused variable Control_Category". (@rhendric)

**Simplify `purs publish` resolutions format (#3565)**

The format for resolutions files passed via the CLI to `purs publish` has been simplified. A new-style resolutions file should look something like this:

```
{
  "purescript-prelude": {
     "version": "4.0.0",
     "path": "bower_components/purescript-prelude"
  },
  "purescript-lists": {
     "version": "6.0.0",
     "path": "bower_components/purescript-lists"
  },
  ...
}
```

The `version` field is used for generating links between packages on Pursuit, and the `path` field is used to obtain the source files while generating documentation: all files matching the glob "src/**/*.purs" relative to the
`path` directory will be picked up.

The `version` field is optional, but omitting it will mean that no links will be generated for any declarations from that package on Pursuit. The "path" field is required.

The old format is still accepted, but it has been deprecated, and `purs publish` will now produce a warning when consuming it.

This change allows us to work around a bug in Bower which prevented packages with larger dependency trees (such as Halogen) from being uploaded to Pursuit (https://github.com/purescript-contrib/pulp/issues/351). (@hdgarrood)

**Improve error messages for cycles in type class declarations (#3223)**

A cycle in type class declarations, such as

```purescript
class C a <= D a
class D a <= C a
```

now produces a more informative error, which no longer confusingly refers to type synonyms, and which displays all of the classes involved in the cycle. (@Saulukass)

**Bug fixes**

* Naming a constructor `PS` no longer causes JS runtime errors when using `purs bundle` (#3505, @mhcurylo)
* `purs publish` now warns instead of failing if not all dependencies have a resolved version, e.g. if some have been installed via a branch or commit reference instead of a version range (#3061, @hdgarrood)
* Fix handling of directive prologues like "use strict" in `purs bundle` (#3581, @rhendric)

**Other**

* Raise upper bound on aeson in package.yaml (#3537, @jacereda)
* Add Nix test dependencies to stack.yaml (#3525, @jmackie)
* [purs ide] Represent filters as a data type rather than functions (#3547, @kRITZCREEK)
* Carry data constructor field names in the AST (#3566, @garyb)
* Convert prim docs tests to use tasty (#3568, @hdgarrood)
* Bump bower version used in tests (#3570, @garyb)
* Add tests for `purs bundle` (#3533, @mhcurylo)
* Update to GHC 8.6.4 (#3560, @kRITZCREEK)
* Rerun some of the compiler tests to test with `purs bundle` (#3579, @rhendric)

## [v0.12.3](https://github.com/purescript/purescript/releases/tag/v0.12.3) - 2019-02-24

**Enhancements**

- Add better positions for UnknownName errors for types/kinds (#3515, @colinwahl)

    Previously an UnknownName error (arising from e.g. referring to a non-existent type, or a type which you forgot to import) would have a span covering the whole type annotation. Now, the error span only covers the relevant part of the type.

- Boost performance of `purs docs` by simplifying re-export handling (#3534, @hdgarrood)

**Bug fixes**

- Fix applicative do notation breaking API documentation generation with `purs docs` (#3414, @hdgarrood)
- Fix the REPL browser backend (#3387, @dariooddenino)

**Other**

- Make the license generator a proper stack script (@kRITZCREEK)
- Include the module from which something was imported for re-exports in externs files (@hdgarrood)
- Add AppVeyor build status to README.md (@hdgarrood)

## [v0.12.2](https://github.com/purescript/purescript/releases/tag/v0.12.2) - 2019-01-13

**New features**

- Named type wildcards (#3500, @natefaubion)

  It's now possible to use `?hole` style syntax in type signatures where you want the compiler to tell you the missing type. This was previously possible by using `_` in a type signature, but now `_` can be used without raising a warning, as long as it does not appear in a top level declaration.

**Enhancements**

- Improve error message for missing node.js in the repl (#3456, @justinwoo)
- Add `Boolean` kind to `Prim.Boolean` (#3389, @justinwoo)
- Link to documentation repo as docs for non-Prim built-in types/kinds (#3460, @JordanMartinez)
- PSCi: Support multiple command types in paste-mode (#3471, @LiamGoodacre)
- Add `row:column` printing for source positions in error messages (#3473, @justinwoo)
- Add `:print` directive for customizable repl printing (#3478, @hdgarrood)
- Implement qualified `do` (#3373, @pkamenarsky)
- Add better source positions to kind errors (#3495, @natefaubion)

**Fixes**

- Remove references to previous kinds `*` and `!` (#3458, @LiamGoodacre)
- Fix linting of unused type variables (#3464, @LiamGoodacre)
- Avoid dropping super class dicts for the same class (#3461, @LiamGoodacre)
- Fix issue where `Partial` can foil TCO optimizations (#3218, @matthewleon)
- Fix quoting of record labels in error messages (#3480, @hdgarrood)
- Prevent invalid JS being generated from awkward record labels (#3486, @hdgarrood)
- Fix unnecessary quoting of reserved names when used as labels (#3487, @hdgarrood)
- Fix source spans for binding groups (#3462, @LiamGoodacre)
- Fix kind error for recursive data type (#3511, @natefaubion)

**Other (internals)**

- Add annotations to `Type` and `Kind` (#3484, @natefaubion)
- Use handwritten JSON instances for `Type`/`Kind` (#3496, @natefaubion)
- Remove pretty print constructors from `Type` (#3498, @natefaubion)
- Add JSON compatibility tests (#3497, @hdgarrood)
- Remove the concept of the 'current module' in Docs (#3506, @hdgarrood)

## [v0.12.1](https://github.com/purescript/purescript/releases/tag/v0.12.1) - 2018-11-12

**Enhancements**

* Print types of missing typeclass members (#3398, @fehrenbach)
* Added `Prim.TypeError.QuoteLabel` for pretty printing labels in custom type errors (#3436, @dariooddenino)
* `purs ide` accepts codegen targets for the rebuild command (#3449, @kRITZCREEK)

**Fixes**

* Fixes errors spans for `CannotFindDerivingType` (#3425, @kRITZCREEK)
* Fixes a traversal bug where `ObjectNestedUpdate` was surviving desugaring (#3388, @natefaubion)
* Fixes type operators reexports (#3410, @natefaubion)
* Fixes ST magic-do and inlining (#3444, @natefaubion)
* Fixes missing span information when using do-syntax without importing `bind` or `discard` (#3418, @natefaubion)
* Fixes missing span information when shadowing an open import with a module definition (#3417, @natefaubion)
* Fixes stale `:browse` environment after `:reload` (#3001, @rndnoise)

**Other**

* Fix test-support dependency versions and update psci browse test (#3374, @LiamGoodacre)
* Changes to build with GHC 8.4.3 (#3372, @kRITZCREEK)
* Set --haddock flag based on BUILD_TYPE (#3409, @justinwoo)
* Use `microlens-platform` instead of `lens` (#3400, @joneshf)
* Avoid `Data.ByteString.Lazy.toStrict` (#3433, @coot)
* Add ffiCodegen to MakeActions (#3434, @coot)
* Add nix config to stack.yaml (#3435, @f-f)

## [v0.12.0](https://github.com/purescript/purescript/releases/tag/v0.12.0) - 2018-05-21

**Breaking changes**

- Added applicative-do notation; `ado` is now a keyword. An full explanation of the behaviour and usage of `ado` is available [in a comment on the issue](https://github.com/purescript/purescript/pull/2889#issuecomment-301260299). (#2889, @rightfold)
- Removed wrapper scripts for the old binary names (psc, psci, etc.) (#2993, @hdgarrood)
- Removed compiler support for deriving `purescript-generics`. `purescript-generics-rep` is still supported. (#3007, @paf31)
- Instances with just one method now require the method to be indented (bug fix, but potentially breaking) (#2947, @quesebifurcan)
- Overlapping instances are now an error rather than a warning, but can be resolved with the new instance chain groups feature (#2315, @LiamGoodacre)
- Reworked the `CoreFn` json representation. This change enables use of the [Zephyr tree shaking tool](https://github.com/coot/zephyr) for PureScript. (#3049, #3342, @coot)
- It is no longer possible to export a type class that has superclasses that are not also exported (bug fix, but potentially breaking) (#3132, @parsonsmatt)
- `Eq` and `Ord` deriving will now rely on `Eq1` and `Ord1` constraints as necessary where sometimes previously `Eq (f _)` would be required. `Eq1` and `Ord1` instances can also be derived. (#3207, @garyb)
- Some `Prim` type classes have been renamed/moved, so will require explicit importing (#3176, @parsonsmatt):
    - `RowCons` is now `Prim.Row.Cons`
    - `Union` is now `Prim.Row.Union`
    - `Fail` is now `Prim.TypeError.Fail`
    - `Warn` is now `Prim.TypeError.Warn`
- Users can no longer specify modules under the `Prim` namespace (#3291, @parsonsmatt)
- `TypeConcat` and `TypeString` have been replaced because they were in kind `Symbol` but weren't literals.  The `Prim.TypeError.Doc` kind and related constructors (`Text`, `Quote`, `Beside`, `Above`) have been added in their place.  The `Fail` and `Warn` type classes now accept a `Doc` instead of a `Symbol`.
 (#3134, @LiamGoodacre)
- In simple cases instance overlaps are now checked at declaration time rather than being deferred until an attempt is made to use them. (#3129, @LiamGoodacre)
- Chaining non-associative or mixed associativity operators of the same precedence is no longer allowed (#3315, @garyb)
- The `--dump-corefn` and `--source-maps` arguments to `purs compile` have been removed. There is now a `--codegen` argument that allows the specific codegen targets to be specified - for example, `--codegen corefn` will not produce JS files, `--codgen js,corefn` will produce both. If the `sourcemaps` target is used `js` will be implied, so there's no difference between `--codegen js,sourcemaps` and `--codegen sourcemaps`). If no targets are specified the default is `js`. (#3196, @garyb, @gabejohnson)
- Exported types that use foreign kinds now require the foreign kinds to be exported too (bug fix, but potentially breaking) (#3331, @garyb)
- The pursuit commands were removed from `purs ide` due to lack of use and editor tooling implementing the features instead (#3355, @kRITZCREEK)

**Enhancements**

- Added `Cons` compiler-solved type class for `Symbol` (#3054, @kcsongor)
- The `Append` compiler-solved type class for `Symbol` can now be run in reverse (#3025, @paf31)
- Find Usages for values and constructors in `purs ide` (#3206, @kRITZCREEK)
- `purs ide` treats `hiding` imports the same as open imports when sorting (#3069, @kRITZCREEK)
- Added inlining for fully saturated usages of `runEffFn/mkEffFn` (#3026, @nwolverson)
- Improved explanation of `UnusableDeclaration` error (#3088, #3304, @i-am-tom)
- Improved rendering of comments in generated JavaScript by removing additional newlines (#3096, @brandonhamilton)
- Instance chain support. (#2315, @LiamGoodacre)
    > We can now express an explicit ordering on instances that would previously have been overlapping.
    > For example we could now write an `IsEqual` type class to compute if two types are equal or apart:
    > ```
    > class IsEqual (l :: Type) (r :: Type) (o :: Boolean) | l r -> o
    > instance isEqualRefl :: IsEqual x x True
    > else instance isEqualContra :: IsEqual l r False
    > ```
    > Note the `else` keyword that links the two instances together.
    > The `isEqualContra` will only be up for selection once the compiler knows it couldn't possible select `isEqualRefl` - i.e that `l` and `r` are definitely not equal.
- Improved orphan instance error to include locations where the instance would be valid (#3106, @i-am-tom)
- Added an explicit error for better explanation of duplicate type class or instance declarations (#3093, @LiamGoodacre)
- `purs ide` now provide documentation comments (#2349, @nwolverson)
- Clarified meaning of duplicate labels in a `Record` row (#3143, @paf31)
- Explicit import suggestions consistently use `(..)` for constructors now (#3142, @nwolverson)
- Improved tab completion in `purs repl` (#3227, @rndnoise)
- Large compiler perfomance improvement in some cases by skipping source spans in `Eq`, `Ord` for binders (#3265, @bitemyapp)
- Added support for error/warning messages to carry multiple source spans (#3255, @garyb)
- Improved tab completion in `purs repl` when parens and brackets are involved (#3236, @rndnoise)
- Improved completion in `purs repl` after `:kind` and `:type` (#3237, @rndnoise)
- Added the "magic do" optimisation for the new simplified `Effect` type (`Control.Monad.Eff` is still supported) (#3289, @kRITZCREEK, #3301, @garyb)
- Improvide build startup times when resuming a build with incremental results (#3270, @kRITZCREEK)
- Added compiler-solved `Prim.Row.Nub` type class (#3293, @natefaubion)
- Improved docs for `Prim.Row.Cons` and `Prim.Row.Union` (#3292, @vladciobanu)
- `Functor` can now be derived when quantifiers are used in constructors (#3232, @i-am-tom)
- `purs repl` will now complete types after `::` (#3239, @rndnoise)
- Added compiler-solved `Prim.Row.Lacks` type class (#3305, @natefaubion)
- Added current output path to missing output error message from `purs ide` (#3311, @rgrinberg)
- Improved parser error messages for `.purs-repl` (#3248, @rndnoise)
- `require` in generated JavaScript now includes full `index.js` file paths (#2621, @chexxor)
- Added more compiler-solved type classes and supporting types and kinds to `Prim`:
    - `Prim.Ordering` module with `kind Ordering`, `type LT`, `type EQ`, `type GT`
    - `Prim.RowList` module with `class RowToList`, `kind RowList`, `type Nil`, `type Cons`
    - `Prim.Symbol` module with `class Compare`, `class Append`, `class Cons`
    (#3312, @LiamGoodacre, @kRITZCREEK)
- Generated code for closed records now explicitly reconstructs the record rather than looping (#1493, @fehrenbach, [blog post with more details](http://stefan-fehrenbach.net/blog/2018-04-28-efficient-updates-closed-records-purescript/index.html))
- Enhanced `purs --help` message to include hint about using `--help` with commands (#3344, @hdgarrood)
- `IncorrectConstructorArity` error message now includes a hint of how many arguments are expected for the constructor (#3353, @joneshf)
- `purs ide` now uses absolute locations for file paths for better experience in some editors (#3363, @kRITZCREEK)

**Bug fixes**

- Fixed a bug with names cause by `Prim` always being imported unqualified (#2197, @LightAndLight)
- Fixed overlapping instances error message to reflect its new status as an error (#3084, @drets)
- Added source position to `TypeClassDeclaration` errors (#3109, @b123400)
- Fixed entailment issues with skolems and matches in the typechecker (#3121, @LiamGoodacre)
- Fixed multiple parentheses around a type causing a crash (#3085, @MonoidMusician)
- Fixed `purs ide` inserting conflicting imports for types (#3131, @nwolverson)
- Fixed constraints being inferred differently for lambda expressions compared with equational declarations (#3125, @LiamGoodacre)
- Updated glob handling to prevent excessive memory usage (#3055, @hdgarrood)
- Added position information to warnings in type declarations (#3174, @b123400)
- Fixed documentation generated for Pursuit rendering functional dependency variables as identifier links (#3180, @houli)
- Naming a function argument `__unused` no longer breaks codegen (#3187, @matthewleon)
- Added position information to `ShadowedName` warning (#3213, @garyb)
- Added position information to `UnusedTypeVar` warning (#3214, @garyb)
- Added position information to `MissingClassMember`, `ExtraneousClassMember`, `ExpectedWildcard` errors (#3216, @garyb)
- Added position information to `ExportConflict` errors (#3217, @garyb)
- Fixed `ctags` and `etags` generation when explicit exports are involved (#3204, @matthewleon)
- Added position information to `ScopeShadowing` warning (#3219, @garyb)
- Added position information for various FFI related errors and warnings (#3276, @garyb)
- Added all available positions to `CycleInModule` and `DuplicateModule` errors (#3273, @garyb)
- Added position information for `IntOutOfRange` errors (#3277, @garyb, @kRITZCREEK)
- Warnings are now raised when a module re-exports a qualified module with implicit import (#2726, @garyb)
- `purs repl` now shows results for `:browse Prim` (#2672, @rndnoise)
- Added position information to `ErrorParsingFFIModule` (#3307, @nwolverson)
- Added position information for `ScopeConflict` cause by exports (#3318, @garyb)
- Added position information to errors that occur in binding groups and data binding groups (#3275, @garyb)
- Fixed a scoping issue when resolving operators (#2803, @kRITZCREEK, @LightAndLight)
- Type synonyms are now desugared earlier when newtype deriving (#3325, @LiamGoodacre)
- Fixed subgoals of compiler-solved type classes being ignored (#3333, @LiamGoodacre)
- Added position information to type operator associativity errors (#3337, @garyb)
- Updated description of `purs docs` command (#3343, @hdgarrood)
- Fixed `purs docs` issue with re-exporting from `Prim` submodules (#3347, @hdgarrood)
- Enabled `purs ide` imports for `Prim` submodules (#3352, @kRITZCREEK)
- Fixed `purs bundle` failing to bundle in the 0.12-rc1 (#3359, @garyb)
- Enabled `:browse` for `Prim` submodules in `purs repl` (#3364, @kRITZCREEK)

**Other**

- Updated installation information to include details about prebuild binaries (#3167, @MiracleBlue)
- Test suite now prints output when failing cases are encountered (#3181, @parsonsmatt)
- Updated test suite to use tasty (#2848, @kRITZCREEK)
- Improved performance of `repl` test suite (#3234, @rndnoise)
- Refactored `let` pattern desugaring to be less brittle (#3268, @kRITZCREEK)
- Added makefile with common tasks for contributors (#3266, @bitemyapp)
- Added `ghcid` and testing commands to makefile (#3290, @parsonsmatt)
- Removed old unused `MultipleFFIModules` error (#3308, @nwolverson)
- `mod` and `div` for `Int` are no longer inlined as their definition has changed in a way that makes their implementation more complicated - purescript/purescript-prelude#161 (#3309, @garyb)
- The test suite now checks warnings and errors have position information (#3211, @garyb)
- The AST was updated to be able to differentiate between `let` and `where` clauses (#3317, @joneshf)
- Support for an optimization pass on `CoreFn` was added (#3319, @matthewleon)
- Clarified note in the `purs ide` docs about the behaviour of `--editor-mode` (#3350, @chexxor)
- Updated bundle/install docs for 0.12 (#3357, @hdgarrood)
- Removed old readme for `psc-bundle` (a leftover from before the unified `purs` binary) (#3356, @Cmdv)

## [v0.12.0-rc1](https://github.com/purescript/purescript/releases/tag/v0.12.0-rc1) - 2018-04-29

**Breaking changes**

- Added applicative-do notation; `ado` is now a keyword. An full explanation of the behaviour and usage of `ado` is available [in a comment on the issue](https://github.com/purescript/purescript/pull/2889#issuecomment-301260299). (#2889, @rightfold)
- Removed wrapper scripts for the old binary names (psc, psci, etc.) (#2993, @hdgarrood)
- Removed compiler support for deriving `purescript-generics`. `purescript-generics-rep` is still supported. (#3007, @paf31)
- Instances with just one method now require the method to be indented (bug fix, but potentially breaking) (#2947, @quesebifurcan)
- Overlapping instances are now an error rather than a warning, but can be resolved with the new instance chain groups feature (#2315, @LiamGoodacre)
- Reworked the `CoreFn` json representation (#3049, @coot)
- It is no longer possible to export a type class that has superclasses that are not also exported (bug fix, but potentially breaking) (#3132, @parsonsmatt)
- `Eq` and `Ord` deriving will now rely on `Eq1` and `Ord1` constraints as necessary where sometimes previously `Eq (f _)` would be required. `Eq1` and `Ord1` instances can also be derived. (#3207, @garyb)
- Some `Prim` type classes have been renamed/moved, so will require explicit importing (#3176, @parsonsmatt):
    - `RowCons` is now `Prim.Row.Cons`
    - `Union` is now `Prim.Row.Union`
    - `Fail` is now `Prim.TypeError.Fail`
    - `Warn` is now `Prim.TypeError.Warn`
- Users can no longer specify modules under the `Prim` namespace (#3291, @parsonsmatt)
- `TypeConcat` and `TypeString` have been replaced because they were in kind `Symbol` but weren't literals.  The `Prim.TypeErrer.Doc` kind and related constructors (`Text`, `Quote`, `Beside`, `Above`) have been added in their place.  The `Fail` and `Warn` type classes now accept a `Doc` instead of a `Symbol`.
 (#3134, @LiamGoodacre)
- In simple cases instance overlaps are now checked at declaration time rather than being deferred until an attempt is made to use them. (#3129, @LiamGoodacre)
- Chaining non-associative or mixed associativity operators of the same precedence is no longer allowed (#3315, @garyb)
- The `--dump-corefn` and `--source-maps` arguments to `purs compile` have been removed. There is now a `--codegen` argument that allows the specific codegen targets to be specified - for example, `--codegen corefn` will not produce JS files, `--codgen js,corefn` will produce both. If the `sourcemaps` target is used `js` will be implied, so there's no difference between `--codegen js,sourcemaps` and `--codegen sourcemaps`). If no targets are specified the default is `js`. (#3196, @garyb, @gabejohnson)
- Exported types that use foreign kinds now require the foreign kinds to be exported too (bug fix, but potentially breaking) (#3331, @garyb)

**Enhancements**

- Added `Cons` compiler-solved type class for `Symbol` (#3054, @kcsongor)
- The `Append` compiler-solved type class for `Symbol` can now be run in reverse (#3025, @paf31)
- Find Usages for values and constructors in `purs ide` (#3206, @kRITZCREEK)
- `purs ide` treats `hiding` imports the same as open imports when sorting (#3069, @kRITZCREEK)
- Added inlining for fully saturated usages of `runEffFn/mkEffFn` (#3026, @nwolverson)
- Improved explanation of `UnusableDeclaration` error (#3088, #3304, @i-am-tom)
- Improved rendering of comments in generated JavaScript by removing additional newlines (#3096, @brandonhamilton)
- Instance chain support. (#2315, @LiamGoodacre)
    > We can now express an explicit ordering on instances that would previously have been overlapping.
    > For example we could now write an `IsEqual` type class to compute if two types are equal or apart:
    > ```
    > class IsEqual (l :: Type) (r :: Type) (o :: Boolean) | l r -> o
    > instance isEqualRefl :: IsEqual x x True
    > else instance isEqualContra :: IsEqual l r False
    > ```
    > Note the `else` keyword that links the two instances together.
    > The `isEqualContra` will only be up for selection once the compiler knows it couldn't possible select `isEqualRefl` - i.e that `l` and `r` are definitely not equal.
- Improved orphan instance error to include locations where the instance would be valid (#3106, @i-am-tom)
- Added an explicit error for better explanation of duplicate type class or instance declarations (#3093, @LiamGoodacre)
- `purs ide` now provide documentation comments (#2349, @nwolverson)
- Clarified meaning of duplicate labels in a `Record` row (#3143, @paf31)
- Explicit import suggestions consistently use `(..)` for constructors now (#3142, @nwolverson)
- Improved tab completion in `purs repl` (#3227, @rndnoise)
- Large compiler perfomance improvement in some cases by skipping source spans in `Eq`, `Ord` for binders (#3265, @bitemyapp)
- Added support for error/warning messages to carry multiple source spans (#3255, @garyb)
- Improved tab completion in `purs repl` when parens and brackets are involved (#3236, @rndnoise)
- Improved completion in `purs repl` after `:kind` and `:type` (#3237, @rndnoise)
- Added the "magic do" optimisation for the new simplified `Effect` type (`Control.Monad.Eff` is still supported) (#3289, @kRITZCREEK, #3301, @garyb)
- Improvide build startup times when resuming a build with incremental results (#3270, @kRITZCREEK)
- Added compiler-solved `Prim.Row.Nub` type class (#3293, @natefaubion)
- Improved docs for `Prim.Row.Cons` and `Prim.Row.Union` (#3292, @vladciobanu)
- `Functor` can now be derived when quantifiers are used in constructors (#3232, @i-am-tom)
- `purs repl` will now complete types after `::` (#3239, @rndnoise)
- Added compiler-solved `Prim.Row.Lacks` type class (#3305, @natefaubion)
- Added current output path to missing output error message from `purs ide` (#3311, @rgrinberg)
- Improved parser error messages for `.purs-repl` (#3248, @rndnoise)
- `require` in generated JavaScript now includes full `index.js` file paths (#2621, @chexxor)
- Added more compiler-solved type classes and supporting types and kinds to `Prim`:
    - `Prim.Ordering` module with `kind Ordering`, `type LT`, `type EQ`, `type GT`
    - `Prim.RowList` module with `class RowToList`, `kind RowList`, `type Nil`, `type Cons`
    - `Prim.Symbol` module with `class Compare`, `class Append`, `class Cons`
    (#3312, @LiamGoodacre, @kRITZCREEK)
- Generated code for closed records now explicitly reconstructs the record rather than looping (#1493, @fehrenbach, [blog post with more details](http://stefan-fehrenbach.net/blog/2018-04-28-efficient-updates-closed-records-purescript/index.html))

**Bug fixes**

- Fixed a bug with names cause by `Prim` always being imported unqualified (#2197, @LightAndLight)
- Fixed overlapping instances error message to reflect its new status as an error (#3084, @drets)
- Added source position to `TypeClassDeclaration` errors (#3109, @b123400)
- Fixed entailment issues with skolems and matches in the typechecker (#3121, @LiamGoodacre)
- Fixed multiple parentheses around a type causing a crash (#3085, @MonoidMusician)
- Fixed `purs ide` inserting conflicting imports for types (#3131, @nwolverson)
- Fixed constraints being inferred differently for lambda expressions compared with equational declarations (#3125, @LiamGoodacre)
- Updated glob handling to prevent excessive memory usage (#3055, @hdgarrood)
- Added position information to warnings in type declarations (#3174, @b123400)
- Fixed documentation generated for Pursuit rendering functional dependency variables as identifier links (#3180, @houli)
- Naming a function argument `__unused` no longer breaks codegen (#3187, @matthewleon)
- Added position information to `ShadowedName` warning (#3213, @garyb)
- Added position information to `UnusedTypeVar` warning (#3214, @garyb)
- Added position information to `MissingClassMember`, `ExtraneousClassMember`, `ExpectedWildcard` errors (#3216, @garyb)
- Added position information to `ExportConflict` errors (#3217, @garyb)
- Fixed `ctags` and `etags` generation when explicit exports are involved (#3204, @matthewleon)
- Added position information to `ScopeShadowing` warning (#3219, @garyb)
- Added position information for various FFI related errors and warnings (#3276, @garyb)
- Added all available positions to `CycleInModule` and `DuplicateModule` errors (#3273, @garyb)
- Added position information for `IntOutOfRange` errors (#3277, @garyb, @kRITZCREEK)
- Warnings are now raised when a module re-exports a qualified module with implicit import (#2726, @garyb)
- `purs repl` now shows results for `:browse Prim` (#2672, @rndnoise)
- Added position information to `ErrorParsingFFIModule` (#3307, @nwolverson)
- Added position information for `ScopeConflict` cause by exports (#3318, @garyb)
- Added position information to errors that occur in binding groups and data binding groups (#3275, @garyb)
- Fixed a scoping issue when resolving operators (#2803, @kRITZCREEK, @LightAndLight)
- Type synonyms are now desugared earlier when newtype deriving (#3325, @LiamGoodacre)
- Fixed subgoals of compiler-solved type classes being ignored (#3333, @LiamGoodacre)
- Added position information to type operator associativity errors (#3337, @garyb)

**Other**

- Updated installation information to include details about prebuild binaries (#3167, @MiracleBlue)
- Test suite now prints output when failing cases are encountered (#3181, @parsonsmatt)
- Updated test suite to use tasty (#2848, @kRITZCREEK)
- Improved performance of `repl` test suite (#3234, @rndnoise)
- Refactored `let` pattern desugaring to be less brittle (#3268, @kRITZCREEK)
- Added makefile with common tasks for contributors (#3266, @bitemyapp)
- Added `ghcid` and testing commands to makefile (#3290, @parsonsmatt)
- Removed old unused `MultipleFFIModules` error (#3308, @nwolverson)
- `mod` and `div` for `Int` are no longer inlined as their definition has changed in a way that makes their implementation more complicated - purescript/purescript-prelude#161 (#3309, @garyb)
- The test suite now checks warnings and errors have position information (#3211, @garyb)
- The AST was updated to be able to differentiate between `let` and `where` clauses (#3317, @joneshf)
- Support for an optimization pass on `CoreFn` was added (#3319, @matthewleon)

## [v0.11.7](https://github.com/purescript/purescript/releases/tag/v0.11.7) - 2017-11-15

**Enhancements**

- Add position to type class declaration errors (@b123400)
- Add valid location list to orphan instance errors (@i-am-tom)
- Expand error message for UnusableDeclaration (#3088, @i-am-tom)
- Inline `Unsafe.Coerce.unsafeCoerce` (@coot)

**Bug Fixes**

- Correctly quote uppercased field labels in errors (@Thimoteus)
- `purs ide` inserts conflicting imports for types (#3131, @nwolverson)
- Instantiate abstraction body during inference to fix a type checking bug (@LiamGoodacre)
- Fix a bug related to the desugaring of nested parentheses (@MonoidMusician)
- Fix a loop in the kind checker (@paf31)
- Fix a bug in type operator precedence parsing (@paf31)
- Eliminate some redundant whitespace in the generated JS output (@matthewleon)
- Only add newline before initial group of comment lines during code generation (@brandonhamilton)
- Treat kinds as used in import warnings (@nwolverson)

**`purs ide`**

- Add an "editor mode" (@kRITZCREEK)

  When the `editor-mode` flag is specified at startup the server will not start afile watcher process any more. Instead it only reloads after successful rebuild commands. This is a lot less fragile than relying on the file system APIs, but will mean that a manual load needs to be triggered after builds that didn't go through `purs ide`.

- `purs ide` now groups `hiding` imports with implicit ones (@kRITZCREEK)
- Return documentation comments in `purs ide` completions (@nwolverson)
- Add an `actualFile` parameter to the rebuild command (@kRITZCREEK)
- Add qualified explicit import (@nwolverson)
- Fixed case-splitting on local non-exported datatypes (@LightAndLight)
- Make the `filters` parameter in the `type` command optional (@b123400)

**`purs docs`**

- Embed CSS for HTML docs (@hdgarrood)
- Fix source links for re-exports (@felixSchl)
- Use order given in export list in generated docs (@hdgarrood)
- Prevent browser from treating the title and source link as one word (@Rufflewind)
- Fix fragment links to type constructors in HTML (@hdgarrood)

**`purs repl`**

- Add `:complete` directive to `purs repl` to support completion in more editors (@actionshrimp)

**Other**

- Add docs for duplicate labels in record types (@paf31)
- Adds a document for the design of `purs ide`. (@kRITZCREEK)
- Update `PROTOCOL.md` docs for `purs ide` (@BjornMelgaard)
- Upgrade to GHC version 8.2 (@kRITZCREEK)
- Allow `blaze-html-0.9` (@felixonmars)
- Bump `Glob` dependency (@mjhoy)
- Use `Hspec` in `TestDocs` (@hdgarrood)
- Fix AppVeyor deployment (#2774) (@hdgarrood)
- Various type safety improvements to the AST (@kRITZCREEK)
- Remove some references to old executables (@hdgarrood)
- Update the installation documentation (@hdgarrood)
- Update test dependencies (@hdgarrood)
- Only build `master` and versioned tags in AppVeyor (@hdgarrood)

## [v0.11.6](https://github.com/purescript/purescript/releases/tag/v0.11.6) - 2017-07-10

**New Features**

**`RowToList` support**

(@LiamGoodacre)

There is a new type class in `typelevel-prelude` called `RowToList`, which turns
a row of types into a type-level list. This allows us to work with closed
rows in more ways at the type level. The compiler will now solve these constraints
automatically for closed rows of types.

**Enhancements**

- Allow things to be hidden from Prim (@garyb)
- Re-evaluate REPL globs on `:reload` (@hdgarrood)
- Include comments in child declarations in HTML docs (@hdgarrood)

**IDE Enhancements**

- Collect data constructors (@kRITZCREEK)
- Adds declarations for Prim (@kRITZCREEK)
- Repopulates the rebuild cache when populating volatile state (@kRITZCREEK)
- Add declaration type filter (#2924) (@sectore)
- Improve reexport bundling (@kRITZCREEK)
- Resolve synonyms and kinds (@kRITZCREEK)

**Bug Fixes**

- Replace synonyms in instance constraints (@LiamGoodacre)
- Encode PSCI's server content as UTF-8 string (@dgendill)
- Fix child declaration ordering in docs (@hdgarrood)
- Improve instance ordering in HTML docs (@hdgarrood)
- Fix links to type operators in HTML docs (@hdgarrood)

**Other**

- Add source span annotations to Declaration (@garyb)
- Add source span annotations to DeclarationRef (@garyb)
- Remove `purescript.cabal` and add to `.gitignore` (@garyb)
- Raise upper bound on `aeson` in `package.yaml` (@garyb)
- Only build master and semver tags in Travis (@hdgarrood)

## [v0.11.5](https://github.com/purescript/purescript/releases/tag/v0.11.5) - 2017-06-05

**Compiler**

**Enhancements**

**Type signatures in instances**

(@cdepillabout)

Type class instances can now include type signatures for class members, as documentation:

```purescript
data MyType = MyType String

instance showMyType :: Show MyType where
  show :: MyType -> String
  show (MyType s) = "(MyType " <> show s <> ")"
```

**Bug Fixes**

- Encode HTML content as UTF8 when using `purs repl` with `--port` (@dgendill)
- Disallow some invalid newtype-derived instances (@paf31)
- Disallow `forall` within constraints (#2874, @sectore)
- Convert `\r\n` into `\n` after reading files (@kRITZCREEK)
- Fix PSCi tests (@kRITZCREEK)
- Better variable naming hygiene in TCO. (#2868, @houli)
- Simplify TCO generated code (@matthewleon)
- Remove newlines from printed custom type errors (@matthewleon)
- Fix some `purs` command line help message issues (@Cmdv)
- Apply relative paths during pretty printing of errors (@kRITZCREEK)
- Desugar `let` properly when generating docs (@paf31)
- Fix kind signature for `RowCons` type class in documentation (@tslawler)
- Fix an issue with error messages for `TypesDoNotUnify` involving duplicate labels (#2820, @thoradam)

**Other**

- Update `package.yaml` (@sol)
- Parse support modules from actual test support `purs` (@noraesae)
- Update `build` command to run tests (@sectore)
- Bumps lower bound for `directory` (@kRITZCREEK)
- Switch `core-tests` to `psc-package` (#2830, @matthewleon)
- Small fix for the copyright dates (@seanwestfall)
- Update `CONTRIBUTING.md` for "new contributor" label (@thoradam)

**`purs ide`**

**Features**

- Add a new namespace filter (#2792, @sectore, @stefanholzmueller)

A new filter, which restricts query results to the value, type and/or kind namespaces, which allows improvements to the completion and import commands.

- Adds a command to add qualified imports (@kRITZCREEK)

This empowers editor plugins to add imports for qualified identifiers, for example in [the Emacs plugin](https://github.com/epost/psc-ide-emacs/pull/103).

- New import formatting (@kRITZCREEK)
- Group reexports in completions (@kRITZCREEK)

Editors can now choose to let `purs ide` group reexports for the same value, to reduce noise when completing values like `Data.Functor.map` which are reexported a lot and show up that many times in the completion list.

**Enhancements**

- Parse modules in parallel (@kRITZCREEK)

This can yield significant speedups in the initial load times. For example a full load of `slamdata/slamdata` improves from 11 to 6 seconds

- Introduce completion options (@kRITZCREEK)

**Bug Fixes**

- Resolve synonyms and kinds (@kRITZCREEK)
- Work around laziness when measuring command performance (@kRITZCREEK)
- Simplify state type (@kRITZCREEK)
- Extract namespace ADT (@kRITZCREEK)
- Decodes source files as UTF8 when parsing out the imports (@kRITZCREEK)
- Fix the import command for kinds (@kRITZCREEK)
- Reads files in text mode for adding imports (@kRITZCREEK)
- Add `-h`/`--help` to `ide` subcommands (@simonyangme)

## [v0.11.4](https://github.com/purescript/purescript/releases/tag/v0.11.4) - 2017-04-17

**Enhancements**

- `purs` executable will now display help text by default (@matthewleon)
- Adding `-h`/`--help` to `ide` subcommands (@simonyangme)
- Some simplifications to the tail call optimization (@matthewleon)

**Bug Fixes**

- Remove newline from printed custom type errors (@matthewleon)
- Fix pretty printing of rows in error messages (#2820, @thoradam)
- Allow user to propagate Warn constraints (@paf31)
- Match type level strings in docs renderer (#2772, @hdgarrood)
- Fix encoding bug in `purs ide` list import command (@kRITZCREEK)
- `purs ide` now reads files in text mode for adding imports (@kRITZCREEK)

**Other**

- Bump `aeson` lower bound to 1.0 (@hdgarrood)
- Add a bunch of NFData instances (@hdgarrood)
- Turn off coveralls upload for now (@paf31)
- `purs` command line help message fixes (@Cmdv)
- Switch core-tests to `psc-package` (#2830, @matthewleon)
- Update `CONTRIBUTING.md` notes (@thoradam)

## [v0.11.3](https://github.com/purescript/purescript/releases/tag/v0.11.3) - 2017-04-08

**Bug Fixes**

- Fix the exhaustivity check for pattern guards (@alexbiehl)

**Other**

- Require `directory >=1.2.3.0` for XDG support (@bergmark)
- @noraesae has refactored some PSCi code to improve the test suite.
- Use `hpack` to generate the `.cabal` file (@kRITZCREEK)
- Use XDG Base Directory Specification for `psci_history` (@legrostdg)

## [v0.11.2](https://github.com/purescript/purescript/releases/tag/v0.11.2) - 2017-04-02

**New Features**

**Polymorphic Labels**

(@paf31)

A new `RowCons` constraint has been added to `Prim`. `RowCons` is a 4-way relation between

1. Symbols
1. Types
1. Input rows
1. Output rows

which appends a new label (1) with the specified type (2) onto the front of the input row (3), to generate a new output row (4). The constraint can also be run backwards to subtract a label from an output row.

This allows us to quantify types over labels appearing at the front of a row type, by quantifying over the corresponding symbol/type pair. This gives us a limited form of polymorphic labels which enables things like writing [a single lens for any record accessor](https://github.com/purescript/purescript/blob/e4ff177017f1411ad4cbeade129cfe1bb52d6e99/examples/passing/PolyLabels.purs#L41-L51).

**Enhancements**

- Use XDG Base Directory Specification for the location of the `psci_history` file (@legrostdg)
- Collect more information for classes and synonyms in `purs ide` (@kRITZCREEK)

**Bug Fixes**

- Desugar pattern guards *after* type checking, to avoid an issue with the exhaustivity checker (@alexbiehl)

**Other**

- A new PSCi evaluation test suite was added (@noraesae)
- Use `hpack` to generate the `.cabal` file (@kRITZCREEK)

## [v0.11.1](https://github.com/purescript/purescript/releases/tag/v0.11.1) - 2017-03-28

**Bug Fixes**

**Compiler**

- Enable TCO for variable intros and assignments #2779 (@paf31)
- Fixed special case in codegen for guards #2787 (@paf31)

**Docs generation**

- Wrap decl title in span for better double-click selection #2786 (@rightfold)
- List instance info under correct sections, fix #2780 (@paf31)

## [v0.11.0](https://github.com/purescript/purescript/releases/tag/v0.11.0) - 2017-03-25

This release includes several breaking changes, in preparation for the 1.0 release, as well as many enhancements and bug fixes.

Most users will probably want to wait until all aspects of the release have been finalized. Progress on libraries and tools is being tracked [here](https://github.com/purescript/purescript/issues/2745).

Many thanks to the contributors who helped with this release!

**Breaking Changes**

(@garyb, @paf31)

**`=>` now acts like a binary type operator**

It was previously possible to specify many constraints in the same context by
separating them with commas inside parentheses on the left of the `=>`:

```purescript
runFreeT :: ∀ m f. (Functor f, Monad m) => ...
```

This is no longer allowed. Instead, `=>` now acts like a binary operator, with a
constraint on the left and a type on the right. Multiple constraints must be
introduced using currying, as with regular function arguments:

```purescript
runFreeT :: ∀ m f. Functor f => Monad m => ...
```

This is in preparation for adding _constraint kinds_, at which point `=>` will become
an actual binary type operator, defined in `Prim`.

**`*` and `!` kinds have been removed**

The kind symbols `*` (for the kind of types) and `!` (for the kind of effects) have been
removed from the parser. Instead of `*`, use `Type`, which is defined in `Prim`.
Instead of `!`, use `Effect`, which can now be imported from `Control.Monad.Eff`.

The `#` symbol, which is used to construct a row kind, is still supported. We cannot move this kind into `Prim` (because it is polykinded, and we do not support kind polymorphism).

**One single consolidated executable**

The various `psc-*` executables have been replaced with a single executable called `purs`.
The various subcommands are documented on the `--help` page:

```
bundle     Bundle compiled PureScript modules for the browser
compile    Compile PureScript source files
docs       Generate Markdown documentation from PureScript source files
hierarchy  Generate a GraphViz directed graph of PureScript type classes
ide        Start or query an IDE server process
publish    Generates documentation packages for upload to Pursuit
repl       Enter the interactive mode (PSCi)
```

Wrapper scripts will be provided in the binary distribution.

**`psc-package` was removed**

`psc-package` has been removed from the main compiler distribution. It will still
be maintained along with the package sets repo, but will not be bundled with the compiler.

A binary distribution which is compatible with this release is [available](https://github.com/purescript/psc-package/releases/tag/v0.1.0).

**Implicitly discarded values in `do` blocks now raise errors**

Code which discards the result of a computation in a `do` block:

```purescript
duplicate :: Array a -> Array a
duplicate xs = do
  x <- xs
  [true, false] -- the result here is discarded
  pure x
```

will now raise an error. The compiler allows values of certain types to be discarded,
based on the `Discard` class in `Control.Bind`. The only type which can be discarded is
`Unit`, but the feature was implemented using a type class to enable support for
alternative preludes.

**No more dependency on the Bower executable**

In addition to removing `psc-package` from the compiler distribution, we have also
removed any explicit dependency on the Bower executable. The compiler will not assume
use of any particular package manager, but will aim to provide generic support for
package managers generally, via command line options and hooks.

`purs publish` will continue to use the Bower JSON formats. The `bower.json` format
is now referred to as the "manifest file", while the output of `bower list --json`,
which is used by `purs publish` internally, is referred to as the "resolutions file".

**Enhancements**

**Pattern Guards**

(@alexbiehl)

In addition to regular guards:

```purescript
foo x | condition x = ...
```

the compiler now supports _pattern guards_, which let the user simultaneously
test a value against a pattern, and bind names to values.

For example, we can apply a function `fn` to an argument `x`, succeeding only if
`fn` returns `Just y` for some `y`, binding `y` at the same time:

```purescript
bar x | Just y <- fn x = ... -- x and y are both in scope here
```

Pattern guards can be very useful for expressing certain types of control flow when
using algebraic data types.

**HTML Documentation**

(@hdgarrood)

The `--format html` option has been added to `purs docs`. The HTML format uses
the Pursuit template, and is very useful for rendering documentation for offline
use.

[Here is an example](http://harry.garrood.me/purs-html-docs-example/) of the generated HTML.

**Duplicate Labels**

(@paf31)

Row types now support duplicate labels, which can be useful when using the `Eff`
monad. For example, we could not previously use the `catchException` function if
the resulting action _also_ required the `EXCEPTION` effect, since otherwise the
type of the inner action would contain a duplicate label.

Rows are now unordered collections (of labels and types) _with duplicates_. However,
the collection of types for a specific label within a row _is_ ordered.
Conceptually, a row can be thought of as a type-level `Map Label (NonEmptyList Type)`.

A type constructor (such as `Record`) which takes a row of types as an argument should
define what its meaning is on each row. The meaning of a value of type `Record r`
is a JavaScript object where the type of the value associated with each label is given
by the head element of the non-empty list of types for that label.

**Row Constraints**

(@doolse, @paf31)

A new constraint called `Union` has been added to `Prim`. `Union` is a three-way relation between
rows of types, and the compiler will solve it automatically when it is possible to do so.

`Union` is a left-biased union of rows which takes into account duplicate labels. If the same label appears in rows `l` and `r`, and `Union l r u` holds, then the label will appear twice in `u`.

`Union` makes it possible to give a type to the function which merges two records:

```purescript
merge :: forall r1 r2 r3. Union r1 r2 r3 => Record r1 -> Record r2 -> Record r3
```

Note that this is a left-biased merge - if the two input record contain a common label, the type of the
label in the result will be taken from the left input.

**Patterns in `let` expressions**

(@noraesae)

Let expressions and `where` clauses can now use binders on the left hand side of
a declaration:

```purescript
map f xs =
  let { head, tail } = uncons xs
  in [f head] <> map f tail
```

Unlike in Haskell, declarations with these patterns cannot appear in dependency cycles, and bound names can only be used in declarations after the one in which they are brought into scope.

**Find record accessors in Type Directed Search**

(@kRITZCREEK)

Type-directed search will now include results for record accessors. This can
be very useful when working with extensible records with a type-driven programming
workflow.

**Other Enhancements**

- Add basic usability check and error for ambiguously-typed type class members (@LiamGoodacre)
- Improved skolem escape check (@paf31)
- Fix links to declarations in `Prim` (@hdgarrood)
- Emit `_` instead of `false` case for `if then else` to improve optimizations (@rightfold)
- Add `InvalidDerivedInstance` error to improve errors for derived instances (@paf31)
- Make generated code for superclass instances less ugly (@paf31)
- Support polymorphic types in typed binders (@paf31)
- Make file paths relative in error messages (@paf31)
- Improve errors from module sorter (@paf31)
- Improve error for unused type variables (@paf31)
- Include source span in externs file for error reporting purposes (@paf31)
- Improve instance arity errors (@mrkgnao)

**`purs ide`**

**Features**

**Improve import parsing**

- `purs ide` now uses a new import parser, which allows `purs ide` to handle any
import section that the compiler would accept correctly. (@kRITZCREEK)
- Parse imports with hanging right paren (@matthewleon)
- Reuses lenient import parsing for the list import command (@kRITZCREEK)

**Don't create the output/ directory if it can't be found**

(@kRITZCREEK)

`purs ide` will now no longer leave empty output/ directories behind when it is
started in a directory that is not a PureScript project.

**Collect type class instances**

(@kRITZCREEK)

`purs ide` collects instances and stores them with their respective type class.
There's no way to retrieve these yet, but we will extend the protocol soon.

**Bug Fixes**

- No longer strip trailing dots for Pursuit queries (@kRITZCREEK)
- Fix #2537 (`psc-ide` shouldn't crash when building a non-existent file) (@kRITZCREEK)
- Fix #2504 (fix a crash related to prematurely closed handles) (@kRITZCREEK)
- Speed up rebuilding by x2, by rebuilding with open exports asynchronously (@kRITZCREEK)
- Return operators in `purs ide` imports list (@nwolverson)
- Also detect location information for operators (@kRITZCREEK)

**Cleanup**

- Removes unnecessary clause in import pretty printing (@kRITZCREEK)
- Removes the deprecated `--debug` option (@kRITZCREEK)
- Restructure testing to avoid running the server (@kRITZCREEK)

**`purs repl`**

- Add back `.purs-repl` file support (@paf31)
- PSCi command changes, add `:clear` (@noraesae)
- Declarations no longer require `let` (@noraesae)
- Improve CLI error and startup messages (@noraesae)

**Bug Fixes**

- Changes to help the tail call optimization fire more consistently (@paf31)
- Fix `everythingWithScope` traversal bug #2718 (@paf31)
- Errors for open rows in derived instances (@paf31)
- Instantiate types in record literals as necessary (@paf31)
- Fix `Generic` deriving with synonyms (@paf31)
- Rebuild modules if necessary when using `--dump-corefn` (@paf31)
- Ensure solved type classes are imported (@LiamGoodacre)
- Allow for older Git versions in `purs publish` (@mcoffin)
- Fix `purs publish --dry-run` (@hdgarrood)
- Exported data constructors can now contain quotes (@LiamGoodacre)

**Documentation**

- Capitalise *script into *Script (@noraesae)

**Performance**

- Optimize `keepImp` (@paf31)
- Replace `nub` with `ordNub` (@matthewleon)
- Combine inlining optimizations into a single pass (@paf31)

**Other**

- Add `HasCallStack` to internalError (@alexbiehl)
- Use Stackage LTS 8.0 (@noraesae)
- Address Travis timeout issues (@hdgarrood)
- Improve module structure in PSCi test suite (@noraesae)
- Fix the PSCi script (@mrkgnao)
- Include Git commit information in non-release builds (@hdgarrood)
- Add test case for #2756 (@int-index)
- Some code cleanup in the module imports phase (@matthewleon)

## [v0.10.7](https://github.com/purescript/purescript/releases/tag/v0.10.7) - 2017-02-11

This release contains a bug fix for a bug in `psc-bundle` which was introduced in 0.10.6.

## [v0.10.6](https://github.com/purescript/purescript/releases/tag/v0.10.6) - 2017-02-07

**Enhancements**
- Add support for user defined warnings via the `Warn` type class (@LiamGoodacre, [blog post](https://liamgoodacre.github.io/purescript/warnings/2017/01/17/purescript-warn-type-class.html))
- Support nested record update (@LiamGoodacre, [blog post](https://liamgoodacre.github.io/purescript/records/2017/01/29/nested-record-updates.html))
- Inline `unsafePartial` (@paf31)
- Fail early when `bind` is brought into scope inside `do` (@paf31)

**Bug Fixes**
- Disallow polymorphic types in binders, preventing a crash (@paf31)
- Rebuild modules if necessary when using `--dump-corefn` (@paf31)
- `TypeLevelString`/`TypeConcat` should not be quoted (@michaelficarra)
- Generate JS static member accesses whenever possible (@michaelficarra)
- Require dependencies to exist during sorting phase (@paf31)
- Fix inlining for `negateInt` (@paf31)
- Fix object key quoting (@hdgarrood)
- Don't expand synonyms until after kind checking (@paf31)
- Fix 'Unknown type index' on mismatch between class and instance argument counts (@LiamGoodacre)
- Style comment types differently (@matthewleon)

**`psc-ide`**
- Return operators in `psc-ide` imports list (@nwolverson)
- Collect type class instances (@kRITZCREEK)
- Log failing to accept or parse an incoming command (@kRITZCREEK)
- Fix #2537 (@kRITZCREEK)
- Fix #2504 (@kRITZCREEK)
- Also detect location information for operators (@kRITZCREEK)
- Speeds up rebuilding by x2 (@kRITZCREEK)
- Restructure testing to avoid running the server (@kRITZCREEK)

**`psc-publish`**
- Add modules for rendering HTML documentation (@hdgarrood)
- Fix `psc-publish --dry-run` (@hdgarrood)
- Fix failure to parse git tag date in `psc-publish` (@hdgarrood)
- Add git tag time to `psc-publish` JSON (@hdgarrood)
- Remove `Docs.Bookmarks` (@hdgarrood)

**Performance**
- Combine inlining optimizations into a single pass (@paf31)
- Use `Map.foldlWithKey'` instead of `foldl` (@hdgarrood)
- Minor memory usage improvements in `Language.PureScript.Docs` (@hdgarrood)

**Other**
- Generate data constructors without IIFEs (@hdgarrood)
- Add stack-ghc-8.0.2.yaml (@noraesae)
- Add `HasCallStack` to `internalError` (@alexbiehl)
- Update `psc-package` to use turtle 1.3 (@taktoa)
- Remove `JSAccessor`; replace with `JSIndexer` (@michaelficarra)
- Store more information in `RenderedCode` (@hdgarrood)

## [v0.10.5](https://github.com/purescript/purescript/releases/tag/v0.10.5) - 2017-01-06

**Enhancements**
- Adds specific error message when failing to import bind (@FrigoEU)

**Bug Fixes**
- Detect conflicting data constructor names (@LiamGoodacre)
- Update pretty printer for Kinds (@hdgarrood)
- Restore JSON backwards compatibility for `PSString` (@hdgarrood)
- Replace type wildcards earlier (@paf31)
- Restore backwards compatibility for parsing Kinds (@hdgarrood)

**Other**
- Update `bower-json` to 1.0.0.1 (@hdgarrood)

## [v0.10.4](https://github.com/purescript/purescript/releases/tag/v0.10.4) - 2017-01-02

**New Features**

**Deriving `Functor`**

(@LiamGoodacre, #2515)

The `Functor` type class can now be derived using the standard `derive instance` syntax:

``` purescript
newtype F a = F { foo :: Array a, bar :: a }

derive instance functorF :: Functor F
```

**User-Defined Kinds**

(@LiamGoodacre, #2486)

Custom kinds can now be defined using the `foreign import kind` syntax:

``` purescript
foreign import kind SymbolList
```

Custom kinds can be ascribed to types using `foreign import data` declarations, as usual:

``` purescript
foreign import data Nil :: SymbolList
foreign import data Cons :: Symbol -> SymbolList -> SymbolList
```

Note that kind arguments are not supported.

User defined kinds can be imported/exported using the `kind` prefix, for example:

``` purescript
import Type.SymbolList (kind SymbolList)
```

**Source Maps in `psc-bundle`**

(@nwolverson)

`psc-bundle` will now generate source maps if the`--source-maps` flag is used.

**Solving `CompareSymbol` and `AppendSymbol`**

(@LiamGoodacre, #2511)

Support for the new `purescript-typelevel-prelude` library has been added to the compiler. `CompareSymbol` and `AppendSymbol` constraints will now be solved automatically for literal symbols.

**New `psc-package` Features**

(@paf31)

Two new commands have been added to `psc-package` to support library authors and package set curators.
- The `updates` command (#2510) is used to update packages in the set.
- The `verify-set` command (#2459) is used to verify the health of a package set. This command replicates the work done by the `package-sets` CI job, and can be used to test modifications to the package set locally before making a pull request.

**Enhancements**
- Update orphan instance check to use covering sets when functional dependencies are involved (@LiamGoodacre)
- Add `--node-path` option to PSCi to modify the path to the Node executable (#2507, @paf31)
- Add package information to re-exports (@hdgarrood)
- Add `Prim` docs to the library (#2498, @hdgarrood)

**Bug Fixes**
- Derive instances when data types use type synonyms (#2516, @paf31)
- Unwrap `KindedType` when instance solving (@LiamGoodacre)
- Update links to wiki (#2476, @LiamGoodacre)
- Update websocket host to fix PSCi on Windows (#2483, @seungha-kim)
- Fix `psc-ide` tests on windows (@kRITZCREEK)
- Fix some issues with the pretty printer (#2039, @paf31)

**Other**
- More robust license generator script (@hdgarrood)
- Further conversions to `Text` in the `Docs` modules (#2502, @hdgarrood)
- Add upper bound on `turtle`, fixes #2472, (@hdgarrood)
- Fix version bounds on `language-javascript` (@hdgarrood)

## [v0.10.3](https://github.com/purescript/purescript/releases/tag/v0.10.3) - 2016-12-11

**Enhancements**

**Solving `IsSymbol` instances**

(@LiamGoodacre)

The compiler will now derive `Data.Symbol.IsSymbol` instances for type-level string literals.

This enables interesting type-level programming features, such as [deriving `Show` instances using `Data.Generics.Rep`](https://asciinema.org/a/1lc5nn3o9b24y2bos8eowmfa9).

**Rows in Instance Heads**

(@LiamGoodacre)

The compiler now allows rows to appear in type class instance heads, but only in type arguments which are fully determined by some functional dependency.

This allows instances like

``` purescript
MonadState { field :: Type } MyAppMonad
```

and also `Newtype` instances for newtypes which contain records.

**Speeds up parsing by reading files as Text**

(@kRITZCREEK)

The use of `String` has been replaced by `Text` in the compiler, resulting in some non-trivial performance improvements.

**Functional Dependencies in `psc-docs` output**

(@soupi, #2439)

`psc-docs` now includes functional dependency information when rendering type classes.

**New `psc-package` Commands**
- The `available` command (@andyarvanitis) shows all available packages in the current package set
- The `uninstall` command (@joneshf) removes a package from the set of active packages and updates the package configuration file.

**Type Class Warning (@joneshf)**

A warning was added for shadowed type variables in type class declarations.

**Bug Fixes**
- `psc-package`: display full path in 'packages.json does not exist' error messsage (@andyarvanitis)
- Use `writeUTF8File` in `psc-bundle` (@hdgarrood)
- Use HTTPS to query Pursuit (@paf31)
- Moved the expansion of astral code points to UTF-16 surrogate pairs from the JS code generator to the parser (@michaelficarra, #2434)
- Allow astral code points in record literal keys (@michaelficarra, #2438)
- Add value source positions (@nwolverson)
- Update error message of `ErrorInDataBindingGroup` to include participating identifiers (@LiamGoodacre)

**`psc-ide`**
- Polling option for psc-ide-server (@kRITZCREEK)
- Better logging and diagnostics (@kRITZCREEK)

**Other**
- Dump output of `psc` tests to file (@andyarvanitis, #2453)
- Fix windows CI (@hdgarrood)
- Link to new documentation repo (@hdgarrood)
- Create documentation for psc-package (@paf31)
- Fix GHC 8.0.2 build (@RyanGlScott)
- Add `psc-package` to release bundle (@marsam)
- Update for latest `language-javascript` (@tmcgilchrist)
- Fix exhaustivity warnings (@charleso)
- Update `CONTRIBUTING.md` (@osa1)

## [v0.10.2](https://github.com/purescript/purescript/releases/tag/v0.10.2) - 2016-11-07

**Major Changes**

**Type-directed search (@kRITZCREEK)**

This extends the typed holes error messages to include suggested replacements for a typed hole, by using type subsumption to determine which identifiers in scope are appropriate replacements.

A blog post will accompany this feature soon.

**`psc-package` (@paf31)**

This is an experimental package manager for PureScript packages. It supports the following commands:
- `init` - create a new project using the package set for the current compiler version
- `update` - sync the local package collection with the package set
- `install` - install a specific package from the current set and add it to the package config
- `build` - run `psc` on any active packages
- `sources` - list source globs for active package versions
- `dependencies` - list transitive dependencies of the current project

For example:

``` text
$ psc-package init
$ psc-package install transformers
$ psc-package build
```

Eventually, `psc-package` might replace the use of Bower, but that will require support from tools like Pulp. For now, package authors should continue to publish packages using Bower and Pursuit.

**`Data.Generic.Rep.Generic` Deriving (@paf31)**

This is an alternative generic programming implementation based on `GHC.Generics`. It should allow deriving of more interesting classes, such as `Semigroup`. See the `purescript-generics-rep` package for examples.

**Enhancements**
- #2323: Sort IDE-generated explicit imports (@bbqbaron)
- #2374: Add error message for ambiguous type variables in inferred contexts (@bbqbaron)
- #934 Add paste mode, remove --multi-line option (@paf31)
- Allow symbols in data constructors (@brandonhamilton)
- Fix inliner for integer bitwise operators (@brandonhamilton)
- Use SSL for pursuit queries (@guido4000)

**Bug Fixes**
- #2370, allow rows in instance contexts (@paf31)
- #2379, add error message for unknown classes (@paf31)
- Better error messages for bad indentation (@paf31)
- Fix inliner for `Data.Array.unsafeIndex` (@brandonhamilton)
- Fix issue with typed holes in inference mode (@paf31)
- Fix scope traversal for do-notation bind. (@LiamGoodacre)
- Handle `TypeLevelString` when checking orphans (@joneshf)
- Move unsafeIndex to Data.Array (@brandonhamilton)
- Pretty-print suggested types differently (@paf31)
- Traversal should pick up bindings in all value declarations. (@LiamGoodacre)
- Treat type annotations on top-level expressions as if they were type declarations (@paf31)

**Other**
- Refactor subsumes function (@paf31)
- Refactor to use `lens` (@kRITZCREEK)
- Small cleanup to `Language.PureScript.Interactive.IO` (@phiggins)
- Speeds up parsing by reading files as `Text` (@kRITZCREEK)
- Update outdated comments about Prim types (@rightfold)

## [v0.10.1](https://github.com/purescript/purescript/releases/tag/v0.10.1) - 2016-10-02

**Breaking Changes**

The new functional dependencies feature fixes type inference in some cases involving multi-parameter type classes. However, due to a bug in the compiler, some of those expressions were previously type checking where they should not have. As a result, it is necessary to add functional dependencies to some classes in order to make previous code type-check in some cases. Known examples are:
- `MonadEff` and `MonadAff`
- `MonadState`, `MonadReader`, and the rest of the MTL-style classes in `transformers`

**New Features**

**`Data.Newtype` Deriving**

(@garyb)

It is now possible to derive the `Newtype` class for any data declaration which is a `newtype`, using the existing `deriving instance` syntax:

``` purescript
newtype Test = Test String

derive instance newtypeTest :: Newtype Test _
```

Note that the second type argument should be specified as a wildcard, and will be inferred.

**Added type level string functions**

(@FrigoEU)

The `Prim` module now defines the `TypeString` and `TypeConcat` type constructors, which can be used to build more descriptive error messages which can depend on types, using the `Fail` constraint:

``` purescript
instance cannotShowFunctions
    :: Fail ("Function type " <> TypeString (a -> b) <> " cannot be shown.")
    => Show (a -> b) where
  show _ = "unreachable"

infixl 6 type TypeConcat as <>
```

**`--dump-corefn`**

(@rightfold)

The compiler now supports the `--dump-corefn` option, which causes the functional core to be dumped in `output/**/corefn.json`. This should be useful for implementing new backends which interpret the functional core.

**Newtype Deriving**

(@paf31)

It is now possible to derive type class instances for `newtype`s, by reusing the instance for the underlying type:

``` purescript
newtype X = X String

derive newtype instance showX :: Show X
```

Note that it is possible to derive instances for multi-parameter type classes, but the newtype must only appear as the last type argument.

**Allow anonymous accessor chains (`_.a.b`)**

(@rvion)

Anonymous record accessor syntax has been extended to work with chains of one or more accessors:

``` purescript
getBaz = _.foo.bar.baz
```

**Functional Dependencies (@paf31)**

The type class solver now supports functional dependencies. A multi-parameter type class can define dependencies between its type arguments by using the `->` operator:

``` purescript
class Stream el s | s -> el where
  cons :: el -> (Unit -> s) -> s
  uncons :: s -> { head :: el, tail :: s }
```

Here, the `s` and `el` type arguments are related by a single functional dependency, which ensures that there is at most one instance for any given type `s`. Alternatively, the type `s` _determines_ the type `el`, i.e. there is an implicit function from types `s` to types `el`. This information can be used by the solver to infer types where it was previously not possible.

See the following examples for more information:
- [Streams](https://github.com/purescript/purescript/blob/f5aa07606b2ed87343bb80244c5490cb157def0a/examples/passing/Stream.purs)
- [GHC-style generics](https://github.com/purescript/purescript/blob/f5aa07606b2ed87343bb80244c5490cb157def0a/examples/passing/GHCGenerics.purs)
- [Type-level arithmetic](https://github.com/purescript/purescript/blob/f5aa07606b2ed87343bb80244c5490cb157def0a/examples/passing/FunWithFunDeps.purs)
- [Heterogeneous Lists](https://gist.github.com/paf31/ded46a2fb2419f4610582a02a0690bec)

**Enhancements**
- Return qualifier from explicit/hiding imports (@nwolverson)
- Verify entry points exist in `psc-bundle` (@kRITZCREEK)
- Improved error messages for record subsumption (@FrigoEU)

**psc-ide**
- Resolve types/kinds for operators (@kRITZCREEK)
- Unify Completion Commands (@kRITZCREEK)
- Parse type annotations from source files (@kRITZCREEK)
- Update pursuit JSON parsing (@nwolverson)
- Remove a pursuit workaround (@kRITZCREEK)
- Add a suggestion to the `UnusedDctorImport` warning (@FrigoEU)
- Return JSON errors for cycles in module dependencies (@kRITZCREEK)

**Bug Fixes**
- Fix usage detection for operators (@garyb)
- Fix handling of duplicate module imports in JS codegen (@garyb)
- Fix a small bug in the type pretty-printer (@paf31)
- Fix function application judgment (@paf31)
- Fix inlining for `$` and `#` operators (@garyb)
- Fix `everywhereOnTypesTopDown` (@ianbollinger)
- Fix unification of string literals (@paf31)

**Infrastructure**
- Support `aeson-1.0` (@phadej)
- Support `http-client-0.5` (@phadej)
- Safer installation from source in INSTALL.md (@hdgarrood)

**Implementation**
- Fix most HLint warnings (@ianbollinger)
- Fixing imports (@charleso)
- Export `desugarDecl` from `Sugar.ObjectWildcards` (@rvion)
- Remove legacy `ObjectGetter` and update doc (@rvion)

## [v0.9.3](https://github.com/purescript/purescript/releases/tag/v0.9.3) - 2016-08-01

**Enhancements**
- Better context information for typed hole errors (@paf31)
- Improved error messages in the constraint solver. Type class errors now include better contextual information, including smaller source spans. (@paf31)

**Bug Fixes**
- Decode externs with correct encoding (@natefaubion)
- Fix bad codegen for empty string fields (@LiamGoodacre, #2244)
- Instantiate types in array literals before unification (@paf31, #2252)

**Other**
- Upgrade to protolude 0.1.6 (@ilovezfs)
- Use latest LTS (@paf31, #2241)
- Add upper bound to http-client (@paf31, #2237)
- Combine the sdist and coverage builds. Avoid .tix files during deployment. (@paf31)

## [v0.9.2](https://github.com/purescript/purescript/releases/tag/v0.9.2) - 2016-07-11

**Enhancements**

**Goto Definition**

@kRITZCREEK has added the ability to return position information for expressions in `psc-ide`. This can be used to implement a Goto Definition feature in IDEs which use `psc-ide-server` as the backend.

**Evaluate PSCi expressions in the browser**

(@paf31)

PSCi now features an alternative backend, which can run commands in the browser via a websocket. To use this mode, simply pass the `--port` option on the command line:

```
$ pulp psci --port 9000
```

and open your web browser to `localhost` on that port.

See https://github.com/paf31/psci-experiment for a demonstration.

**`psc-ide` architecture changes**

@kRITZCREEK has worked on changing the architecture of `psc-ide` generally, to load data in multiple phases and asynchronously. This enables new features like Goto Definition above.

**Other**
- Allow `pipes` version 4.2 (@felixonmars)
- Elaborate re-exports (@garyb)

**Bug Fixes**

**`psc-ide`**
- Fix unicode encoding of json responses (@kRITZCREEK)
- Improved handling of reexports (@kRITZCREEK)

**Other**
- Update Data.Function constant for prelude 1.0 (@felixSchl)
- Include position info in ScopeShadowing warning (@garyb)

## [v0.9.1](https://github.com/purescript/purescript/releases/tag/v0.9.1) - 2016-06-01

PureScript 0.9.1 is a major stable release of the compiler. It removes features which were deprecated in the 0.8.x series, and contains several useful enhancements and bug fixes.

This release will be accompanied by new releases of the core libraries and a compatible version of Pulp, which have been updated to work with this version.

Due to the relatively large number of breaking changes, library authors are advised that they will probably need to update their libraries to maintain compatibility. Users may prefer to continue using version 0.8.5 until their dependencies have been updated.

**Breaking Changes**

**Name resolving**

(@garyb)

The way names are resolved has now been updated in a way that may result in some breakages. The short version is: now only names that have been imported into a module can be referenced, and you can only reference things exactly as you imported them.

Some examples:

| Import statement | Exposed members |
| --- | --- |
| `import X` | `A`, `f` |
| `import X as Y` | `Y.A` `Y.f` |
| `import X (A)` | `A` |
| `import X (A) as Y` | `Y.A` |
| `import X hiding (f)` | `A` |
| `import Y hiding (f) as Y` | `Y.A` |

Qualified references like `Control.Monad.Eff.Console.log` will no longer resolve unless there is a corresponding `import Control.Monad.Eff.Console as Control.Monad.Eff.Console`. Importing a module unqualified does not allow you to reference it with qualification, so `import X` does not allow references to `X.A` unless there is also an `import X as X`.

Although the new scheme is stricter it should be easier to understand exactly what the effect of any given import statement is. The old resolution rules for qualified names were obscure and unexpected results could arise when locally-qualified module names overlapped with "actual" module names.

Module re-exports have also been tightened up as a result of these rules. Now if module `X` is only imported `as Y`, the re-export must list `module Y` also. If a module is imported without being re-qualified then the original name is used.

**Partial Constraints**

(@garyb, @paf31)

The compiler will now generate an error for a missing `Partial` constraints, where it would previously have issued a warning.

**Module Restrictions**

(@garyb, @paf31)
- Imports must now appear before other declarations in a module.
- A source file must now contain exactly one module.

These restrictions will allow us to improve incremental build times in future, since we will only need to parse a small prefix of each file in order to figure out what needs to be rebuilt. Right now, we need to parse every file fully.

**Foreign Function Interface Changes**

(@paf31)

Foreign modules are now found by filename rather than by searching for a custom JavaScript comment. The foreign module is found by changing the extension of the corresponding PureScript module from `.purs` to `.js`.

This change was made to be more consistent with `psc-ide`, and also to adopt a simple convention which will port well to other backends.

**Operator Aliases**

(@garyb)

All operators must be defined as aliases from now on. That is, it is no longer valid to define an operator as a name in local scope (e.g. `let (#) x y = x y in ...`). This change makes it possible to generate better JavaScript code for operators, by desugaring them to the functions they alias.

**Other**
- Deprecated class import/export syntax has been removed (@LiamGoodacre). Classes are now imported using the `class` keyword, and exported similarly:

  ``` purescript
  import Prelude (class Show, show)
  ```
- Remove support for `=` in record binders (@paf31).

  Record binders such as

  ``` purescript
  f { x = 0 } = true
  ```

  are no longer supported. Record binders must now use `:` instead:

  ``` purescript
  f { x: 0 } = true
  ```
- `Prim.Object` has been renamed to `Prim.Record` (#1768, @paf31)

**Enhancements**

**Programmable Type Errors**

(@paf31)

Constraints can now contain type-level strings which can be used as custom error messages using the `Fail` constraint. For example, one can now document the fact that foreign types such as `JSDate` cannot be made instances of `Generic`:

``` purescript
instance dateIsNotGeneric
  :: Fail "JSDate is not Generic. Consider using Int with toEpochMilliseconds instead."
  => Generic JSDate where
    fromSpine   = crashWith "fromSpine: unreachable"
    toSpine     = crashWith "toSpine: unreachable"
    toSignature = crashWith "toSignature: unreachable"
```

Attempting to derive a `Generic` instance for a type containing `JSDate` will then result in

``` text
A custom type error occurred while solving type class constraints:

    JSDate is not Generic. Consider using Int with toEpochMilliseconds instead.
```

**Typed Hole Improvements**

(#2070, @paf31)

Typed hole error messages now include the types of any names in scope, to assist with type-driven development:

``` text
> :t \x -> maybe 0 ?f x
Error found:
in module $PSCI
at  line 1, column 8 - line 1, column 22

  Hole 'f' has the inferred type

    t0 -> Int

  in the following context:

    it :: Maybe t0 -> Int
    x :: Maybe t0


in value declaration it

where t0 is an unknown type
```

**Editor Support**
- The results of the last rebuild are now cached by `psc-ide`, which improves completion support for editor plugins. (@kRITZCREEK)
- A `reset` command was added to `psc-ide` (@kRITZCREEK)
- The compiler will now suggest replacements to address `MissingTypeDeclaration` and `TypeWildCard` warnings (@nwolverson)

**PSCi Improvements**

(@paf31)
- The design of PSCi has been changed to improve performance. PSCi now precompiles all dependencies and uses the same incremental rebuilding approach as `psc-ide`. This means that the `:load` and `:foreign` commands have been removed, since dependencies are fixed and pre-compiled when PSCi loads.
- PSCi now supports alternative base libraries such as Neon, by depending on `purescript-psci-support` for its supporting code.

**Colors in Error Messages**

Types and values will now be highlighted in error messages, when the terminal supports it (MacOS and Linux for now) (@soupi).

**Type Names**

Prime characters are now allowed in type names. (@garyb)

**Bug Fixes**
- Parser error messages inside type class and instance declarations were improved (#2128, @bmjames)
- Editor suggestions for imports now use `(..)` (@garyb)
- Source-spans to token end position (@nwolverson)
- Some pretty printing issues related to string literals in records were fixed (@LiamGoodacre)
- Some presentation bugs in PSCi's `:show import` were fixed (@LiamGoodacre)
- Parsec was updated to the latest version to fix an issue with literal parsing (#2115, @hdgarrood)
- Fixed a bug related to certain typed binders which would cause the compiler to crash (#2055, @paf31)
- As-patterns now bind less tightly (@paf31)
- More identifiers can now be parsed in FFI imports (@michaelficarra)
- Fixed a performance issue which manifested under certain conditions in `psc-ide` (#2064, @kika)
- Fixed a test which contained an unreliable comparison (#2093, @andyarvanitis)
- The precedence of type application was corrected (#2092, @paf31)
- An indentation bug in the parser was fixed (@DavidLindbom)
- License errors from `psc-publish` were improved (@hdgarrood)

**Other**
- The test suite now exercises various compiler warnings (@garyb)
- The test suite performance was improved by using incremental rebuilds (@paf31)
- The test suite now tests that passing tests contain a `main` function (@hdgarrood)
- The test suite now supports tests which use multiple files (@garyb)
- Portability of the core library test suite was improved (@bmjames)
- Performance of import elaboration was improved (@garyb)
- We now use Stack for our CI builds and release builds (#1974, @hdgarrood)
- We now use `NoImplicitPrelude` and enable some global extensions (@garyb)
- Type-safety in the source-level AST was improved (@garyb)
- Use HSpec for the compiler tests (@garyb)
- New Prelude names in 0.9 (@garyb)

## [v0.9.0](https://github.com/purescript/purescript/releases/tag/v0.9.0) - 2016-05-22

**This is pre-release software**

This release is provided so that library developers can test the new compiler features.

## [v0.8.5](https://github.com/purescript/purescript/releases/tag/v0.8.5) - 2016-04-21

**New Features**
- Fast recompilation for single files in `psc-ide-server` #1712 (@kRITZCREEK, @paf31)

  The [`pscid`](https://github.com/kRITZCREEK/pscid) project makes use of this to watch files as you work and raise errors and warnings when they occur with near instant feedback.
- Operator aliases can now be declared for types #416 (@garyb)

  ``` purescript
  infixr 6 type Natural as ~>
  ```
- Underscore wildcards can now be used in `case` and `if` expressions #1558 (@garyb)

  ``` purescript
  case _ of
    Something -> ...
  ```

  ``` purescript
  -- underscores can optionally be used in any part of an `if` expression
  cond = if _ then _ else _
  picker = if _ then "x" else "y"
  ```
- Typed holes #1283 (@garyb)

  ``` purescript
  example :: forall a. Maybe a -> Unit
  example ma = ?umm
  ```

  ```
  Hole 'umm' has the inferred type

    Unit

  in value declaration example
  ```

  You can use any identifier name after the question mark and that will be used to label the hole in the raised error message.

**Breaking changes**
- Type annotations may need parentheses in some situations that they previously did not due to the introduction of type operators. For example, `x :: a == y` will be now parsed as `x :: (a == y)` instead of `(x :: a) == y`.

**Enhancements**
- Improved error messages for invalid FFI identifiers #2011 (@hdgarrood)
- `psc-publish` now allows publishing of packages with a valid SPDX license field in `bower.json` #1985 (@hdgarrood)
- Haddock markdown fix #2001 (@trofi)
- `psc-ide` now creates the `output` folder on startup if it is missing #2030 (@kRITZCREEK)

**Bug Fixes**
- Fixed an issue with incorrect suggestions when re-exporting modules #1862 (@garyb)
- Fixed an issue with invalid redundant import warnings #1823 (@garyb)
- Fixed an issue where `DuplicateSelectiveImport` would not fire when it should #2004 (@garyb)
- Fixed the error that occurs when an invalid newtype is created that belongs to a data binding group  #1895 (@garyb)
- Fixed a case where re-exports included unintended exports #1872 (@garyb)
- Operator aliases can now be declared for qualified data constructors #2015 (@LiamGoodacre)
- A single `hiding` import will no longer raise an "unspecified imports" error #2017  (@garyb)
- Fixed a case where cycles in modules were being detected when they do not occur #2018 (@garyb)
- Various cases where files were not being read as UTF-8 on Windows were fixed #2027, #2031 (@garyb, @kRITZCREEK)
- Fixed some issues in pretty printing of records #2043 (@LiamGoodacre)
- `psci` now shows qualified imports correctly #2040 (@LiamGoodacre)
- Parser errors are now returned as JSON during IDE rebuild #2042 (@paf31)

## [v0.8.4](https://github.com/purescript/purescript/releases/tag/v0.8.4) - 2016-04-06

This is an interim bug fix release before 0.9.0.

**Enhancements**
- Check that FFI imports match with implementations (@hdgarrood)

  This is technically a breaking change, since some existing code might fail to compile if it has missing FFI code (`purescript-dom` is an example), but these libraries should be fixed soon.
- Import helper commands in psc-ide (@kRITZCREEK)

**Bug Fixes**
- Disallow constraint generalization for recursive functions. (#1978, @paf31)
- Fix #1991, instantiate polymorphic types before unification (@paf31)
- Use UTF8 when writing to stdout and stderr (@garyb)
- Fix for rendered constrained types needing parens. (@LiamGoodacre)
- everythingWithScope improperly traversing binary ops (@LiamGoodacre)

**Other**
- Update to use language-javascript 0.6.x (@nwolverson)

## [v0.8.3](https://github.com/purescript/purescript/releases/tag/v0.8.3) - 2016-03-26

**Breaking Changes**
- We have dropped support for GHC 7.8 and older (@hdgarrood)

**Enhancements**
- Infer types with class constraints (@paf31)

  For example, this simple code would previously have failed with a confusing `NoInstanceFound` error:

  ``` purescript
  add x y = x + y
  ```

  The compiler will now infer the most general type, namely `forall a. (Semiring a) => a -> a -> a`.

  Note that constraints can only be inferred if they only mention type variables; inference of arbitrary types in constraints is not (yet) supported. So, for example, you would still have to write a type signature for a function which had a constraint such as `(MonadEff (console :: CONSOLE | eff) m)`.
- Default require path to `../` (@nwolverson)

  The previous default behavior was no require path prefix, which was confusing for some workflows. The new default is `../`, which is the prefix used in `purs-loader`. This option will be removed completely in 0.9.
- Expose hiding import suggestion in JSON (@nwolverson)
- Error on missing `LICENSE` file or missing license field in `bower.json` (@faineance)

**Bug Fixes**
- Fix #1916 (@bagl)
- Fix detection of single open import (@garyb)
- Fix `true` not being treated as an infallible guard (@garyb)
- Fix pretty printer spinning (@garyb)
- Fix Windows build script (@garyb)
- Fix #1889, improve performance by avoiding whitespace operations on large strings (@paf31)

**psc-ide**
- Fix a crash related to error messages in the case splitting command (@kRITZCREEK)
- Escape regex characters when using the flex matcher (@kRITZCREEK)
- Adds `--help` commands to the `psc-ide` executables (@kRITZCREEK)
- Catches EOF exceptions thrown in `acceptCommand` (@kRITZCREEK)

**Other**
- Switched to Trusty distribution for Travis (@garyb)
- @kRITZCREEK and @faineance worked on refactoring the compiler.
- The `optparse-applicative` dependency was updated to `>= 0.12.1` (@stevejb71)
- The `bower-json` dependency was bumped (@hdgarrood)
- Better error message for `psc-publish` tests (@kRITZCREEK)
- Use generic Literal in the AST (@garyb)

## [v0.8.2](https://github.com/purescript/purescript/releases/tag/v0.8.2) - 2016-02-29

**Breaking Changes**

_None_

**Enhancements**
- `psc-ide` is now distributed with the compiler! (@kRITZCREEK)

  The `psc-ide-server` and `psc-ide-client` executables are now maintained and
  distributed alongside the compiler. This will ensure that the externs file
  format used by `psc-ide-server` is kept in sync with changes in the compiler.
- Source maps (@nwolverson)

  Source maps can be generated using the `--source-maps` flag. See the
  [example repository](https://github.com/nwolverson/purescript-sourcemap-test) for a full demonstration of source maps using Webpack.
- Operator aliases for data constructors (@garyb)

  Aliases can now be defined for data constructors. For example:

  ``` purescript
  data List a = Nil | Cons a (List a)

  infixr 6 Cons as :
  ```

  Here, the `:` operator can be used as a function to replace the `Cons` constructor,
  _and also in binders_.
- `Eq` and `Ord` deriving (@paf31)

  `Eq` and `Ord` instances can now be derived, using the `derive instance` syntax:

  ``` purescript
  derive instance eqList  :: (Eq  a) => Eq  (List a)
  derive instance ordList :: (Ord a) => Ord (List a)
  ```
- Types are now inferred in `psc-docs` and `psc-publish` (@hdgarrood)

  If type annotations are missing in source files, they will be inferred by
  `psc-docs` and `psc-publish` before documentation generation.
- Initial version of new syntax for operator sections (#1846, @paf31)

  Operator sections can now be written using underscores. For example:

  ``` purescript
  decrementAll :: Array Int -> Array Int
  decrementAll = map (_ - 1)
  ```

  which is equivalent to:

  ``` purescript
  decrementAll :: Array Int -> Array Int
  decrementAll = map (\x -> x - 1)
  ```

**Bug Fixes**
- Allow one open import without warning (@garyb)

  Warnings for open imports were a pain point for some users after the 0.8 release.
  This change allows a single open import without a warning. This is still safe
  in the presence of dependency updates, and does not lead to ambiguity for editor
  plugins searching for declaration sites.

**Other**
- @phadej has updated the Stack build to use the latest LTS and nightly builds.
- @izgzhen has refactored the PSCi code to be more readable.
- @hdgarrood has refactored the test suite.

## [v0.8.1](https://github.com/purescript/purescript/releases/tag/v0.8.1) - 2016-02-29

You are recommended to use v0.8.2 instead.

## [v0.8.0](https://github.com/purescript/purescript/releases/tag/v0.8.0) - 2016-01-31

A massive thanks to everyone involved in this release!

**Breaking Changes**

_None_, but there are lots of new warnings related to upcoming breaking changes in 0.9:
- Operators as aliases will become mandatory, and regular operators (as functions) will now generate warnings.
- Non-exhaustive functions will get a `Partial` constraint in 0.9, so the exhaustivity checker will now attempt to generate warnings by looking for `Partial` constraints in scope.
- The `qualified` import syntax has been deprecated.
- Class imports will use the new `class` syntax in 0.9 and the alternative syntax is deprecated.

**Enhancements**
- Add native `Partial` constraint (@garyb)
- Reduce backtracking in parser to hopefully improve quality of parsing error messages (@paf31)
- Drop requirement to parenthesize single constraints in instance contexts (@garyb)
- Case expressions can now match multiple values (@natefaubion)
- Add operator aliases (@garyb)
- Show identifiers correctly in ctags (@nwolverson)
- Fix #1523, add `--json-errors` flag for editor integrations (@paf31)
- Error and warning corrections are now available to editors via `--json-errors` (@nwolverson)
- Check integer values are within range in codegen (@garyb)
- Support for unicode operators (@paf31)
- The parser now supports unicode symbols for `forall` and function arrows (@DavidLindbom)
- Module Imports
  - Use `class` keyword for class references in imports (@garyb)
  - Type imports no longer require `()` (@garyb)
  - Allow import hiding with qualified imports (@garyb)
  - Naming conflicts are now resolved at the use site (@garyb)
- Error Messages
  - Fix #1662, display extra type info in instance errors (@paf31)
  - Add information about skolem constants to type errors (@paf31)
  - Sort rows in unification errors (@paf31)
- Warnings
  - Warn on unspecified imports (@garyb)
  - Warn when import X hiding (..) imports nothing (@garyb)
  - Warn on duplicate imports and exports (@garyb)
  - Warn about unused class imports (@garyb)

**Bug Fixes**
- Renamer updates, fixes naming bug in some unlikely situations (@garyb)
- Fix #1645, implement new indentation rules for types to avoid very wide errors (@paf31)
- Fix "resource exhausted" issue on MacOS (@mgmeier)
- Fix #1664, check kind before expanding wildcards. (@paf31)
- Fix up shadowed module names in JS codegen (@garyb)
- Fix #1185, fix #1369, add everythingWithScope traversal to correct some scoping issues. (@paf31)
- Fix two cases where errors were missing context (@garyb)
- Fix #1636, instantiate polytypes fully, even under constraints. (@paf31)
- Fix missing data constructors in re-exports (@garyb)
- Fix codegen error with instance for re-exported class (@garyb)
- Fix #1479, encode .js files as UTF8. (@paf31)
- Fix a bug related to redundancy checking in cases (#1853, @nicodelpiano)
- Fix a TCO/composition inlining bug (@garyb, @hdgarrood)
- Fix renaming for nested constructor binders (#1839, @sharkdp)
- Fix generic deriving bug with >1 type argument (@hdgarrood)
- Fix generate fresh binder names unless all names in case are equal (#1825, @paf31)
- Fix external require expressions when minifying (#1794, @paf31)
- Rename `foreign` argument to fix compiling issue (@anttih)
- Allow use of bottom integer (@garyb)

**Other**
- Fix #1700, remove warnings for syntactic features removed in 0.7.0 (@paf31)
- Fix psc-publish test (@passy)
- Relax rules for docs comments (#1820, @hdgarrood)
- Qualified name lookup is now supported in PSCi (#974, @soupi)
- https://github.com and git@github.com URLs are now allowed by psc-publish (@passy, @codedmart)
- Docs are now generated for module re-exports (@hdgarrood)
- Use friendly module name in psc-docs error (@nwolverson)
- Distinguish between the different ProperNames (@garyb)
- Warn about unspecified constructors in type imports (@garyb)
- Fix warning about values missing from virtual modules (@garyb)

## [v0.7.6.1](https://github.com/purescript/purescript/releases/tag/v0.7.6.1) - 2015-11-18

Fixes a bug in generic deriving.

See the [release notes for 0.7.6](https://github.com/purescript/purescript/releases/tag/v0.7.6).

## [v0.7.6](https://github.com/purescript/purescript/releases/tag/v0.7.6) - 2015-11-18

Thanks once again to everyone involved in this release!

This release includes some updates to generic deriving which require updating to the latest version of `purescript-generics`.

**Features**
- Field puns, fix #921 (@balajirrao)

  It is now possble to construct objects by using values in scope with the same name as the field labels. For example, the expression `{ foo, bar }` is equivalent to `{ foo: foo, bar: bar }`. Patterns desugar in the same way.

**Enhancements**
- Modules are now parsed in parallel (@paf31)
- Use `Types.Proxy.Proxy` instead of `Data.Generic.Proxy`. This fixes #1573 (@tfausak)
- Update generic deriving for latest `purescript-generics` changes (@paf31)
- New import warnings - unused data constructors, unused imports (@nwolverson)
- `psc-publish`: only warn on dirty working tree on dry runs (@hdgarrood)
- Add more information to psci :browse command (@soupi)
- Add support for --require-path option to psc-bundle (@natefaubion)
- Improved error reporting in psc-publish (@hdgarrood)
- Reduce noise in instance declarations in documentation (@hdgarrood)

**Bug Fixes**
- New approach to unification, fixing some loops in the type checker (@paf31)
- Fix #1632, instantiate type variables in anyProxy calls in generic instances (@paf31)
- Fix warnings for unqualified implicit imports (@nwolverson)
- Fix #1596, don't show type checker warnings in the event of an error (@paf31)
- Fix #1602, improvements around code generation of string literals (@michaelficarra)
- Fix #1090, allow accessors in operator sections (@paf31)
- Fix #1590, limit depth of pretty-printed expressions (@paf31)
- Fix #1591, use the 'negate' in scope (@paf31)
- Fix #1335, track scoped type variables when skolemizing (@paf31)
- Fix #1175, check types inside where clauses inside instances (@paf31)
- Some refactoring (@phadej)
- Fixed some error messages (@zudov)

**Deployment**
- Use `base-compat` to reduce the need for `CPP` (@phadej)
- Write license-generator in Haskell (@phadej)
- Add GHC 7.10.3 to CI build matrix (@phadej)

## [v0.7.5.3](https://github.com/purescript/purescript/releases/tag/v0.7.5.3) - 2015-10-29

**Bug Fixes**
- #1072, #1130, #1578, #1577, #1582

## [v0.7.5.2](https://github.com/purescript/purescript/releases/tag/v0.7.5.2) - 2015-10-27

Fixes a build issue with GHC versions < 7.10. Functionally equivalent to v0.7.5.1.

## [v0.7.5.1](https://github.com/purescript/purescript/releases/tag/v0.7.5.1) - 2015-10-27

**Bug Fixes**
- Fix #1169, #1315, #1534, #1543, #1548, #1551, #1557, #1570
- Fix memory leak caused by WriterT (#1297) by @paf31
- Display hints after main error (#1563) by @paf31
- Friendlier errors by @paf31
- Documentation fixes by @nwolverson
- Haddock fixes by @trofi

## [v0.7.5](https://github.com/purescript/purescript/releases/tag/v0.7.5) - 2015-10-20

A big thank you to everyone who was involved in this release, from filing issues, through fixing bugs to testing patches.

The main focus areas for this release, as part of the 0.8 milestone, were error messages and performance.

**Breaking Changes**

_None!_

**Enhancements**
- Pretty printing of types and expressions in errors was improved (@paf31)
- Externs files are now saved as JSON (@paf31)
- Support for parallel builds has been added (@paf31)
  Builds will now use multiple cores by default, but the number of capabilities can be modified by passing the `-N` option to the GHC runtime:

  ``` text
  psc <input files> +RTS -N8
  ```
- Binders can now be given type annotations (@5outh)

  For example:

  ``` purescript
  example = do
    n :: Int <- get
    put (n + 1)
  ```

  This can be useful when disambiguating types.
- There is a new warning for missing type signatures on top-level declarations (@paf31)
- There are new warnings for shadowed and unused type variables (@garyb)
- Contextual information in warnings was improved (@garyb)
- The `qualified` keyword is now optional when importing modules qualified (@michaelficarra)
- @zudov changed the behavior of PSCi on CTRL+C/D to match GHCi and other REPLs.
- A bug in row unification was fixed (#1310, @paf31)
- Constrained types can now be defined without a `forall` keyword. This is useful in some nullary type class and rank-N scenarios. (@paf31)

**Bug Fixes**
- @garyb added some additional checks for transitive module exports.
- Type synonyms are now expanded more eagerly to avoid some error cases in the type checker (@paf31)
- Better support for multi-byte UTF-8 characters (@senju)
- A check has been added to the exhaustivity checker to avoid exponential blowup (@paf31)
- Empty case statements are no longer syntactically valid (@zudov)

**Other**
- @aspidites fixed all compiler warnings in the core libraries.
- @zudov and @phadej have made improvements to the Stack distribution of the compiler, and the Stackage builds.
- @garyb has added a warning for operators in type classes, since they will be disallowed before 0.8.

## [v0.7.4.1](https://github.com/purescript/purescript/releases/tag/v0.7.4.1) - 2015-08-26

This patch release fixes two bugs related to the new instance resolution algorithm and overlapping instances:
- `psci` would not work due to overlaps in the `PSCI.Support` module
- `free` would not build due to its dependency on `inject`

The solution for now is to make overlapping instances into a _warning_ (instead of an error) at the site of their use.

Later we might revisit this decision and allow the user to express classes like `Inject` which are necessarily overlapping.

## [v0.7.4.0](https://github.com/purescript/purescript/releases/tag/v0.7.4.0) - 2015-08-25

**Breaking Changes**
- The type class instance search algorithm has changed. The search will now eagerly match an instance for each subgoal based on the instance head, or fail. This makes certain instances in previous versions of `purescript-transformers` invalid, so users of this release should upgrade to the latest `transformers`.
- A module must be imported to be re-exported.

**Enhancements**
- `RedefinedModule` errors now include position info #1024 (@garyb)
- Multiple imports of the same module are now resolved correctly, allowing for combinations of qualified and unqualified importing #817 #1112 (@garyb)
- Errors for unresolvable imports and exports have been clarified #1232 (@garyb)
- A warning is emitted when importing `Type(..)` when `Type` is a synonym or has no constructors. #1391 (@garyb)
- Superclass constraints can now be relied upon when resolving instances #421 (@paf31)
- A serious performance regression was partially addressed, memory usage should now be drastically reduced #1297 (@garyb)
- Module re-export handling has been much improved. If a module is partially imported, only the specifically imported members are re-exported. Qualified modules can also be re-exported. #291 #1244 (@garyb)
- Parser error messages are now formatted in a manner more consistent with other errors #1098 (@epost)
- Using `-ffi` to specify JavaScript FFI files is now optional, files with a `.js` extension will be detected as FFI files automatically when encountered. #1268 (@mjgpy3)

**Bug fixes**
- Fixed an error when attempting to derive for `Void` #1380 (@nicodelpiano)
- `"The impossible happened in desugarDo"` should no longer occur #386 (@paf31)

**Other**

@zudov, @phadej and @erdeszt made more updates and improvements to the CI build.

## [v0.7.3](https://github.com/purescript/purescript/releases/tag/v0.7.3) - 2015-08-13

**Major Features**
- @gbaz has implemented **generic deriving**. This allows instances for the `Generic` class in the `purescript-generics` package to be derived by the compiler.

  A `Generic` instance can be derived as follows:

  ``` purescript
  data Example = Foo String | Bar Int | Baz Boolean

  derive instance genericExample :: Generic Example
  ```

  `purescript-generics` provides examples of usage, such as `gShow`, `gEq` and `gCompare`, for printing, equality tests and comparison respectively.

  See #1138.
- @garyb has implemented a test for **orphan instances** which will now cause the build to fail with an error. See #1247

**Enhancements**
- @mjgpy3 has added a warning when an input glob does not match any files.

**Bug Fixes**
- The `psc: <<loop>>` has been fixed. This was due to a bug in the error pretty printer. (@paf31)
- An issue with unicode characters in string literals was fixed by @michaelficarra.
- Compiler errors are now pretty printed in `psc-publish` (@paf31)
- Modules are no longer linted if they are not being rebuilt (@paf31)
- FFI bindings are now reloaded when changed, in PSCi (@paf31)

**Other**
- @phadej and @zudov have improved our CI process, so that PureScript now compiles against three versions of GHC and two LTS Stackage releases, as well as the nightly stackage releases.
- @phadej and @lukerandall have worked on supporting PureScript in Stackage.

## [v0.7.2.1](https://github.com/purescript/purescript/releases/tag/v0.7.2.1) - 2015-08-12

Functionally equivalent to v0.7.2. This release fixes a version incompatibility with Stackage.

## [v0.7.2](https://github.com/purescript/purescript/releases/tag/v0.7.2) - 2015-08-03

**Bug fixes**
- Fixed haddock for the Language.PureScript.Bundle module #1262 (@wuzzeb)
- Some erroneous error positions were fixed for kind and missing instance errors #1086 (@garyb)
- The number of warnings printed for exhaustivity checks was limited to 5 #1281 (@nicodelpiano)
- Home directory is checked for `.psci` file _after_ the current working directory #883 (@mjgpy3)
- Line numbers now show for shadowed name warnings #1165 (@nicodelpiano)
- Cabal file was fixed for Nix packaging #1302 (@MasseGuillaume)
- Kind query for types defined in psci now works #1235 (@mjgpy3)
- Boolean operations are now being inlined again #1312 (@garyb)
- Int operations are now being inlined again #1330 (@garyb)
- "Writing..." and "Compiling..." messages are no-longer printed in `psci` #1276 (@paf31)

**Enhancements**
- Exhaustivity checker was extended to report errors about redundant cases #1289 (@nicodelpiano)
- Improved triggering of suggestion for errors about using `(<<<)` instead of `(.)` #1284 (@mjgpy3)
- Only show the module name rather than the filename for pattern errors #1296 (@nicodelpiano)
- Error reporting in `psc-bundle` was improved #1307 (@hdgarrood)
- `psc-publish` code is now part of the library module #1304 (@hdgarrood)
- `psc-publish` now has `--version` and `--help` options #1300 (@garyb)
- `psc-publish` now has a `--dry-run` option for checking whether the module can be published #1308 (@hdgarrood)
- `psc-publish` now requires a clean working tree #1306 (@hdgarrood)
- `psc-publish` can now find `bower` on Windows machines #1317 (@hdgarrood)
- `psc-publish` now uses OS-specific path delimiters to fix another bug on Windows #1326 (@hdgarrood)
- Error list heading was made emacs-friendly #1327 (@epost)

## [v0.7.1](https://github.com/purescript/purescript/releases/tag/v0.7.1) - 2015-07-13

Minor fixes after 0.7.0:
- @hdgarrood has worked on improvements to `psc-publish` to support the new Pursuit website.
- @mjgpy3 has improved warning messages
- @wuzzeb has improved the pretty printers
- @hdgarrood has added CI builds for GHC 7.10 and 7.6

Enhancements
- @nicodelpiano has added exhaustivity checking as a new warning type. Incomplete pattern matches will now generate warnings like this:

  ``` text
  Warning in module Data.Either.Unsafe:
    Warning in value declaration fromRight:
    Warning at src/Data/Either/Unsafe.purs line 14, column 1 - line 15, column 1:
  Pattern could not be determined to cover all cases.
      The definition has the following uncovered cases:
        (Data.Either.Left _)
    See https://github.com/purescript/purescript/wiki/Error-Code-NotExhaustivePattern for more information, or to contribute content related to this error.
  ```

## [v0.7.0](https://github.com/purescript/purescript/releases/tag/v0.7.0) - 2015-06-30

**Introduction**

This release ("MELTDOWN") aims to handle as many planned breaking changes as possible, to ease the upgrade path before 1.0. It is necessary to upgrade almost all PureScript code to compile with this release.

The latest versions of the core libraries have all been updated to compile with this release. Older versions of the core libraries will not work with this release, and the latest versions of libraries will not build with older compiler releases.

Detailed instructions for those who need to migrate their code can be found [on the wiki](https://github.com/purescript/purescript/wiki/0.7-Migration-Guide).

As usual, many thanks go to all of the contributors who helped with this release!

**Breaking changes**
- The `psc` executable has been replaced with `psc-make`, which has been renamed to `psc` (in an effort to standardize on CommonJS module output). Features which were previously only available in old `psc` (dead code elimination, bundling code for the browser) are now handled by the new executable `psc-bundle`, which works with the output of the new `psc` (for faster, incremental builds).
- There are now `Int` and `Number` literals. To disambiguate the two, integer `Number` values must now be written with a decimal place (`3.0` rather than `3`).
- The `Prelude` module is no longer imported automatically, and must be imported the same way as any other module.
- No modules are included with the compiler now, they have been broken out into their own libraries:
  - [purescript-prelude](https://github.com/purescript/purescript-prelude)
  - [purescript-eff](https://github.com/purescript/purescript-eff)
  - [purescript-st](https://github.com/purescript/purescript-st)
  - [purescript-console](https://github.com/purescript/purescript-console)
  - [purescript-functions](https://github.com/purescript/purescript-functions)
- `Debug.Trace` has been renamed to `Control.Monad.Eff.Console`, and `trace` has been renamed to `log`.
- `[]` syntax for array types has been removed. It is still possible to use `[]` array literals however.
  - `[]` should now be written as `Array`, and `[a]` as `Array a`.
- Cons patterns for arrays have been removed.
- Declaring operators in classes will now produce a warning. Changes will be coming to operators in PureScript 0.8, and moving to named members in classes with operators as aliases (e.g. `(<$>) = map`) should make the transition easier in the future.
- JavaScript for the FFI can no longer be provided inline.
  - Values must instead be provided in a separate `.js` file, and passed to the compiler with the `-ffi` flag.
  - Values should be provided in the form `exports.foo = ...`, similar to a CommonJS module
  - The file should have a comment `// module X.Y.Z` where `X.Y.Z` is the name of the module the JS values are for.
  - [See here for an example](https://github.com/purescript/purescript-eff/blob/v0.1.0-rc.1/src/Control/Monad/Eff.js)

**Enhancements**
- Module exports (@andyarvanitis). Currently, only full module exports are supported, but imported modules can be re-exported using the following syntax:
  `purescript
  module M1 (module M2) where
  import M2
  `
- Documentation improvements (@hdgarrood):
  - `psc-docs` can now generate multiple output files, allowing documentation to be collected into functional groups.
  - A new tool `psc-publish` has been added, which generates module documentation in a JSON format required by Pursuit 2 (coming soon)
- @hdgarrood has worked on improving the quality of code completion inside `psci`, and generally tidying up and refactoring that code.
- @puffnfresh has worked on dramatically increasing the performance of incremental builds, with improvements up to 10x compared to the previous release.
- The new `--require-path` option allows the syntax of module imports in generated CommonJS modules to be customized (@garyb).
- @etrepum has added support for building with Stack.
- PSCi now supports computations in the `Eff` monad. (@paf31)
- The compiler now emits warnings in the following cases:
  - Operator name used in type class definition (@garyb)
  - Type wildcard used (@nicodelpiano)
  - Shadowed variable name (@paf31)
- @balajirrao has improved the appearance of unknown and rigid types appearing in error messages.
- @puffnfresh has added position information to pattern match errors.
- @puffnfresh has added some new optimizations (inlining `<<<` and `$`)

**Bug Fixes**
- `psc`, `psc-docs` and `psc-bundle` now support file globs as command-line arguments, fixing a bug related to the command length on Windows machines (@paf31)
- @wuzzeb has fixed some issues in the pretty printer.
- @mjgpy3 has improved error messages related to incorrect pattern matches on data constructors.

**Tools**
- Pulp has been updated:
  - The new `psc` and `psc-bundle` binaries are supported
  - FFI modules are now identified and compiled based on a convention
  - `pulp docs` now generates individual Markdown files for each source module
- `gulp-purescript` has been updated:
  - The new `psc` and `psc-bundle` binaries are supported
  - FFI modules are now supported

**Libraries**
- The following libraries have been moved into the core library set:
  - `purescript-lists` - Strict and lazy linked list data structures
  - `purescript-assert` - Low level assertion library for tests
  - `purescript-parallel` - An applicative functor for parallel composition of asynchronous computations.
  - `purescript-arrows` - Arrow type classes and standard instances.
  - `purescript-tailrec` - A type class for stack-safe monadic tail recursion.
- The requirements for libraries in the `purescript-contrib` organization [have been tightened](https://github.com/purescript/purescript/wiki/Contrib-Guidelines), to try to ensure that libraries stay maintained.

## [v0.7.0-rc.1](https://github.com/purescript/purescript/releases/tag/v0.7.0-rc.1) - 2015-06-07

**Important note**

This release should be used with the latest versions of the core libraries, which are also tagged as `-rc.1`.

**Breaking changes**
- There are now `Int` and `Number` literals. To disambiguate the two, integer `Number` values must now be written with a decimal place (`3.0` rather than `3`).
- The `Prelude` module is no longer imported automatically, and must be imported the same way as any other module.
- No modules are included with the compiler now, they have been broken out into their own libraries:
  - [purescript-prelude](https://github.com/purescript/purescript-prelude)
  - [purescript-eff](https://github.com/purescript/purescript-eff)
  - [purescript-st](https://github.com/purescript/purescript-st)
  - [purescript-console](https://github.com/purescript/purescript-console)
  - [purescript-functions](https://github.com/purescript/purescript-functions)
- `[]` syntax for array types has been removed. It is still possible to use `[]` array literals however.
  - `[]` should now be written as `Array`, and `[a]` as `Array a`.
- Cons patterns for arrays have been removed.
- Declaring operators in classes will now produce a warning. Changes will be coming to operators in PureScript 0.8, and moving to named members in classes with operators as aliases (e.g. `(<$>) = map`) should make the transition easier in the future.
- JavaScript for the FFI can no longer be provided inline.
  - Values must instead be provided in a separate `.js` file, and passed to the compiler with the `-ffi` flag.
  - Values should be provided in the form `exports.foo = ...`, similar to a CommonJS module
  - The file should have a coment `// module X.Y.Z` where `X.Y.Z` is the name of the module the JS values are for.
  - [See here for an example](https://github.com/purescript/purescript-eff/blob/v0.1.0-rc.1/src/Control/Monad/Eff.js)

_Full release notes coming soon_

## [v0.6.9.5](https://github.com/purescript/purescript/releases/tag/v0.6.9.5) - 2015-04-25

This release contains two patches:
- Case statements were generating incorrect function name arguments #1008 (@paf31)
- Comments and verbose error flags were mixed up #991 (@garyb)

## [v0.6.9.3](https://github.com/purescript/purescript/releases/tag/v0.6.9.3) - 2015-03-18

**Breaking Changes**
- `refEq` and `refIneq` are no longer exported from the `Prelude`.

**Bug Fixes**
- Instances can now be defined before the corresponding class declaration (@paf31)
- A bug related to imports in `psci` was fixed. (@paf31)
- A typechecker bug related to type class dictionaries was fixed. (@garyb)
- A bug related to operator precedence in codegen was fixed. (@garyb)

**Enhancements**
- `psci` now supports long-form directives (@mrhania)
- Syntax for imports and other declaration types in `psci` was improved. (@hdgarrood)
- Markdown comments can now be included at the module level (@joneshf)
- Error messages are now represented internally as an algebraic data type, and pretty printing has been improved by using the `boxes` library. Errors now link to the wiki. (@paf31)
- `psc-docs` can now generate tags files for Vim and Emacs (@jacereda)
- `psci` now supports a `--node-opts` flag for passing options to the Node executable. (@MichaelXavier)
- Code gen now preserves names of more function arguments in case statements (@andyarvanitis)
- There is now a `Semigroup` instance for `Ordering` (@pseudonom)

**Documentation**
- The Prelude now has Markdown documentation (various contributors - thank you!)
- The [Pursuit](http://pursuit.purescript.org) website has been updated with new versions of libraries, including Markdown documentation (@hdgarrood)

**Libraries**
- The following libraries are now core libraries:
  - `purescript-tailrec` - A type class for monadic tail recursion
  - `purescript-monad-eff` - A type class for monads supporting native effects
  - `purescript-integers` - Integer numeric type
  - `purescript-invariant` - Invariant functors
  - `purescript-parallel` - An applicative functor for parallel composition of asynchronous computations

**Other**
- There is an experimental C++11 backend for PureScript called [pure11](https://github.com/andyarvanitis/pure11).

## [v0.6.8](https://github.com/purescript/purescript/releases/tag/v0.6.8) - 2015-02-21

**Breaking Changes**
- The `Num` type class has been refined to allow more interesting instances. The `Semiring`, `ModuloSemiring`, `Ring` and `DivisionRing` classes have been introduced. Most code should continue to compile, since `Number` was one of only a handful of instances, but library developers will need to break up their `Num` instances.

**Enhancements**
- @garyb has improved the readability of `psc-docs` output.

**Notes**
- All uses of the deprecated `ErrorT` have been replaced with `ExceptT` and the `transformers` and `mtl` dependencies bumped accordingly.

## [v0.6.7.1](https://github.com/purescript/purescript/releases/tag/v0.6.7.1) - 2015-02-14

**Bug Fixes**
- A fix for a bug in the type class instance resolution code (#870, @paf31)

## [v0.6.7](https://github.com/purescript/purescript/releases/tag/v0.6.7) - 2015-02-12

**Enhancements**

**Scoped Type Variables**

(#347, @paf31)

This feature allows type variables which are bound by a `forall` keyword to be used inside type annotations in the body of the function. For example, suppose we want to define a `map` function on a `List` type:

``` purescript
data List a = Nil | Cons a (List a)

map :: forall a b. (a -> b) -> List a -> List b
map f = go
  where
  go Nil = Nil
  go (Cons x xs) = Cons (f x) (map f xs)
```

To give a type to `go`, we could previously use type wildcards:

``` purescript
go :: List _ -> List _
```

Now, we can refer to the types `a` and `b` inside the type of `go`, giving a more precise type:

``` purescript
go :: List a -> List b
```

**Rows In Instance Contexts**

(@paf31, @apsk)

This feature allows rows to appear on the left of a `=>` in a type signature. For example, given a `MonadEff` class:

``` purescript
class MonadEff eff m where
  liftEff :: forall a. Eff eff a -> m a
```

we can now write the following function which works in any `Monad` supporting `Trace` actions:

``` purescript
logging :: forall m a eff. (Monad m, MonadEff (trace :: Trace | eff) m) => String -> m a -> m a
logging s action = do
  liftEff $ trace $ "Starting: " <> s
  a <- action
  liftEff $ trace $ "Done: " <> s
  return a
```

**Improved `let` bindings in `psci`**

(#782, @paf31)

Any declaration can now be used inside a `let` binding in `psci`. For example, we can define data types or foreign imports:

``` text
> let data Foo = Foo | Bar | Baz

> let foreign import foo :: Foo -> String
```

The general form of a `let` statement in `psci` now contains one or more declarations of any type, and these declarations simply get added to the current module.

As a bonus, polymorphic functions bound using `let` now work at multiple type instantiations in `psci`:

``` text
> let f x = x

> if f true then f "true" else f "False"
"true"
```

**Markdown Support in `psc-docs`**

(#802, @paf31)

Markdown can now be used for documentation purposes by using pipe characters to align content. For example:

``` purescript
-- | Create a copy of the array without its first element.
-- |
-- | Running time: `O(n)`, where `n` is the length of the array.
-- |
-- | This function is partial. Specifically, `tail []` is undefined.
tail :: forall a. [a] -> [a]
```

`psc-docs` will insert this markdown content verbatim into your generated documentation.

**Bug Fixes**
- Modules are rebuilt before a command is executed in `psci`, to avoid situations where compiled code becomes out-of-date (@paf31)
- `@` is a valid operator name again (#815, @paf31)
- Reserved module names are now properly escaped (@garyb)

## [v0.6.6](https://github.com/purescript/purescript/releases/tag/v0.6.6) - 2015-02-09

**Breaking Changes**
- The syntax of record getters was changed to `_.prop` (@garyb)

**Enhancements**
- The record part of a record updater can now be made into a wildcard, e.g. `_ { foo = 1 }` (@garyb)
- Extended infix expressions are now supported, (@paf31) e.g.

  ```
  [1, 2, 3] `zipWith (+)` [4, 5, 6]
  ```

**Bug Fixes**
- Newline issues were fixed in executables (@michaelficarra)

## [v0.6.5](https://github.com/purescript/purescript/releases/tag/v0.6.5) - 2015-02-08

**Enhancements**
- Lightweight record constructors are now supported (@garyb):

  ``` purescript
  person :: Maybe String -> Maybe Number -> Maybe Address -> Maybe Person
  person = { name: _, age: _, location: _ } <$> name <*> age <*> location
  ```
- Field accessor sections are now supported (@garyb):

  ``` purescript
  getPersonName :: Maybe String
  getPersonName = (.name) <$> getPersonInfo
  ```
- Syntactic sugar has been introduced for object update functions:

  ``` purescript
  updateName :: Person -> String -> Person
  updateName person = person { name = _ }
  ```
- Operator sections are now supported (@garyb)

**Bug Fixes**
- Some command line options were fixed in `psc-make` (@paulyoung)
- Some module import errors were fixed (@garyb)
- A typechecker bug related to row synonyms was fixed (#795, @paf31)

## [v0.6.4.1](https://github.com/purescript/purescript/releases/tag/v0.6.4.1) - 2015-02-03

Various small bug fixes.

## [v0.6.4](https://github.com/purescript/purescript/releases/tag/v0.6.4) - 2015-01-23

- Fix some precedence issues in the code generator.
- Tighten the bounds on `utf8-string`.
- Fixed a bug in the typechecker.

## [v0.6.3](https://github.com/purescript/purescript/releases/tag/v0.6.3) - 2015-01-08

**Breaking Changes**

**Bug Fixes**
- Case statement at end of `Eff` block not being executed. (#759, @paf31)
- A bug related to dead code elimination was fixed. (@garyb)
- Wildcards can now appear in row endings. (@RossMeikleham)

**Enhancements**
- There is a new "core functional representation", which will enable certain optimizations, and new features such as rewrite rules. (#710, @garyb)
- Record pattern matches now allow field names to be separated from binders using `:` instead of `=`, to match record construction (#760, @leighman)
- Some improvements needed for the Pursuit tool (@hdgarrood)
- The lexer was separated from the parser, and now supports explicit comments in the AST. Documentation generated by `psc-docs` now contains any inline comments which precede the corresponding declaration, and generated code preserves the same comments. (@paf31)
- PureScript now builds on GHC 7.6.\* again. (@dylex)
- Proper names can now contain underscores. (@dylex)
- Several auto-completion improvements and fixes in PSCI. (@vkorablin)

**Libraries**
- The Prelude now contains a `pureST` function to run `ST` computations in a pure context. (@KMahoney)

**Tools**
- The Pursuit tool now runs on the community server, and integrates with Bower. Libraries can be added by submitting a pull request. (@hdgarrood)

## [v0.6.2](https://github.com/purescript/purescript/releases/tag/v0.6.2) - 2014-11-28

**Breaking Changes**
- Command line options with multiplicity 1 now require an equals symbol, e.g.

  ```
  psc --main=Main --browser-namespace=PS
  ```

  The Grunt and Gulp plugins already support this format.

**Enhancements**
- Use `optparse-applicative` instead of `cmdtheline` (@anthoq88)

**Libraries**
- Move `STArray` out of Prelude. (@paf31)

## [v0.6.1.2](https://github.com/purescript/purescript/releases/tag/v0.6.1.2) - 2014-11-24



## [v0.6.1.1](https://github.com/purescript/purescript/releases/tag/v0.6.1.1) - 2014-11-19

**Breaking Changes**
- The pipe symbol is now a reserved operator.
- The operators in the `Bits` type class have been renamed.

**Enhancements**
- Fix build on GHC 7.6.\* (@dylex)
- Relax indentation requirements (@paf31)

## [v0.6.1](https://github.com/purescript/purescript/releases/tag/v0.6.1) - 2014-11-18

**Breaking Changes**
- The body of a guarded expression must now be indented _past the guard_. For example, this is valid:

``` haskell
positive n | n > 0 = true
positive _ = false
```

but this is not:

``` haskell
positive n | n > 0
  = true
positive _ = false
```

**New Features**
- Type wildcards are now supported (#287, @paf31)

**Enhancements**
- Allow unquoted keywords as key names in record literals (#606, @michaelficarra)
- Import instances when referencing qualified values (#667, @garyb)
- Multiple guard clauses are now supported (#294, @paf31)
- Type check let declarations immediately in `psci` (#615, @garyb)

## [v0.6.0.2](https://github.com/purescript/purescript/releases/tag/v0.6.0.2) - 2014-11-09

- Prevent `psci` and `psc-make` from rebuilding everything on every build #692

## [v0.6.0](https://github.com/purescript/purescript/releases/tag/v0.6.0) - 2014-11-06

For more information on PureScript, see the [purescript.org website](http://purescript.org).

**Breaking Changes**
- The `Alternative` type class hierarchy was refactored. See [here](https://github.com/purescript/purescript-control/issues/6).
- `--runtime-type-checks` has been removed. The recommended approach is to use `purescript-foreign`. (@garyb)
- The `Unit` type is now used in the Prelude and core libraries to represent values containing no data. (@garyb)
- The Prelude is no longer distributed as a separate file, but is embedded in the compiler executables. (@paf31)
- `docgen` is now called `psc-docs`.

**New Features**
- Newtypes are now supported using the `newtype` keyword. The runtime representation of a newtype is identical to that of the contained type. (@garyb)
- Multiline string literals are now supported via triple-quote syntax, making FFI declarations much neater. (@phadej)
- Kind signatures on types and type constructor arguments are now supported. (@paf31)

**Enhancements**
- The `runFnN` and `mkFnN` families of functions are now inlined by the optimizer, making interop with JavaScript functions of multiple arguments much simpler. (@paf31)
- Tail call optimization has been improved for functions using case expressions. (@paf31)
- Saturated calls to data constructors are now optimized. (@garyb)
- A new `Renamer` module now renames identifiers which shadow other names in scope, which greatly simplies code generation. (@garyb)
- `psci` now provides the following new options:
  - `:b` to browse a module (@ardumont)
  - `:s` to show current imports or  modules (@ardumont)
  - `:k` to find the kind of a type constructor (@5outh)
- The approach to checking whether a name is initialized in the generated JavaScript was simplified (@paf31)
- The dependency on the `PureScript_paths` module has been removed, which makes distribution via binaries simpler. (@paf31)
- Nested `if` blocks now get optimized. (@garyb)
- Generated code for type class dictionaries was simplified. (@garyb, @dylex)
- The code generator now inserts the version of `psc` into the file as a comment. (@co-dh)
- `()` is now valid syntax, referring to the empty row. (@paf31)
- The type checker will now display multiple errors for type errors in the same binding group. (@paf31)
- Imports can now specify hidden names using `import ... hiding ( ... )` (@andreypopp)

**Bug Fixes**
- Binding group errors in type class members are now caught at compile time. (@dylex)
- Some errors related to type checking rows with duplicate labels were fixed. (@paf31)
- Some issues with the calculation of binding groups were fixed. (@paf31)
- Error messages for invalid case declarations are now generated. (@natefaubion)
- Some issues related to module exports were fixed. (@garyb)
- `psci` now checks imports for validity. (@Bogdanp)

**Libraries**
- The `Alternative` type class hierarchy was refactored (@joneshf, @garyb)
- The `exceptions` library no longer supports throwing exceptions of any type.
- The following libraries have been moved to the core PureScript organisation: (@garyb)
  - `purescript-transformers`
  - `purescript-free`
  - `purescript-const`
  - `purescript-identity`
  - `purescript-lazy`
  - `purescript-distributive`
  - `purescript-bifunctors`
  - `purescript-contravariant`
  - `purescript-profunctors`
  - `purescript-maps`

**Documentation**
- The [PureScript book](https://leanpub.com/purescript/read) is now available.
- The [PureScript wiki](https://github.com/purescript/purescript/wiki) is now the main resource for compiler and library documentation.

## [v0.5.7.1](https://github.com/purescript/purescript/releases/tag/v0.5.7.1) - 2014-10-30



## [v0.5.7](https://github.com/purescript/purescript/releases/tag/v0.5.7) - 2014-10-29



## [0.5.6.1](https://github.com/purescript/purescript/releases/tag/0.5.6.1) - 2014-10-06



## [0.5.6](https://github.com/purescript/purescript/releases/tag/0.5.6) - 2014-10-06



## [v0.5.6.3](https://github.com/purescript/purescript/releases/tag/v0.5.6.3) - 2014-10-06



## [0.5.6.2](https://github.com/purescript/purescript/releases/tag/0.5.6.2) - 2014-09-22



## [v0.5.5](https://github.com/purescript/purescript/releases/tag/v0.5.5) - 2014-09-02



## [v0.5.4](https://github.com/purescript/purescript/releases/tag/v0.5.4) - 2014-08-04

This incremental release is provided to provide bug fixes and features required to compile the latest core libraries.

## [v0.5.0](https://github.com/purescript/purescript/releases/tag/v0.5.0) - 2014-04-27

**Breaking Changes**
- Support for blocks has been removed. (paf31)
- Type class instances must now be named (paf31)

  ```
  instance showNumber :: Show Number where
    ...
  ```
- Prelude modules now follow a naming scheme similar to haskell (e.g. `Data.Maybe`, `Control.Monad`) (garyb)
- Many modules that were previously part of the Prelude have been split into individual libraries, [now distributed via Bower](http://bower.io/search/?q=purescript) (garyb)
- Multiple modules with the same name are now disallowed rather than merged (garyb)
- The `Prelude` module is now imported automatically. Conflicts can be avoided by using qualified imports or an explicit import list. (garyb, paf31)
- Overlapping instances are no longer allowed. The `Prelude` and core libraries have been updated accordingly. (paf31)
- `Functor`, `Applicative`, `Monad` are now part of a class heirarchy that include `Apply` and `Bind`. `return` is now an alias for `pure`. (joneshf, paf31, garyb)
- `Semigroupoid` is now a superclass of `Category` (garyb)
- `(:)` is now part of Prelude (garyb)
- `(!!)` has been renamed to `Prelude.Unsafe.unsafeIndex` and a safe version has been added to `Data.Array` (garyb)

**New Features**
- Multi parameter typeclasses (paf31)
- Superclasses (puffnfresh, paf31)
- FlexibleInstances and FlexibleContexts (paf31)
- Let bindings are now supported. The `let` keyword can introduce several local (possibly mutually recursive) bindings, along with optional type signatures. (paf31)
- `where` clauses are now supported in value declarations, with the same rules as `let` bindings (garyb)
- Empty data declarations and empty type classes are now supported (paf31)
- A new command line option `--codegen` controls which modules will have Javascript and externs generated (paf31)
- `psc-make` now generates CommonJS-compatible modules, which can be used with `require()` in `node`. `psc` still generates modules for use in the browser. (paf31, garyb)

**Enhancements**
- Pretty printing for row types was improved (garyb)
- Module names can now contain `.` (garyb)
- New optimizer rules have been added for code in the ST monad, to reproduce the functionality of the blocks feature, which has been removed (paf31)
- Pattern binders are now usable in lambda expression arguments (paf31)
- PSCI now has a `:t` command for checking the type of a value (paf31)
- Array pretty printing via `show` has been improved (joneshf)
- PSCI completions are sorted (joneshf)
- PSCI now has help commands (joneshf)
- PSCI history is in XDG config (joneshf)
- PSCI allows loading of modules from ~ paths (joneshf)
- PSCI can accept a list of modules to load on start from the command line (paf31)
- PSCI can now be configured using a `.psci` file in the current directory. If such a file exists, it should contain a list of commands to run on startup. (paf31)
- Type class instances are now named, to enable easier interop with Javascript (paf31)
- Class names no longer need to be qualified in instance declarations (garyb)
- Module exports can now be specified explicitly (garyb)
- Let bindings can now define functions with binders (paf31)
- Case statements and functions which do not pattern match on their arguments now generate smaller code (paf31)
- Imported type class instances are now exported (paf31)
- Some error messages were improved (paf31)
- Qualfied module imports are now supported as `import qualified M as X` (garyb)
- The escape check was removed, since it was too restrictive (paf31)
- The binary operator reordering step was greatly simplified (paf31)
**The Object type constructor can now be referenced explicitly as `Prim.Object` (with kind `# * -> *`) (paf31)**
- Optimizations are now enabled by default and can be disabled with the `--no-tco` and `--no-magic-do` flags (garyb)
- Unary minus and signed numeric literals are now supported again (paf31, garyb)
- Type errors have been simplified, the full trace can be enabled with `--verbose-errors` or `-v` (paf31)
- Error messages now display source positions (paf31, garyb)
- The type classes implementation and code generation was greatly simplified (paf31)
- Object properties and row labels can now be accessed with arbitrary string names by using string literals (paf31)
- `(++)` is now an alias for the Semigroup operator `(<>)` (paf31)
- Error messages for classes with undefined or missing members have been improved (garyb)
- The SYB dependency was removed, and traversals rewritten by hand, for a large performance increase (paf31)

**Bug Fixes**
- The subsumes relation has been fixed for object types (paf31)
- `sort` no longer mutates arrays (joneshf)
- PSCI now evaluates expressions (joneshf)
- Overlapping variables in typeclass instances are rejected (paf31)
- A bug in the optimizer related to inlining was fixed (paf31)
- A type checker bug related to array literals was fixed (paf31)
- Externs files (`--externs`) are now working again (paf31)
- Precedence of backticked infix functions have been corrected (paf31)
- A bug which allowed some incorrect type class instances to pass the type checker was fixed (paf31)
- Type synonyms are no longer restricted to kind `*` (paf31)
- Negative number literals have been restored (garyb)
- If a type defined in a module appears in an exported declaration it must also be exported from the module (garyb)
- Error messages for unresolvable types or values include the declaration name again (garyb)
- Characters in string literals are now properly escaped (garyb)
- A module containing a single orphan type declaration and no other declarations now fails to compile (garyb)
- An error involving ordering of type class instances was fixed (garyb, paf31)
- Externs files no longer include fixity declarations for members that were removed as dead code (garyb)
- A bug which prevented `sequence $ [Just 1]` from typechecking was fixed (paf31)

**Libraries**
- Purescript libraries are now [distributed via Bower](http://bower.io/search/?q=purescript). There are currently around 40 libraries available.

**Plugins**
- The `grunt-purescript` plugin has been updated to provide support for new command line options.
- There is a new `gulp-purescript` plugin available for compiling with Gulp.

**Documentation**
- There is a new `hierarchy` executable which will generate `.dot` diagrams based on the type class hierarchy of a module. The Prelude docs have been updated to include such a type class diagram. (joneshf)<|MERGE_RESOLUTION|>--- conflicted
+++ resolved
@@ -8,15 +8,13 @@
 
 New features:
 
+* Display kind signatures and their comments in documentation (#4100 by JordanMartinez)
+
 Bugfixes:
 
 * Ensure unnamed instances appear in documentation (#4109 by @JordanMartinez)
 
-<<<<<<< HEAD
-* Display kind signatures and their comments in documentation (#4100 by JordanMartinez)
-=======
 * Allow fixity, kind, role declarations in REPL (#4046, @rhendric)
->>>>>>> ee691c25
 
 Internal:
 
