# Changelog

Notable changes to this project are documented in this file. The format is based on [Keep a Changelog](https://keepachangelog.com/en/1.0.0/) and this project adheres to [Semantic Versioning](https://semver.org/spec/v2.0.0.html).

## [Unreleased]

Breaking changes:

New features:

* Support TCO for functions with tail-recursive inner functions (#3958, @rhendric)

  Adds support for optimizing functions that contain local functions which call
  the outer function in tail position, as long as those functions themselves
  are only called from tail position, either in the outer function or in other
  such functions.

  This enables hand-written mutually-tail-recursive function groups to be
  optimized, but more critically, it also means that case guards which desugar
  to use local functions don't break TCO.

Bugfixes:

* Make close punctuation printable in errors (#3982, @rhendric)

Other improvements:

<<<<<<< HEAD
* Show the constraints that were being solved when encountering a type error (@nwolverson, #4004)
=======
* Add white outline stroke to logo in README (#4003, @ptrfrncsmrph)

  The previous `logo.png` was not legible against a dark background (#4001).

Internal:

* Upgrade tests Bower dependencies (#4041, @kl0tl)
* Remove unused Data.Foldable.foldr import (#4042, @kl0tl)
>>>>>>> 3e40fd1c

## v0.14.0

### Polykinds

Polymorphic kinds, based on the [Kind Inference for Datatypes](https://richarde.dev/papers/2020/kind-inference/kind-inference.pdf) paper (#3779, #3831, #3929, #4007, @natefaubion, @kl0tl)

Just as types classify terms, kinds classify types. But while we have polymorphic types, kinds were previously monomorphic.

This meant that we were not able to abstract over kinds, leading for instance to a proliferation of proxy types:

```purescript
data Proxy (a :: Type) = Proxy
data SProxy (a :: Symbol) = SProxy
data RProxy (row :: # Type) = RProxy
data RLProxy (row :: RowList) = RLProxy
```

Now we can have a single proxy type, whose parameter has a polymorphic kind.

#### Type :: Type

The old `Kind` data type and namespace is gone. Kinds and types are the same and exist in the same namespace.

Previously one could do:

```purescript
foreign import kind Boolean
foreign import data True :: Boolean
foreign import data False :: Boolean
```

Where the kind `Boolean` and type `Boolean` were two different things. This is no longer the case. The `Prim` kind `Boolean` is now removed, and you can just use `Prim` type `Boolean` in the same way. This is a breaking change.

The compiler still supports the old `foreign import kind` syntax but it warns that it's deprecated.

```purescript
foreign import kind Foo
```

> Foreign kind imports are deprecated and will be removed in a future release. Use empty 'data' instead.

It is treated internally as:

```purescript
data Foo
```

Note that `foreign import data` declarations are not deprecated. They are still necessary to define types with kinds other than `Type` since constructors are not lifted as in GHC with [DataKinds](https://downloads.haskell.org/ghc/latest/docs/html/users_guide/exts/data_kinds.html#extension-DataKinds).

Likewise, `kind` imports and exports are deprecated and treated the same as a type import or export.

> Kind imports are deprecated and will be removed in a future release. Omit the 'kind' keyword instead.

The special unary `#` syntax for row kinds is still supported, but deprecated and will warn. There is now `Prim.Row :: Type -> Type` which can be used like a normal type constructor.

> Unary '#' syntax for row kinds is deprecated and will be removed in a future release. Use the 'Row' kind instead.

All of these deprecations have suggested fixes in the JSON output, so tools like [`purescript-suggest`](https://github.com/nwolverson/purescript-suggest) (or your IDE plugin) can automatically apply them.

#### Kind Signatures

With PolyKinds, all type-level declarations are generalized.

```purescript
data Proxy a = Proxy
```

Previously, this had the `Type`-defaulted kind `Type -> Type`. Now this will be generalized to `forall k. k -> Type`. Such signature can be written with a kind signature declarations, similar to [standalone kind signatures](https://ryanglscott.github.io/2020/01/05/five-benefits-to-using-standalonekindsignatures/) in GHC.

```purescript
data Proxy :: forall k. k -> Type
data Proxy a = Proxy
```

In GHC, all signatures use the `type` prefix, but we reuse the same keyword as the subsequent declaration because we already have `foreign import data` (rather than `foreign import type`) and because it makes things align nicer. Signatures have the same rule as value-level signatures, so they must always be followed by the "real" declaration.

It's better to be explicit about polymorphism by writing signatures. Since we don't really quantify over free type variables, it's also necessary in the case that two poly-kinded arguments must have the same kind. The compiler will warn about missing kind signatures when polymorphic kinds are inferred.

Classes can have signatures too, but they must end with the new `Constraint` kind instead of `Type`. For example, here's the new definition of `Prim.Row.Cons`:

```purescript
class Cons :: forall k. Symbol -> k -> Row k -> Row k -> Constraint
class Cons label a tail row | label a tail -> row, label row -> a tail
```

### Safe zero-cost coercions

Coercible constraints, based on the [Safe Zero-cost Coercions for Haskell](https://www.microsoft.com/en-us/research/uploads/prod/2018/05/coercible-JFP.pdf) paper (#3351, #3810, #3896, #3873, #3860, #3905, #3893, #3909, #3931, #3906, #3881, #3878, #3937, #3930, #3955, #3927, #3999, #4000, @lunaris, @rhendric, @kl0tl, @hdgarrood)

`Prim.Coerce.Coercible` is a new compiler-solved class, used to relate types with the same runtime representation. One can use `Safe.Coerce.coerce` (from the new [`safe-coerce`](https://github.com/purescript/purescript-safe-coerce) library) instead of `Unsafe.Coerce.unsafeCoerce` to safely turn a `a` into a `b` when `Coercible a b` holds.

#### Roles

Types parameters now have _roles_, which depend on how they affect the runtime representation of their type. There are three roles, from most to least restrictive:

* _nominal_ parameters can only be coerced to themselves.

* _representational_ parameters can only be coerced to each other when a Coercible constraint holds.

* _phantom_ parameters can be coerced to anything.

#### Role annotations

The compiler infers _nominal_ roles for foreign data types, which is safe but can be too constraining sometimes. For example this prevents the coercion of `Effect Age` to `Effect Int`, even though they have the same runtime representation.

The roles of foreign data types can thus be loosened with explicit role annotations, similar to the [RoleAnnotations](https://downloads.haskell.org/ghc/latest/docs/html/users_guide/exts/roles.html#extension-RoleAnnotations) GHC extension.

Here's the annotation we added to `Effect`:

```purescript
type role Effect representational
```

Conversely, we might want to strengthen the roles of parameters with invariants invisible to the type system. Maps are the canonical example of this: the shape of their underlying tree rely on the `Ord` instance of their keys, but the `Ord` instance of a newtype may behave differently than the one of the wrapped type so it would be unsafe to allow coercions between `Map k1 a` and `Map k2 a`, even when `Coercible k1 k2` holds.

In order to forbid such unsafe coercion we added a _nominal_ annotation to the first parameter of `Map`:

```purescript
type role Map nominal representational
```

Annotated roles are compared against the roles inferred by the compiler so it is not possible to compromise safety by ascribing too permissive roles, except for foreign types.

### Other changes

#### Breaking

* Add compiler support for `Coercible` based `Newtype` (#3975, @fsoikin)

We added a `Coercible` superclass to `Data.Newtype.Newtype` in order to implement `unwrap`, `wrap` and most newtype combinators with `coerce` (see https://github.com/purescript/purescript-newtype/pull/22). This is only a breaking change for non derived instances because the `Newtype` class has no members anymore and can now only be implemented for representationally equal types (those satisfying the new superclass constraint).

For example the instance for `newtype Additive a = Additive a` no longer implements `unwrap` and `wrap`:

```diff
+instance newtypeAdditive :: Newtype (Additive a) a
-instance newtypeAdditive :: Newtype (Additive a) a where
-  wrap = Additive
-  unwrap (Additive a) = a
```

Derived instances don't require any modifications.

* Reform handling of quote characters in raw strings (#3961, @rhendric)

Quotes behaved rather unexpectedly in various edge cases inside raw strings. This clears things up by enforcing the following specification:

```
'"""' '"'{0,2} ([^"]+ '"'{1,2})* [^"]* '"""'
```

Meaning that raw strings can contain up to two successive quotes, any number of times, but three successive quotes are not allowed inside.

* Unsupport bare negative literals as equational binders (#3956, @rhendric)

It used to be possible to match on negative literals, such as `-1`, but this prevented parsing matches on constructors aliased to `-`. The compiler will reject matches on _bare_ negative literals, but they can still be matched by wrapping them in parentheses.

* Forbid partial data constructors exports (#3872, @kl0tl)

Exporting only some of the constructors of a type meant that changes internal to a module, such as adding or removing an unexported constructor, could cause unexhaustive pattern match errors in downstream code. Partial explicit export lists will have to be completed with the missing constructors or replaced by implicit export lists.

* Print compile errors to stdout, progress messages to stderr (#3839, @JordanMartinez)

Compiler errors and warnings arising from your code are now printed to stdout rather than stderr, and progress messages such as "Compiling Data.Array" are now printed to stderr rather than stdout. Warnings and errors arising from incorrect use of the CLI, such as specifying input files which don't exist or specifying globs which don't match any files, are still printed to stderr (as they were before). This change is useful when using the `--json-errors` flag, since you can now pipe JSON errors into other programs without having to perform awkward gymnastics such as `2>&1`.

#### Fixes

* Only include direct dependencies in the output for `purs graph` instead of their transitive closure (#3993, @colinwahl)

* Fix the reversal of the qualifier of qualified operators (#3971, @rhendric)

Qualified operators, for instance `Data.Array.(!)`, were interpreted with a reversed qualifier, like `Array.Data.(!)`.

* Check all recursive paths in data binding groups (#3936, @natefaubion)

The compiler was not catching recursive type synonyms when some recursive paths were guarded by data types or newtypes.

* Desugar type operator aliases inside parens (#3935, @natefaubion)

The compiler did not accept type operators inside parens in prefix position, except `(->)`.

* Pin language-javascript to a specific version (#3904, @hdgarrood)

Allowing the compiler to be built against various versions of `language-javascript` meant that multiple builds of the same version of the compiler could accept different syntaxes for JavaScript foreign modules, depending on how they were built.

#### Improvements

* Improves protocol errors from the IDE server (#3998, @kritzcreek)

The IDE server now respond with more descriptive error messages when failing to parse a command. This should make it easier to contribute fixes to the various clients.

* Extend IDE ImportCompletion with declarationType (#3997, @i-am-the-slime)

By exposing the declaration type (value, type, typeclass, etc.) downstream tooling can annotate imports with this info so users know what they are about to import. The info can also be mapped to a namespace filter to allow importing identifiers that appear more than once in a source file which throws an exception without such a filter.

* Improve error message when `negate` isn't imported (#3952, @mhmdanas)

This shows a specific message when using negative literals but `Data.Ring.negate` is out of scope, similar to the messages shown when using do notation if `Control.Bind.bind` and `Control.Bind.discard` are out of scope.

* Add source spans to `PartiallyAppliedSynonym` errors (#3951, @rhendric)

`PartiallyAppliedSynonym` errors were usually rethrown with the appropriate source span, but not when deriving instances. This annotates those errors with the source span of the partially applied synonyms themselves, which is more robust and accurate than rethrowing the error with an approximate source span.

* Allow type synonyms in instances heads and superclass constraints (#3539, #3966, #3965, @garyb, @kl0tl)

This allows declarations such as

```purescript
type Env = { port :: Int }
newtype App a = App (ReaderT Env Aff a)
derive newtype instance monadAskApp :: MonadAsk Env App
```

or

```purescript
class (Monad m, MonadAsk Env m) <= MonadAskEnv m
```

* Improve incremental rebuild times for modules with large dependencies (#3899, @milesfrain)

#### Other

* Warn against exported types with hidden constructors but `Generic` or `Newtype` instances (#3907, @kl0tl)

Types with hidden constructors are supposed to be opaque outside of their module of definition but `Generic` and `Newtype` instances allow to construct them with `Data.Generic.Rep.to` or `Data.Newtype.wrap` and examine their content with `Data.Generic.Rep.from` or `Data.Newtype.unwrap`, thus making void any invariant those types may witness.

* Have module re-exports appear in generated code (#3883, @citizengabe)

This is the first step towards smarter incremental rebuilds, which could skip rebuilding downstream modules when the interface of a module did not change (see #3724).

* Add a printer for CST modules (#3887, @kritzcreek)

* Deprecate constraints in foreign imports (#3829, @kl0tl)

Constrained foreign imports leak instance dictionaries, hindering the compiler ability to optimize their representation. Manipulating dictionaries in foreign code should be avoided and foreign imports should accept the class members they need as additional arguments instead of being constrained.

* Deprecate primes (the `'` character) in identifiers exported from foreign modules (#3792, @kl0tl)

We are going to output ES modules instead of CommonJS in the next breaking release but named exports of ES modules, unlike CommonJS exports, have to be valid JavaScript identifiers and so cannot contain primes.

#### Docs

* Generate a changelog from the GitHub releases and add a pull request template (#3989, @JordanMartinez)

* Detail license related error messages and fix incorrect SPDX sample licenses (#3970, @fsoikin)

* Remove a spurious doc comment on the CoreFn Module type (#3552, @jmackie)

* Add a link to the releases page (#3920, @milesfrain)

* Update CONTRIBUTING.md (#3924, @hdgarrood)

* Add troubleshooting steps for libtinfo and EACCES errors (#3903, @milesfrain)

* Update an outdated link to the book (#3916, @sumew)

#### Internal

* Simplify the `Ord` instances of some AST types (#3902, @milesfrain)

* Update the desugaring pipeline to work on individual modules (#3944, @kl0tl)

* Remove the unmaintained and ignored core libraries tests (#3861, @kl0tl)

* Configure Travis to run `hlint` (#3816, #3864, @joneshf, @hdgarrood)

* Remove support for the legacy Bower resolutions format in `purs publish` (#3847, @kl0tl)

* Add GitHub issue templates for bugs and proposals (#3853, @joneshf)

* Add support for Happy >=1.19.10 (#3837, @arrowd)

* Use the same default extensions in all packages (#3823, #3908, @natefaubion, @i-am-the-slime)

* Relax `purescript-ast` dependency on `microlens-platform` to `microlens` (#3817, @joneshf)

* Extract the AST and CST types, and related functions, into their own `purescript-ast` and `purescript-cst` packages for ease of consumption by external tooling (#3793, #3821, #3826, @joneshf, @natefaubion)

* Fix various typos in documentation, comments and bindings names (#3795, @mhmdanas)

* Add golden tests for errors and warnings (#3774, #3811, #3808, #3846, @dariooddenino, @rhendric, @kl0tl)

* More descriptive protocol errors from the ide server (@kritzcreek)


## [v0.13.8](https://github.com/purescript/purescript/releases/tag/v0.13.8) - 2020-05-23

**Bug Fixes**

* Update incremental build cache information properly on IDE rebuilds (#3789, @kritzcreek)

  Fixes a bug where triggering a rebuild via the IDE would not update the
  `output/cache-db.json` file, which in certain situations could lead to
  unnecessary rebuilds, as well as modules not being rebuilt when they should
  have been.

* Don't include compiler-internal declarations in IDE completions (#3850, @kritzcreek)

  IDE completions would previously include pseudo-declarations such as
  `RowToList$Dict` which only exist internally, due to how type class
  desugaring inside the compiler works. These declarations are now suppressed.

* Fix corefn JSON version parsing (#3877, @paulyoung)

  Fixes a bug where the parser for the functional core (or "corefn") JSON
  format would ignore all but the first component of the compiler version
  stored in the JSON. This does not affect the compiler directly, but will be
  useful for other tooling which depends on the corefn JSON parser provided by
  the compiler library.

**Improvements**

* Add `purs graph` subcommand for graphing module dependencies (#3781, @jmackie, @f-f)

  This adds a new `graph` subcommand which allows tools to consume information
  about which modules depend on which other modules. The format is as follows:

  ```
  { "Prelude":
      { "path": "src/Prelude.purs"
      , "depends": ["Data.Semiring", "Data.Ring", ...]
      },
    "Data.Ring":
      { "path": "src/Data/Ring.purs"
      , "depends": []
      },
    ...
  }
  ```

  Each property in the returned object has exactly two properties; `path`,
  which is a string containing the file path relative to the directory where
  the command was run, and `depends`, which is an array of the names of all
  directly imported modules.

* purs ide is better at reloading changes (#3799, @kritzcreek)

  The IDE would previously sometimes miss changes that were made outside of the
  editor, like building with new dependencies or recompiling larger parts of
  the project on the console.

  The IDE will now notice when this happened on the next command issued to it
  and refresh its state before processing that command. This might cause the
  first command after an external change to take a long time to execute, but
  should increase reliability in general.

* Switch to a binary encoding for externs files (#3841, @kritzcreek)

  This change should result in significant performance improvements in both IDE
  load times and incremental builds where lots of modules are already built.

* Represent module names as a single Text value internally (#3843, @kritzcreek)

  Boosts compiler performance by representing module names as a single Text
  value, rather than a list of Text values as it was previously.

* Extract documentation for type classes in purs ide (#3856, @kritzcreek)

  This changes makes documentation comments on type classes visible to the IDE.

**Other**

* Declare explicit upper bounds on Cabal and haskeline rather than relying on
  stack's pvp-bounds (#3777, @coot)

## [v0.13.7](https://github.com/purescript/purescript/releases/tag/v0.13.7) - 2020-05-23

_release withdrawn due to CI mishap_

## [v0.13.6](https://github.com/purescript/purescript/releases/tag/v0.13.6) - 2020-01-17

**Bug Fixes**

* Reset IDE state before performing a full reload. (#3766, @kritzcreek)

  This prevents a space leak in the IDE.

* Added source spans to ado desugaring. (#3758, @dariooddenino)

  Previously errors in ado desugaring might have had no line information.

* Generate correct arity failure case for some guarded matches. (#3763, @nwolverson)

  Specifically when a multi-way case contains a pattern guard or multiple
guard expressions, the desugared case expression could contain a guard with
a different arity to the matched expressions, resulting in an error.

**Improvements**

* Improved ambiguous variable check for functional dependencies. (#3721, @MonoidMusician)

  Previously the compiler might warn about ambiguous variables that aren't actually ambiguous
due to functional dependencies. This check now fully takes functional dependencies into
consideration.

* Optimize import desugaring for full builds (#3768, @colinwahl)

  The compiler was performing redundant work when resolving dependencies for modules resulting
in poor asymptotics. This work is now shared across modules yielding a 30-40% improvement in
build times for full builds.

* Use PureScript escapes in string pretty-printing (#3751, @hdgarrood)

  Previously the compiler might print invalid escape sequences when pretty-printing code for
error messages. It now prints correctly escaped code based on PureScript's lexical grammar.

* Optimize away binds to wildcards in do-notation (#3220, @matthewleon, @hdgarrood)

  This avoids generating variable assignments if no variables are actually bound in do-notation.
Previously the compiler would emit a unique variable name that went unused.

* Output docs.json files for Prim modules (#3769, @f-f)

  This change allows downstream tools such as spago to obtain documentation data for Prim modules.
Please note, however, that the API for the docs.json files is unstable and may change without warning.

**Other**
* Fix various typos in source comments (#3760, @bwignall)

## [v0.13.5](https://github.com/purescript/purescript/releases/tag/v0.13.5) - 2019-11-13

This is a small bugfix release to address some issues which were introduced in 0.13.4.

**Bug fixes**

* Fix "too many open files" during compiling (#3743, @hdgarrood)

  The compiler would not promptly close files after opening them, which could easily lead to reaching the open file limit, causing the compiler to crash.

* Fix incorrect unused import warnings when kinds are re-exported (#3744, @hdgarrood)

  Fixes a bug in which unused import warnings were generated for kinds which were re-exported (and therefore should have been considered "used").

**Other**

* Fix Haddock markup error preventing Haddock docs being generated (#3745, @cdepillabout)
* Add upper bound on Protolude to prevent 0.2.4 from being selected (#3752, @hdgarrood)

## [v0.13.4](https://github.com/purescript/purescript/releases/tag/v0.13.4) - 2019-10-20

**Enhancements**

* Use content hashes when determining whether a file needs rebuilding (#3708, @hdgarrood)

  We now calculate and store content hashes of input files during compilation. If a file's modification time has changed since the last compile, we compare the hash to the previous hash; if the hash is unchanged, this allows us to skip rebuilding this file, speeding up the build.

* Include import declaration qualifiers in unused import warnings (#3685, @matthew-hilty)

  Previously, warnings didn't distinguish between import declarations from the same module. Code like the following
  ```purescript
  import A.B (x) -- `x` is used.
  import A.B (y) as C -- `y` is not used.
  ```
  would induce a warning like `The import of module A.B is redundant` even though only the qualified import declaration `C` is actually redundant. The warning now would be `The import of module A.B (qualified as C) is redundant`.

* Include kind imports when determining unused import warnings (#3685, @matthew-hilty)

  Previously, kind imports were ignored. The linter wouldn't emit any warnings for code like the following.
  ```purescript
  import A.B (kind K) -- `kind K` is not used.
  ```
  And the linter, disregarding `kind K`, would emit an `UnusedImport` instead of an `UnusedExplicitImport` for code like the following.
  ```purescript
  import A.B (x, kind K) -- `x` is not used, but `kind K` is.
  ```

* Better reporting of I/O errors (#3730, @hdgarrood)

  If an unexpected I/O error occurs during compiling, we now include details in the error message. For example, when trying to write compilation results onto a device which has run out of space, we previously would have received a "CannotWriteFile" error with no further information. Now, we receive the underlying error message too:

  ```
  I/O error while trying to write JSON file: ./output/cache-db.json

    ./output/cache-db.json: hClose: resource exhausted (No space left on device)
  ```

**Bug fixes**

* Improve type class resolution in the presence of constrained higher-order functions (#3558, @matthew-hilty)

  This is perhaps best illustrated with an example.
  ```purescript
  newtype LBox row a = LBox (∀ r. (∀ lbl _1. Row.Cons lbl a _1 row ⇒ IsSymbol lbl ⇒ SProxy lbl → r) → r)

  unLBox ∷ ∀ row a r. (∀ lbl _1. Row.Cons lbl a _1 row ⇒ IsSymbol lbl ⇒ SProxy lbl → r) → LBox row a → r
  unLBox g (LBox f) = f g

  read ∷ ∀ row a. Record row → LBox row a → a
  read rec = unLBox \lbl → Record.get lbl rec
  ```

  The `read` function would previously fail with the error

  ```
  No type class instance was found for

      Prim.Row.Cons lbl4
                    a5
                    t2
                    row6
  ```

  although that dictionary should have been available in the function passed to `unLBox`. Now, it type checks successfully.

* Fix cache invalidation false negatives by storing timestamps (#3705, @hdgarrood)

  Previously, an input file would be considered 'modified', and thus requiring rebuilding on a subsequent compile, if its modification time specifies a point in time after any of the modification times of the corresponding output files.  This has turned out to be insufficient; files can often change in a way that this algorithm misses, because the input file might still have a timestamp older than the output files. Often this can happen by switching between `git` branches or by updating a dependency.

  This problem can manifest as compiler errors which don't appear to make sense or correspond to what is inside a source file, and which (until now) would need to be fixed by a clean rebuild (e.g. `rm -r output`).

  We now make a note of the modification time when we read an input file, and we consider that input file to have changed on a subsequent compile if the modification time is different to what it was before.

  The hope with this fix is that it should never be necessary to remove an output directory to get a build to run successfully. If you do run into this problem again, it is a bug: please report it.

* Fix exports incorrectly being identified as unused in purs bundle (#3727, @rhendric)

  References to properties on the `exports` object would previously not be picked up by `purs bundle` as uses of those properties, which could lead to them being incorrectly removed. For example:

  ```javascript
  'use strict';

  exports.foo = 1;
  exports.bar = exports.foo;
  ```

  would remove the `exports.foo = 1;` statement, breaking the assignment to `exports.bar`, if `foo` were not used elsewhere. This statement is now no longer removed.

* Show entire rows in type errors in the presence of the `--verbose-errors` flag (#3722, @Woody88)

  The row diffing feature, which elides common labels in rows occurring in type errors, did not previously respect the `--verbose-errors` flag, giving the same output regardless of whether it was set or not.  Now, if the flag has been supplied, we always show the entire row.

**Other**

* Add Makefile command to run license generator (#3718, @hdgarrood)
* Update language-javascript to 0.7.0.0 (@rhendric, @hdgarrood)

  This enables a number of newer JavaScript syntactic constructs to be used in FFI files. Please see the [language-javascript release notes][] for details.

* Fix for object shorthand syntax in FFI files (#3742, @hdgarrood)

[language-javascript release notes]: https://hackage.haskell.org/package/language-javascript-0.7.0.0/changelog

## [v0.13.3](https://github.com/purescript/purescript/releases/tag/v0.13.3) - 2019-08-18

**Enhancements**

* Eliminate empty type class dictionaries in generated code (#2768, @LiamGoodacre)

  Empty type class dictionaries &mdash; dictionaries which do not contain any type class member implementations at runtime &mdash; are often used to provide evidence at compile-time to justify that a particular operation will not fail; for example, `Prim.Row.Cons` can be used to justify that we can expect a record to contain a particular field with a particular type.  Unfortunately, constructing empty dictionaries can be costly, especially in more complex scenarios such as type-level programming. This release implements a new optimization which avoids the need to build empty dictionaries at runtime by instead inserting `undefined` into the generated code. This optimization can both reduce code size and improve performance in certain contexts.

* Render doc-comments for data constructors and type class members in HTML documentation (#3507, @marcosh)

  Documentation comments for data constructors and type class members are now picked up by `purs docs`, and will soon start appearing in Pursuit too. For example:

  ```purescript
  -- | Doc-comments like this one were always rendered in Pursuit
  data Maybe a =
    -- | Now this one (for the Just constructor) will be rendered too
    = Just a
    -- | And this one (for Nothing)
    | Nothing

  -- | Doc-comments like this one were always rendered in Pursuit
  class Eq a where
    -- | Now this one (for the `eq` method) will be rendered too
    eq :: a -> a -> Boolean
  ```

* Show diffs of rows in errors and hints (#3392, @dariooddenino)

  In type mismatches between rows, we now elide common labels so that the problem is easier to identify. For example, consider the following code, which has a type error due to the types of the `b` fields in the two records not matching:

  ```purescript
  foo =
    { a: 1, b: "hi", c: 3, d: 4, e: 5 }
  bar =
    { a: 1, b: 2, c: 3, d: 4, e: 5 }
  baz =
    [ foo, bar ]
  ```

  Previously, the type error would include the entirety of each record type:

  ```
  Could not match type

    String

  with type

    Int

  while trying to match type ( a :: Int
                             , b :: String
                             , c :: Int
                             , d :: Int
                             , e :: Int
                             )
  with type ( a :: Int
            , b :: Int
            , c :: Int
            , d :: Int
            , e :: Int
            )
  ```

  This can become quite difficult to read in the case of large record types. Now, we get this:

  ```
  Could not match type

    String

  with type

    Int

  while trying to match type
                             ( b :: String
                             ...
                             )

  with type
              ( b :: Int
              ...
              )
  ```

**Bug fixes**

* Remove more dead code in `purs bundle` (#3551, @rhendric)

  The dead code elimination in `purs bundle` now no longer incorrectly considers declarations to be used in the presence of local variables which happen to share their names, and is therefore able to remove these declarations when they are unused.

* Fix parsing of comma-separated guards in let statements (#3713, @natefaubion)

  The 0.13 parser would previously choke on guards separated by commas in let statements within do/ado blocks, such as

  ```purescript
  test = ado
    let
      foo
        | bar
        , baz =
          42
        | otherwise = 100
    in
      foo
  ```

  This has now been fixed.

**Other**

* Add placeholder purs.bin to fix npm installs (#3695, @hdgarrood)
* Refactor and simplify BuildPlan a little (#3699, @hdgarrood)
* Update link to partial type class guide in error message hints (#3717, @alextes)

## [v0.13.2](https://github.com/purescript/purescript/releases/tag/v0.13.2) - 2019-07-05

**Enhancements**

* Add --debug flag to `purs bundle` command (#3666, @rhendric)

  This flag causes an optimized-for-humans JSON representation of the modules
being bundled to be dumped to stderr, prior to dead code elimination.

* Ignore duplicate file inputs to CLI commands (#3653, @dyerw)

  If, after expanding globs, a particular file path appears more than once, the
compiler will now ignore the extra occurrences, instead of emitting a
`DuplicateModule` error.

**Bug fixes**

* Fix printing of tokens with string escapes (#3665, @hdgarrood)
* Fix multiple "let"s in ado before the final "in" (#3675, @natefaubion)
* Throw a parse error (not internal error) when using quoted labels as puns (#3690, @natefaubion)

**Other**

* Parser: Remove partial type signatures for parameterized productions (#3667, @natefaubion)
* Make git consider \*.out files as binary for the golden tests (#3656, @kritzcreek)
* Fix build failures on older GHCs by tightening base lower bound (#3659, @hdgarrood)
* Pin happy version to address build failures when building with Cabal (#3660, @hdgarrood)
* Add upper bounds when producing source distributions (#3661, @hdgarrood)
* Update test dependency on typelevel-prelude (#3649, @hdgarrood)
* Update author and maintainer sections of cabal file (#3663, @hdgarrood)
* Update to GHC 8.6.5, Stackage LTS 13.26 (#3688, @hdgarrood)
* Various CI maintenance (#3687, @hdgarrood)
* Move the "purescript" npm package into the compiler repo (#3691, @hdgarrood)

## [v0.13.1](https://github.com/purescript/purescript/releases/tag/v0.13.1) - 2019-07-04

_Notice: This release has been unpublished due to an error in the package tarball._

## [v0.13.0](https://github.com/purescript/purescript/releases/tag/v0.13.0) - 2019-05-30

**Grammar/Parser Changes**

`0.13` is a very exciting release for me (@natefaubion). For the past few months I've been working on a complete rewrite of the existing parser. The old parser has served us very well, but it has grown very organically over the years which means it's developed some unsightly limbs! Throughout the process I've tried to iron out a lot of dark corner cases in the language grammar, and I hope this release will set us on a firm foundation so we can start to specify what "PureScript the Language" actually is. This release is definitely breaking, but I think you'll find the changes are modest. I also hope that this release will open up a lot of opportunities for syntactic tooling, both using the existing parser or even using alternative parsers (which are now possible).

**Breaking**

There are a number of breaking changes, but I think you'll find that most code will continue to parse fine. We've tested the parser against the existing ecosystem and several large production applications at Awake, Lumi, and SlamData. The migration burden was either non-existent or only involved a few changes.

* The only whitespace now allowed in _code_ is ASCII space and line endings. Since you must use indentation to format PureScript code (unlike Haskell), we felt it was best to be more restrictive in what you can write instead of allowing potentially confusing behavior (implicit tab-width, zero-width spaces, etc). You can still use unicode whitespace within string literals.
* The only escapes accepted in string literals are `\n\r\t\'\"\\`, `\x[0-9a-fA-F]{1,6}` (unicode hex escape), and `\[\r\n ]+\` (gap escapes). We had inherited a vast zoo of escape codes from the Parsec Haskell Language parser. We decided to minimize what we support, and only add things back if there is significant demand.
* Octal and binary literals have been removed (hex remains).
* `\` is no longer a valid operator. It conflicts with lambda syntax.
* `@` is no longer a valid operator. It conflicts with named binder syntax.
* `forall` is no longer a valid identifier for expressions. We wanted a consistent rule for type identifiers and expression identifiers.
* Precedence of constructors with arguments in binders (`a@Foo b` must be `a@(Foo b)`).
* Precedence of kind annotations (`a :: Type -> Type b :: Type` must now be `(a :: Type -> Type) (b :: Type)`).
* Precedence of type annotations (`::` has lowest precedence, rather than sitting between operators and function application).
* Various edge cases with indentation/layout. Again, most code should work fine, but there were some cases where the old parser let you write code that violated the offside rule.

**Fixes**

* Many fixes around parse error locations. The new parser should yield much more precise error locations, especially for large expressions (like in HTML DSLs).
* Reported source spans no longer include whitespace and comments.
* Reported source span for the last token in a file is now correct.

**Enhancements**

* `where` is still only sugar for `let` (it does not introduce bindings over guards), but it is now usable in `case` branches in the same manner as declarations.
* `_` is now allowed in numeric literals, and is an ignored character (ie. `1_000_000 == 1000000`).
* Raw string literals (triple quotes) can now contain trailing quotes (ie. `"""hello "world"""" == "hello \"world\""`).
* Kind annotations are now allowed in `forall` contexts (#3576 @colinwahl).
* The new parser is much faster and can avoid parsing module bodies when initially sorting modules. We also do more work in parallel during the initialization phase of `purs compile`. This means that time to start compiling is faster, and incremental builds are faster. In my testing, a noop call to `purs compile` on the Awake codebase went from ~10s to ~3s.

**Other Changes**

**Breaking**

* Fix sharing in function composition inlining (#3439 @natefaubion). This is really a bugfix, but it has the potential to break code. Previously, you could write recursive point-free compositions that the compiler inadvertently eta-expanded into working code by eliminating sharing. We've changed the optimization to respect strict evaluation semantics, which can cause existing code to stack overflow. This generally arises in instance definitions. Unfortunately, we don't have a way to disallow the problematic code at this time.
* Fail compilation when a module imports itself (#3586 @hdgarrood).
* Disallow re-exporting class and type with the same name (#3648 @joneshf).

**Enhancements**

* Better illegal whitespace errors (#3627 @hdgarrood).
* Only display class members that are not exported from the module when throwing a `TransitiveExportError` for a class (#3612 @colinwahl).
* Tweaks to type pretty printing (#3610 @garyb).
* Unify matching constraints (#3620 @garyb).
* Improve error message on ModuleNotFound error for Prim modules (#3637 @ealmansi).

**Docs**

* Make markdown format behave like html. Remove --docgen opt. Separate directories for html and markdown docs (#3641 @ealmansi).
* Make html the default output format (#3643 @ealmansi).
* Write ctags and etags to filesystem instead of stdout (#3644 @ealmansi).
* Add --output option for purs docs (#3647 @hdgarrood).
* Use externs files when producing docs (#3645 @hdgarrood). `docs` is now a codegen target for `purs compile` where documentation is persisted as a `docs.json` file in the `output` directory.

**Internal**

* Remove failable patterns and `NoMonadFailDesugaring` extension (#3610 @adnelson).
* Add tests for grammar fixes addressed by CST (#3629 #3631 @hdgarrood).
* Keep Parser.y ASCII to avoid locale issues with happy (#3640 @jmackie).
* Improve display of internal errors (#3634 @hdgarrood).

## [v0.12.5](https://github.com/purescript/purescript/releases/tag/v0.12.5) - 2019-04-15

This small release fixes three issues which were introduced in 0.12.4.

**Filter out module declarations when suggesting imports (#3591)**

When determining candidates for imports, ignore modules. This allows you to easily import types which come from modules of the same name, like `Effect`. (@kRITZCREEK)

**Running purs ide server crashes on macOS (#3594)**

Running `purs ide server` on macOS would immediately crash with the error `purs: Network.Socket.listen: unsupported operation (Operation not supported on socket)`; this has now been fixed. (@f-f)

**Take qualification into consideration when determining type class cycles (#3595)**

When checking for cycles in type classes, the compiler is now able to distinguish classes which have come from different modules, meaning that e.g. `class SomeOtherModule.Foo <= Foo` is no longer incorrectly reported as a class having itself as a superclass. (@hdgarrood)

## [v0.12.4](https://github.com/purescript/purescript/releases/tag/v0.12.4) - 2019-04-07

**Enhancements**

**[purs ide] Treat module declarations like any other (#3541)**

This means we can now complete module names with the completion API as well as being able to query for module level documentation and goto-defintion for module names.

The list loadedModules command has also been deprecated, since you can now use the completion command with a filter for modules instead. (@kRITZCREEK)

**Truncate types in errors (#3401)**

Large types in error messages are now truncated. For example:

```purescript
module Main where

data Id a = Id a

foo :: Id (Id (Id (Id (Id Int))))
foo = "hi"
```

now produces

```
  Could not match type

    String

  with type

    Id (Id (Id (... ...)))
```

The previous behaviour of printing the types in full may be recovered by passing the `--verbose-errors` flag to the compiler. (@hdgarrood)

**Don't generate unused imports in JavaScript output (#2177)**

In both CommonJS compiler output and JavaScript `purs bundle` output, we no longer emit JS imports for modules whose use sites have all been optimized out. This reduces the number of warnings produced by other JavaScript bundlers or compressors such as "Side effects in initialization of unused variable Control_Category". (@rhendric)

**Simplify `purs publish` resolutions format (#3565)**

The format for resolutions files passed via the CLI to `purs publish` has been simplified. A new-style resolutions file should look something like this:

```
{
  "purescript-prelude": {
     "version": "4.0.0",
     "path": "bower_components/purescript-prelude"
  },
  "purescript-lists": {
     "version": "6.0.0",
     "path": "bower_components/purescript-lists"
  },
  ...
}
```

The `version` field is used for generating links between packages on Pursuit, and the `path` field is used to obtain the source files while generating documentation: all files matching the glob "src/**/*.purs" relative to the
`path` directory will be picked up.

The `version` field is optional, but omitting it will mean that no links will be generated for any declarations from that package on Pursuit. The "path" field is required.

The old format is still accepted, but it has been deprecated, and `purs publish` will now produce a warning when consuming it.

This change allows us to work around a bug in Bower which prevented packages with larger dependency trees (such as Halogen) from being uploaded to Pursuit (https://github.com/purescript-contrib/pulp/issues/351). (@hdgarrood)

**Improve error messages for cycles in type class declarations (#3223)**

A cycle in type class declarations, such as

```purescript
class C a <= D a
class D a <= C a
```

now produces a more informative error, which no longer confusingly refers to type synonyms, and which displays all of the classes involved in the cycle. (@Saulukass)

**Bug fixes**

* Naming a constructor `PS` no longer causes JS runtime errors when using `purs bundle` (#3505, @mhcurylo)
* `purs publish` now warns instead of failing if not all dependencies have a resolved version, e.g. if some have been installed via a branch or commit reference instead of a version range (#3061, @hdgarrood)
* Fix handling of directive prologues like "use strict" in `purs bundle` (#3581, @rhendric)

**Other**

* Raise upper bound on aeson in package.yaml (#3537, @jacereda)
* Add Nix test dependencies to stack.yaml (#3525, @jmackie)
* [purs ide] Represent filters as a data type rather than functions (#3547, @kRITZCREEK)
* Carry data constructor field names in the AST (#3566, @garyb)
* Convert prim docs tests to use tasty (#3568, @hdgarrood)
* Bump bower version used in tests (#3570, @garyb)
* Add tests for `purs bundle` (#3533, @mhcurylo)
* Update to GHC 8.6.4 (#3560, @kRITZCREEK)
* Rerun some of the compiler tests to test with `purs bundle` (#3579, @rhendric)

## [v0.12.3](https://github.com/purescript/purescript/releases/tag/v0.12.3) - 2019-02-24

**Enhancements**

- Add better positions for UnknownName errors for types/kinds (#3515, @colinwahl)

    Previously an UnknownName error (arising from e.g. referring to a non-existent type, or a type which you forgot to import) would have a span covering the whole type annotation. Now, the error span only covers the relevant part of the type.

- Boost performance of `purs docs` by simplifying re-export handling (#3534, @hdgarrood)

**Bug fixes**

- Fix applicative do notation breaking API documentation generation with `purs docs` (#3414, @hdgarrood)
- Fix the REPL browser backend (#3387, @dariooddenino)

**Other**

- Make the license generator a proper stack script (@kRITZCREEK)
- Include the module from which something was imported for re-exports in externs files (@hdgarrood)
- Add AppVeyor build status to README.md (@hdgarrood)

## [v0.12.2](https://github.com/purescript/purescript/releases/tag/v0.12.2) - 2019-01-13

**New features**

- Named type wildcards (#3500, @natefaubion)

  It's now possible to use `?hole` style syntax in type signatures where you want the compiler to tell you the missing type. This was previously possible by using `_` in a type signature, but now `_` can be used without raising a warning, as long as it does not appear in a top level declaration.

**Enhancements**

- Improve error message for missing node.js in the repl (#3456, @justinwoo)
- Add `Boolean` kind to `Prim.Boolean` (#3389, @justinwoo)
- Link to documentation repo as docs for non-Prim built-in types/kinds (#3460, @JordanMartinez)
- PSCi: Support multiple command types in paste-mode (#3471, @LiamGoodacre)
- Add `row:column` printing for source positions in error messages (#3473, @justinwoo)
- Add `:print` directive for customizable repl printing (#3478, @hdgarrood)
- Implement qualified `do` (#3373, @pkamenarsky)
- Add better source positions to kind errors (#3495, @natefaubion)

**Fixes**

- Remove references to previous kinds `*` and `!` (#3458, @LiamGoodacre)
- Fix linting of unused type variables (#3464, @LiamGoodacre)
- Avoid dropping super class dicts for the same class (#3461, @LiamGoodacre)
- Fix issue where `Partial` can foil TCO optimizations (#3218, @matthewleon)
- Fix quoting of record labels in error messages (#3480, @hdgarrood)
- Prevent invalid JS being generated from awkward record labels (#3486, @hdgarrood)
- Fix unnecessary quoting of reserved names when used as labels (#3487, @hdgarrood)
- Fix source spans for binding groups (#3462, @LiamGoodacre)
- Fix kind error for recursive data type (#3511, @natefaubion)

**Other (internals)**

- Add annotations to `Type` and `Kind` (#3484, @natefaubion)
- Use handwritten JSON instances for `Type`/`Kind` (#3496, @natefaubion)
- Remove pretty print constructors from `Type` (#3498, @natefaubion)
- Add JSON compatibility tests (#3497, @hdgarrood)
- Remove the concept of the 'current module' in Docs (#3506, @hdgarrood)

## [v0.12.1](https://github.com/purescript/purescript/releases/tag/v0.12.1) - 2018-11-12

**Enhancements**

* Print types of missing typeclass members (#3398, @fehrenbach)
* Added `Prim.TypeError.QuoteLabel` for pretty printing labels in custom type errors (#3436, @dariooddenino)
* `purs ide` accepts codegen targets for the rebuild command (#3449, @kRITZCREEK)

**Fixes**

* Fixes errors spans for `CannotFindDerivingType` (#3425, @kRITZCREEK)
* Fixes a traversal bug where `ObjectNestedUpdate` was surviving desugaring (#3388, @natefaubion)
* Fixes type operators reexports (#3410, @natefaubion)
* Fixes ST magic-do and inlining (#3444, @natefaubion)
* Fixes missing span information when using do-syntax without importing `bind` or `discard` (#3418, @natefaubion)
* Fixes missing span information when shadowing an open import with a module definition (#3417, @natefaubion)
* Fixes stale `:browse` environment after `:reload` (#3001, @rndnoise)

**Other**

* Fix test-support dependency versions and update psci browse test (#3374, @LiamGoodacre)
* Changes to build with GHC 8.4.3 (#3372, @kRITZCREEK)
* Set --haddock flag based on BUILD_TYPE (#3409, @justinwoo)
* Use `microlens-platform` instead of `lens` (#3400, @joneshf)
* Avoid `Data.ByteString.Lazy.toStrict` (#3433, @coot)
* Add ffiCodegen to MakeActions (#3434, @coot)
* Add nix config to stack.yaml (#3435, @f-f)

## [v0.12.0](https://github.com/purescript/purescript/releases/tag/v0.12.0) - 2018-05-21

**Breaking changes**

- Added applicative-do notation; `ado` is now a keyword. An full explanation of the behaviour and usage of `ado` is available [in a comment on the issue](https://github.com/purescript/purescript/pull/2889#issuecomment-301260299). (#2889, @rightfold)
- Removed wrapper scripts for the old binary names (psc, psci, etc.) (#2993, @hdgarrood)
- Removed compiler support for deriving `purescript-generics`. `purescript-generics-rep` is still supported. (#3007, @paf31)
- Instances with just one method now require the method to be indented (bug fix, but potentially breaking) (#2947, @quesebifurcan)
- Overlapping instances are now an error rather than a warning, but can be resolved with the new instance chain groups feature (#2315, @LiamGoodacre)
- Reworked the `CoreFn` json representation. This change enables use of the [Zephyr tree shaking tool](https://github.com/coot/zephyr) for PureScript. (#3049, #3342, @coot)
- It is no longer possible to export a type class that has superclasses that are not also exported (bug fix, but potentially breaking) (#3132, @parsonsmatt)
- `Eq` and `Ord` deriving will now rely on `Eq1` and `Ord1` constraints as necessary where sometimes previously `Eq (f _)` would be required. `Eq1` and `Ord1` instances can also be derived. (#3207, @garyb)
- Some `Prim` type classes have been renamed/moved, so will require explicit importing (#3176, @parsonsmatt):
    - `RowCons` is now `Prim.Row.Cons`
    - `Union` is now `Prim.Row.Union`
    - `Fail` is now `Prim.TypeError.Fail`
    - `Warn` is now `Prim.TypeError.Warn`
- Users can no longer specify modules under the `Prim` namespace (#3291, @parsonsmatt)
- `TypeConcat` and `TypeString` have been replaced because they were in kind `Symbol` but weren't literals.  The `Prim.TypeError.Doc` kind and related constructors (`Text`, `Quote`, `Beside`, `Above`) have been added in their place.  The `Fail` and `Warn` type classes now accept a `Doc` instead of a `Symbol`.
 (#3134, @LiamGoodacre)
- In simple cases instance overlaps are now checked at declaration time rather than being deferred until an attempt is made to use them. (#3129, @LiamGoodacre)
- Chaining non-associative or mixed associativity operators of the same precedence is no longer allowed (#3315, @garyb)
- The `--dump-corefn` and `--source-maps` arguments to `purs compile` have been removed. There is now a `--codegen` argument that allows the specific codegen targets to be specified - for example, `--codegen corefn` will not produce JS files, `--codgen js,corefn` will produce both. If the `sourcemaps` target is used `js` will be implied, so there's no difference between `--codegen js,sourcemaps` and `--codegen sourcemaps`). If no targets are specified the default is `js`. (#3196, @garyb, @gabejohnson)
- Exported types that use foreign kinds now require the foreign kinds to be exported too (bug fix, but potentially breaking) (#3331, @garyb)
- The pursuit commands were removed from `purs ide` due to lack of use and editor tooling implementing the features instead (#3355, @kRITZCREEK)

**Enhancements**

- Added `Cons` compiler-solved type class for `Symbol` (#3054, @kcsongor)
- The `Append` compiler-solved type class for `Symbol` can now be run in reverse (#3025, @paf31)
- Find Usages for values and constructors in `purs ide` (#3206, @kRITZCREEK)
- `purs ide` treats `hiding` imports the same as open imports when sorting (#3069, @kRITZCREEK)
- Added inlining for fully saturated usages of `runEffFn/mkEffFn` (#3026, @nwolverson)
- Improved explanation of `UnusableDeclaration` error (#3088, #3304, @i-am-tom)
- Improved rendering of comments in generated JavaScript by removing additional newlines (#3096, @brandonhamilton)
- Instance chain support. (#2315, @LiamGoodacre)
    > We can now express an explicit ordering on instances that would previously have been overlapping.
    > For example we could now write an `IsEqual` type class to compute if two types are equal or apart:
    > ```
    > class IsEqual (l :: Type) (r :: Type) (o :: Boolean) | l r -> o
    > instance isEqualRefl :: IsEqual x x True
    > else instance isEqualContra :: IsEqual l r False
    > ```
    > Note the `else` keyword that links the two instances together.
    > The `isEqualContra` will only be up for selection once the compiler knows it couldn't possible select `isEqualRefl` - i.e that `l` and `r` are definitely not equal.
- Improved orphan instance error to include locations where the instance would be valid (#3106, @i-am-tom)
- Added an explicit error for better explanation of duplicate type class or instance declarations (#3093, @LiamGoodacre)
- `purs ide` now provide documentation comments (#2349, @nwolverson)
- Clarified meaning of duplicate labels in a `Record` row (#3143, @paf31)
- Explicit import suggestions consistently use `(..)` for constructors now (#3142, @nwolverson)
- Improved tab completion in `purs repl` (#3227, @rndnoise)
- Large compiler perfomance improvement in some cases by skipping source spans in `Eq`, `Ord` for binders (#3265, @bitemyapp)
- Added support for error/warning messages to carry multiple source spans (#3255, @garyb)
- Improved tab completion in `purs repl` when parens and brackets are involved (#3236, @rndnoise)
- Improved completion in `purs repl` after `:kind` and `:type` (#3237, @rndnoise)
- Added the "magic do" optimisation for the new simplified `Effect` type (`Control.Monad.Eff` is still supported) (#3289, @kRITZCREEK, #3301, @garyb)
- Improvide build startup times when resuming a build with incremental results (#3270, @kRITZCREEK)
- Added compiler-solved `Prim.Row.Nub` type class (#3293, @natefaubion)
- Improved docs for `Prim.Row.Cons` and `Prim.Row.Union` (#3292, @vladciobanu)
- `Functor` can now be derived when quantifiers are used in constructors (#3232, @i-am-tom)
- `purs repl` will now complete types after `::` (#3239, @rndnoise)
- Added compiler-solved `Prim.Row.Lacks` type class (#3305, @natefaubion)
- Added current output path to missing output error message from `purs ide` (#3311, @rgrinberg)
- Improved parser error messages for `.purs-repl` (#3248, @rndnoise)
- `require` in generated JavaScript now includes full `index.js` file paths (#2621, @chexxor)
- Added more compiler-solved type classes and supporting types and kinds to `Prim`:
    - `Prim.Ordering` module with `kind Ordering`, `type LT`, `type EQ`, `type GT`
    - `Prim.RowList` module with `class RowToList`, `kind RowList`, `type Nil`, `type Cons`
    - `Prim.Symbol` module with `class Compare`, `class Append`, `class Cons`
    (#3312, @LiamGoodacre, @kRITZCREEK)
- Generated code for closed records now explicitly reconstructs the record rather than looping (#1493, @fehrenbach, [blog post with more details](http://stefan-fehrenbach.net/blog/2018-04-28-efficient-updates-closed-records-purescript/index.html))
- Enhanced `purs --help` message to include hint about using `--help` with commands (#3344, @hdgarrood)
- `IncorrectConstructorArity` error message now includes a hint of how many arguments are expected for the constructor (#3353, @joneshf)
- `purs ide` now uses absolute locations for file paths for better experience in some editors (#3363, @kRITZCREEK)

**Bug fixes**

- Fixed a bug with names cause by `Prim` always being imported unqualified (#2197, @LightAndLight)
- Fixed overlapping instances error message to reflect its new status as an error (#3084, @drets)
- Added source position to `TypeClassDeclaration` errors (#3109, @b123400)
- Fixed entailment issues with skolems and matches in the typechecker (#3121, @LiamGoodacre)
- Fixed multiple parentheses around a type causing a crash (#3085, @MonoidMusician)
- Fixed `purs ide` inserting conflicting imports for types (#3131, @nwolverson)
- Fixed constraints being inferred differently for lambda expressions compared with equational declarations (#3125, @LiamGoodacre)
- Updated glob handling to prevent excessive memory usage (#3055, @hdgarrood)
- Added position information to warnings in type declarations (#3174, @b123400)
- Fixed documentation generated for Pursuit rendering functional dependency variables as identifier links (#3180, @houli)
- Naming a function argument `__unused` no longer breaks codegen (#3187, @matthewleon)
- Added position information to `ShadowedName` warning (#3213, @garyb)
- Added position information to `UnusedTypeVar` warning (#3214, @garyb)
- Added position information to `MissingClassMember`, `ExtraneousClassMember`, `ExpectedWildcard` errors (#3216, @garyb)
- Added position information to `ExportConflict` errors (#3217, @garyb)
- Fixed `ctags` and `etags` generation when explicit exports are involved (#3204, @matthewleon)
- Added position information to `ScopeShadowing` warning (#3219, @garyb)
- Added position information for various FFI related errors and warnings (#3276, @garyb)
- Added all available positions to `CycleInModule` and `DuplicateModule` errors (#3273, @garyb)
- Added position information for `IntOutOfRange` errors (#3277, @garyb, @kRITZCREEK)
- Warnings are now raised when a module re-exports a qualified module with implicit import (#2726, @garyb)
- `purs repl` now shows results for `:browse Prim` (#2672, @rndnoise)
- Added position information to `ErrorParsingFFIModule` (#3307, @nwolverson)
- Added position information for `ScopeConflict` cause by exports (#3318, @garyb)
- Added position information to errors that occur in binding groups and data binding groups (#3275, @garyb)
- Fixed a scoping issue when resolving operators (#2803, @kRITZCREEK, @LightAndLight)
- Type synonyms are now desugared earlier when newtype deriving (#3325, @LiamGoodacre)
- Fixed subgoals of compiler-solved type classes being ignored (#3333, @LiamGoodacre)
- Added position information to type operator associativity errors (#3337, @garyb)
- Updated description of `purs docs` command (#3343, @hdgarrood)
- Fixed `purs docs` issue with re-exporting from `Prim` submodules (#3347, @hdgarrood)
- Enabled `purs ide` imports for `Prim` submodules (#3352, @kRITZCREEK)
- Fixed `purs bundle` failing to bundle in the 0.12-rc1 (#3359, @garyb)
- Enabled `:browse` for `Prim` submodules in `purs repl` (#3364, @kRITZCREEK)

**Other**

- Updated installation information to include details about prebuild binaries (#3167, @MiracleBlue)
- Test suite now prints output when failing cases are encountered (#3181, @parsonsmatt)
- Updated test suite to use tasty (#2848, @kRITZCREEK)
- Improved performance of `repl` test suite (#3234, @rndnoise)
- Refactored `let` pattern desugaring to be less brittle (#3268, @kRITZCREEK)
- Added makefile with common tasks for contributors (#3266, @bitemyapp)
- Added `ghcid` and testing commands to makefile (#3290, @parsonsmatt)
- Removed old unused `MultipleFFIModules` error (#3308, @nwolverson)
- `mod` and `div` for `Int` are no longer inlined as their definition has changed in a way that makes their implementation more complicated - purescript/purescript-prelude#161 (#3309, @garyb)
- The test suite now checks warnings and errors have position information (#3211, @garyb)
- The AST was updated to be able to differentiate between `let` and `where` clauses (#3317, @joneshf)
- Support for an optimization pass on `CoreFn` was added (#3319, @matthewleon)
- Clarified note in the `purs ide` docs about the behaviour of `--editor-mode` (#3350, @chexxor)
- Updated bundle/install docs for 0.12 (#3357, @hdgarrood)
- Removed old readme for `psc-bundle` (a leftover from before the unified `purs` binary) (#3356, @Cmdv)

## [v0.12.0-rc1](https://github.com/purescript/purescript/releases/tag/v0.12.0-rc1) - 2018-04-29

**Breaking changes**

- Added applicative-do notation; `ado` is now a keyword. An full explanation of the behaviour and usage of `ado` is available [in a comment on the issue](https://github.com/purescript/purescript/pull/2889#issuecomment-301260299). (#2889, @rightfold)
- Removed wrapper scripts for the old binary names (psc, psci, etc.) (#2993, @hdgarrood)
- Removed compiler support for deriving `purescript-generics`. `purescript-generics-rep` is still supported. (#3007, @paf31)
- Instances with just one method now require the method to be indented (bug fix, but potentially breaking) (#2947, @quesebifurcan)
- Overlapping instances are now an error rather than a warning, but can be resolved with the new instance chain groups feature (#2315, @LiamGoodacre)
- Reworked the `CoreFn` json representation (#3049, @coot)
- It is no longer possible to export a type class that has superclasses that are not also exported (bug fix, but potentially breaking) (#3132, @parsonsmatt)
- `Eq` and `Ord` deriving will now rely on `Eq1` and `Ord1` constraints as necessary where sometimes previously `Eq (f _)` would be required. `Eq1` and `Ord1` instances can also be derived. (#3207, @garyb)
- Some `Prim` type classes have been renamed/moved, so will require explicit importing (#3176, @parsonsmatt):
    - `RowCons` is now `Prim.Row.Cons`
    - `Union` is now `Prim.Row.Union`
    - `Fail` is now `Prim.TypeError.Fail`
    - `Warn` is now `Prim.TypeError.Warn`
- Users can no longer specify modules under the `Prim` namespace (#3291, @parsonsmatt)
- `TypeConcat` and `TypeString` have been replaced because they were in kind `Symbol` but weren't literals.  The `Prim.TypeErrer.Doc` kind and related constructors (`Text`, `Quote`, `Beside`, `Above`) have been added in their place.  The `Fail` and `Warn` type classes now accept a `Doc` instead of a `Symbol`.
 (#3134, @LiamGoodacre)
- In simple cases instance overlaps are now checked at declaration time rather than being deferred until an attempt is made to use them. (#3129, @LiamGoodacre)
- Chaining non-associative or mixed associativity operators of the same precedence is no longer allowed (#3315, @garyb)
- The `--dump-corefn` and `--source-maps` arguments to `purs compile` have been removed. There is now a `--codegen` argument that allows the specific codegen targets to be specified - for example, `--codegen corefn` will not produce JS files, `--codgen js,corefn` will produce both. If the `sourcemaps` target is used `js` will be implied, so there's no difference between `--codegen js,sourcemaps` and `--codegen sourcemaps`). If no targets are specified the default is `js`. (#3196, @garyb, @gabejohnson)
- Exported types that use foreign kinds now require the foreign kinds to be exported too (bug fix, but potentially breaking) (#3331, @garyb)

**Enhancements**

- Added `Cons` compiler-solved type class for `Symbol` (#3054, @kcsongor)
- The `Append` compiler-solved type class for `Symbol` can now be run in reverse (#3025, @paf31)
- Find Usages for values and constructors in `purs ide` (#3206, @kRITZCREEK)
- `purs ide` treats `hiding` imports the same as open imports when sorting (#3069, @kRITZCREEK)
- Added inlining for fully saturated usages of `runEffFn/mkEffFn` (#3026, @nwolverson)
- Improved explanation of `UnusableDeclaration` error (#3088, #3304, @i-am-tom)
- Improved rendering of comments in generated JavaScript by removing additional newlines (#3096, @brandonhamilton)
- Instance chain support. (#2315, @LiamGoodacre)
    > We can now express an explicit ordering on instances that would previously have been overlapping.
    > For example we could now write an `IsEqual` type class to compute if two types are equal or apart:
    > ```
    > class IsEqual (l :: Type) (r :: Type) (o :: Boolean) | l r -> o
    > instance isEqualRefl :: IsEqual x x True
    > else instance isEqualContra :: IsEqual l r False
    > ```
    > Note the `else` keyword that links the two instances together.
    > The `isEqualContra` will only be up for selection once the compiler knows it couldn't possible select `isEqualRefl` - i.e that `l` and `r` are definitely not equal.
- Improved orphan instance error to include locations where the instance would be valid (#3106, @i-am-tom)
- Added an explicit error for better explanation of duplicate type class or instance declarations (#3093, @LiamGoodacre)
- `purs ide` now provide documentation comments (#2349, @nwolverson)
- Clarified meaning of duplicate labels in a `Record` row (#3143, @paf31)
- Explicit import suggestions consistently use `(..)` for constructors now (#3142, @nwolverson)
- Improved tab completion in `purs repl` (#3227, @rndnoise)
- Large compiler perfomance improvement in some cases by skipping source spans in `Eq`, `Ord` for binders (#3265, @bitemyapp)
- Added support for error/warning messages to carry multiple source spans (#3255, @garyb)
- Improved tab completion in `purs repl` when parens and brackets are involved (#3236, @rndnoise)
- Improved completion in `purs repl` after `:kind` and `:type` (#3237, @rndnoise)
- Added the "magic do" optimisation for the new simplified `Effect` type (`Control.Monad.Eff` is still supported) (#3289, @kRITZCREEK, #3301, @garyb)
- Improvide build startup times when resuming a build with incremental results (#3270, @kRITZCREEK)
- Added compiler-solved `Prim.Row.Nub` type class (#3293, @natefaubion)
- Improved docs for `Prim.Row.Cons` and `Prim.Row.Union` (#3292, @vladciobanu)
- `Functor` can now be derived when quantifiers are used in constructors (#3232, @i-am-tom)
- `purs repl` will now complete types after `::` (#3239, @rndnoise)
- Added compiler-solved `Prim.Row.Lacks` type class (#3305, @natefaubion)
- Added current output path to missing output error message from `purs ide` (#3311, @rgrinberg)
- Improved parser error messages for `.purs-repl` (#3248, @rndnoise)
- `require` in generated JavaScript now includes full `index.js` file paths (#2621, @chexxor)
- Added more compiler-solved type classes and supporting types and kinds to `Prim`:
    - `Prim.Ordering` module with `kind Ordering`, `type LT`, `type EQ`, `type GT`
    - `Prim.RowList` module with `class RowToList`, `kind RowList`, `type Nil`, `type Cons`
    - `Prim.Symbol` module with `class Compare`, `class Append`, `class Cons`
    (#3312, @LiamGoodacre, @kRITZCREEK)
- Generated code for closed records now explicitly reconstructs the record rather than looping (#1493, @fehrenbach, [blog post with more details](http://stefan-fehrenbach.net/blog/2018-04-28-efficient-updates-closed-records-purescript/index.html))

**Bug fixes**

- Fixed a bug with names cause by `Prim` always being imported unqualified (#2197, @LightAndLight)
- Fixed overlapping instances error message to reflect its new status as an error (#3084, @drets)
- Added source position to `TypeClassDeclaration` errors (#3109, @b123400)
- Fixed entailment issues with skolems and matches in the typechecker (#3121, @LiamGoodacre)
- Fixed multiple parentheses around a type causing a crash (#3085, @MonoidMusician)
- Fixed `purs ide` inserting conflicting imports for types (#3131, @nwolverson)
- Fixed constraints being inferred differently for lambda expressions compared with equational declarations (#3125, @LiamGoodacre)
- Updated glob handling to prevent excessive memory usage (#3055, @hdgarrood)
- Added position information to warnings in type declarations (#3174, @b123400)
- Fixed documentation generated for Pursuit rendering functional dependency variables as identifier links (#3180, @houli)
- Naming a function argument `__unused` no longer breaks codegen (#3187, @matthewleon)
- Added position information to `ShadowedName` warning (#3213, @garyb)
- Added position information to `UnusedTypeVar` warning (#3214, @garyb)
- Added position information to `MissingClassMember`, `ExtraneousClassMember`, `ExpectedWildcard` errors (#3216, @garyb)
- Added position information to `ExportConflict` errors (#3217, @garyb)
- Fixed `ctags` and `etags` generation when explicit exports are involved (#3204, @matthewleon)
- Added position information to `ScopeShadowing` warning (#3219, @garyb)
- Added position information for various FFI related errors and warnings (#3276, @garyb)
- Added all available positions to `CycleInModule` and `DuplicateModule` errors (#3273, @garyb)
- Added position information for `IntOutOfRange` errors (#3277, @garyb, @kRITZCREEK)
- Warnings are now raised when a module re-exports a qualified module with implicit import (#2726, @garyb)
- `purs repl` now shows results for `:browse Prim` (#2672, @rndnoise)
- Added position information to `ErrorParsingFFIModule` (#3307, @nwolverson)
- Added position information for `ScopeConflict` cause by exports (#3318, @garyb)
- Added position information to errors that occur in binding groups and data binding groups (#3275, @garyb)
- Fixed a scoping issue when resolving operators (#2803, @kRITZCREEK, @LightAndLight)
- Type synonyms are now desugared earlier when newtype deriving (#3325, @LiamGoodacre)
- Fixed subgoals of compiler-solved type classes being ignored (#3333, @LiamGoodacre)
- Added position information to type operator associativity errors (#3337, @garyb)

**Other**

- Updated installation information to include details about prebuild binaries (#3167, @MiracleBlue)
- Test suite now prints output when failing cases are encountered (#3181, @parsonsmatt)
- Updated test suite to use tasty (#2848, @kRITZCREEK)
- Improved performance of `repl` test suite (#3234, @rndnoise)
- Refactored `let` pattern desugaring to be less brittle (#3268, @kRITZCREEK)
- Added makefile with common tasks for contributors (#3266, @bitemyapp)
- Added `ghcid` and testing commands to makefile (#3290, @parsonsmatt)
- Removed old unused `MultipleFFIModules` error (#3308, @nwolverson)
- `mod` and `div` for `Int` are no longer inlined as their definition has changed in a way that makes their implementation more complicated - purescript/purescript-prelude#161 (#3309, @garyb)
- The test suite now checks warnings and errors have position information (#3211, @garyb)
- The AST was updated to be able to differentiate between `let` and `where` clauses (#3317, @joneshf)
- Support for an optimization pass on `CoreFn` was added (#3319, @matthewleon)

## [v0.11.7](https://github.com/purescript/purescript/releases/tag/v0.11.7) - 2017-11-15

**Enhancements**

- Add position to type class declaration errors (@b123400)
- Add valid location list to orphan instance errors (@i-am-tom)
- Expand error message for UnusableDeclaration (#3088, @i-am-tom)
- Inline `Unsafe.Coerce.unsafeCoerce` (@coot)

**Bug Fixes**

- Correctly quote uppercased field labels in errors (@Thimoteus)
- `purs ide` inserts conflicting imports for types (#3131, @nwolverson)
- Instantiate abstraction body during inference to fix a type checking bug (@LiamGoodacre)
- Fix a bug related to the desugaring of nested parentheses (@MonoidMusician)
- Fix a loop in the kind checker (@paf31)
- Fix a bug in type operator precedence parsing (@paf31)
- Eliminate some redundant whitespace in the generated JS output (@matthewleon)
- Only add newline before initial group of comment lines during code generation (@brandonhamilton)
- Treat kinds as used in import warnings (@nwolverson)

**`purs ide`**

- Add an "editor mode" (@kRITZCREEK)

  When the `editor-mode` flag is specified at startup the server will not start afile watcher process any more. Instead it only reloads after successful rebuild commands. This is a lot less fragile than relying on the file system APIs, but will mean that a manual load needs to be triggered after builds that didn't go through `purs ide`.

- `purs ide` now groups `hiding` imports with implicit ones (@kRITZCREEK)
- Return documentation comments in `purs ide` completions (@nwolverson)
- Add an `actualFile` parameter to the rebuild command (@kRITZCREEK)
- Add qualified explicit import (@nwolverson)
- Fixed case-splitting on local non-exported datatypes (@LightAndLight)
- Make the `filters` parameter in the `type` command optional (@b123400)

**`purs docs`**

- Embed CSS for HTML docs (@hdgarrood)
- Fix source links for re-exports (@felixSchl)
- Use order given in export list in generated docs (@hdgarrood)
- Prevent browser from treating the title and source link as one word (@Rufflewind)
- Fix fragment links to type constructors in HTML (@hdgarrood)

**`purs repl`**

- Add `:complete` directive to `purs repl` to support completion in more editors (@actionshrimp)

**Other**

- Add docs for duplicate labels in record types (@paf31)
- Adds a document for the design of `purs ide`. (@kRITZCREEK)
- Update `PROTOCOL.md` docs for `purs ide` (@BjornMelgaard)
- Upgrade to GHC version 8.2 (@kRITZCREEK)
- Allow `blaze-html-0.9` (@felixonmars)
- Bump `Glob` dependency (@mjhoy)
- Use `Hspec` in `TestDocs` (@hdgarrood)
- Fix AppVeyor deployment (#2774) (@hdgarrood)
- Various type safety improvements to the AST (@kRITZCREEK)
- Remove some references to old executables (@hdgarrood)
- Update the installation documentation (@hdgarrood)
- Update test dependencies (@hdgarrood)
- Only build `master` and versioned tags in AppVeyor (@hdgarrood)

## [v0.11.6](https://github.com/purescript/purescript/releases/tag/v0.11.6) - 2017-07-10

**New Features**

**`RowToList` support**

(@LiamGoodacre)

There is a new type class in `typelevel-prelude` called `RowToList`, which turns
a row of types into a type-level list. This allows us to work with closed
rows in more ways at the type level. The compiler will now solve these constraints
automatically for closed rows of types.

**Enhancements**

- Allow things to be hidden from Prim (@garyb)
- Re-evaluate REPL globs on `:reload` (@hdgarrood)
- Include comments in child declarations in HTML docs (@hdgarrood)

**IDE Enhancements**

- Collect data constructors (@kRITZCREEK)
- Adds declarations for Prim (@kRITZCREEK)
- Repopulates the rebuild cache when populating volatile state (@kRITZCREEK)
- Add declaration type filter (#2924) (@sectore)
- Improve reexport bundling (@kRITZCREEK)
- Resolve synonyms and kinds (@kRITZCREEK)

**Bug Fixes**

- Replace synonyms in instance constraints (@LiamGoodacre)
- Encode PSCI's server content as UTF-8 string (@dgendill)
- Fix child declaration ordering in docs (@hdgarrood)
- Improve instance ordering in HTML docs (@hdgarrood)
- Fix links to type operators in HTML docs (@hdgarrood)

**Other**

- Add source span annotations to Declaration (@garyb)
- Add source span annotations to DeclarationRef (@garyb)
- Remove `purescript.cabal` and add to `.gitignore` (@garyb)
- Raise upper bound on `aeson` in `package.yaml` (@garyb)
- Only build master and semver tags in Travis (@hdgarrood)

## [v0.11.5](https://github.com/purescript/purescript/releases/tag/v0.11.5) - 2017-06-05

**Compiler**

**Enhancements**

**Type signatures in instances**

(@cdepillabout)

Type class instances can now include type signatures for class members, as documentation:

```purescript
data MyType = MyType String

instance showMyType :: Show MyType where
  show :: MyType -> String
  show (MyType s) = "(MyType " <> show s <> ")"
```

**Bug Fixes**

- Encode HTML content as UTF8 when using `purs repl` with `--port` (@dgendill)
- Disallow some invalid newtype-derived instances (@paf31)
- Disallow `forall` within constraints (#2874, @sectore)
- Convert `\r\n` into `\n` after reading files (@kRITZCREEK)
- Fix PSCi tests (@kRITZCREEK)
- Better variable naming hygiene in TCO. (#2868, @houli)
- Simplify TCO generated code (@matthewleon)
- Remove newlines from printed custom type errors (@matthewleon)
- Fix some `purs` command line help message issues (@Cmdv)
- Apply relative paths during pretty printing of errors (@kRITZCREEK)
- Desugar `let` properly when generating docs (@paf31)
- Fix kind signature for `RowCons` type class in documentation (@tslawler)
- Fix an issue with error messages for `TypesDoNotUnify` involving duplicate labels (#2820, @thoradam)

**Other**

- Update `package.yaml` (@sol)
- Parse support modules from actual test support `purs` (@noraesae)
- Update `build` command to run tests (@sectore)
- Bumps lower bound for `directory` (@kRITZCREEK)
- Switch `core-tests` to `psc-package` (#2830, @matthewleon)
- Small fix for the copyright dates (@seanwestfall)
- Update `CONTRIBUTING.md` for "new contributor" label (@thoradam)

**`purs ide`**

**Features**

- Add a new namespace filter (#2792, @sectore, @stefanholzmueller)

A new filter, which restricts query results to the value, type and/or kind namespaces, which allows improvements to the completion and import commands.

- Adds a command to add qualified imports (@kRITZCREEK)

This empowers editor plugins to add imports for qualified identifiers, for example in [the Emacs plugin](https://github.com/epost/psc-ide-emacs/pull/103).

- New import formatting (@kRITZCREEK)
- Group reexports in completions (@kRITZCREEK)

Editors can now choose to let `purs ide` group reexports for the same value, to reduce noise when completing values like `Data.Functor.map` which are reexported a lot and show up that many times in the completion list.

**Enhancements**

- Parse modules in parallel (@kRITZCREEK)

This can yield significant speedups in the initial load times. For example a full load of `slamdata/slamdata` improves from 11 to 6 seconds

- Introduce completion options (@kRITZCREEK)

**Bug Fixes**

- Resolve synonyms and kinds (@kRITZCREEK)
- Work around laziness when measuring command performance (@kRITZCREEK)
- Simplify state type (@kRITZCREEK)
- Extract namespace ADT (@kRITZCREEK)
- Decodes source files as UTF8 when parsing out the imports (@kRITZCREEK)
- Fix the import command for kinds (@kRITZCREEK)
- Reads files in text mode for adding imports (@kRITZCREEK)
- Add `-h`/`--help` to `ide` subcommands (@simonyangme)

## [v0.11.4](https://github.com/purescript/purescript/releases/tag/v0.11.4) - 2017-04-17

**Enhancements**

- `purs` executable will now display help text by default (@matthewleon)
- Adding `-h`/`--help` to `ide` subcommands (@simonyangme)
- Some simplifications to the tail call optimization (@matthewleon)

**Bug Fixes**

- Remove newline from printed custom type errors (@matthewleon)
- Fix pretty printing of rows in error messages (#2820, @thoradam)
- Allow user to propagate Warn constraints (@paf31)
- Match type level strings in docs renderer (#2772, @hdgarrood)
- Fix encoding bug in `purs ide` list import command (@kRITZCREEK)
- `purs ide` now reads files in text mode for adding imports (@kRITZCREEK)

**Other**

- Bump `aeson` lower bound to 1.0 (@hdgarrood)
- Add a bunch of NFData instances (@hdgarrood)
- Turn off coveralls upload for now (@paf31)
- `purs` command line help message fixes (@Cmdv)
- Switch core-tests to `psc-package` (#2830, @matthewleon)
- Update `CONTRIBUTING.md` notes (@thoradam)

## [v0.11.3](https://github.com/purescript/purescript/releases/tag/v0.11.3) - 2017-04-08

**Bug Fixes**

- Fix the exhaustivity check for pattern guards (@alexbiehl)

**Other**

- Require `directory >=1.2.3.0` for XDG support (@bergmark)
- @noraesae has refactored some PSCi code to improve the test suite.
- Use `hpack` to generate the `.cabal` file (@kRITZCREEK)
- Use XDG Base Directory Specification for `psci_history` (@legrostdg)

## [v0.11.2](https://github.com/purescript/purescript/releases/tag/v0.11.2) - 2017-04-02

**New Features**

**Polymorphic Labels**

(@paf31)

A new `RowCons` constraint has been added to `Prim`. `RowCons` is a 4-way relation between

1. Symbols
1. Types
1. Input rows
1. Output rows

which appends a new label (1) with the specified type (2) onto the front of the input row (3), to generate a new output row (4). The constraint can also be run backwards to subtract a label from an output row.

This allows us to quantify types over labels appearing at the front of a row type, by quantifying over the corresponding symbol/type pair. This gives us a limited form of polymorphic labels which enables things like writing [a single lens for any record accessor](https://github.com/purescript/purescript/blob/e4ff177017f1411ad4cbeade129cfe1bb52d6e99/examples/passing/PolyLabels.purs#L41-L51).

**Enhancements**

- Use XDG Base Directory Specification for the location of the `psci_history` file (@legrostdg)
- Collect more information for classes and synonyms in `purs ide` (@kRITZCREEK)

**Bug Fixes**

- Desugar pattern guards *after* type checking, to avoid an issue with the exhaustivity checker (@alexbiehl)

**Other**

- A new PSCi evaluation test suite was added (@noraesae)
- Use `hpack` to generate the `.cabal` file (@kRITZCREEK)

## [v0.11.1](https://github.com/purescript/purescript/releases/tag/v0.11.1) - 2017-03-28

**Bug Fixes**

**Compiler**

- Enable TCO for variable intros and assignments #2779 (@paf31)
- Fixed special case in codegen for guards #2787 (@paf31)

**Docs generation**

- Wrap decl title in span for better double-click selection #2786 (@rightfold)
- List instance info under correct sections, fix #2780 (@paf31)

## [v0.11.0](https://github.com/purescript/purescript/releases/tag/v0.11.0) - 2017-03-25

This release includes several breaking changes, in preparation for the 1.0 release, as well as many enhancements and bug fixes.

Most users will probably want to wait until all aspects of the release have been finalized. Progress on libraries and tools is being tracked [here](https://github.com/purescript/purescript/issues/2745).

Many thanks to the contributors who helped with this release!

**Breaking Changes**

(@garyb, @paf31)

**`=>` now acts like a binary type operator**

It was previously possible to specify many constraints in the same context by
separating them with commas inside parentheses on the left of the `=>`:

```purescript
runFreeT :: ∀ m f. (Functor f, Monad m) => ...
```

This is no longer allowed. Instead, `=>` now acts like a binary operator, with a
constraint on the left and a type on the right. Multiple constraints must be
introduced using currying, as with regular function arguments:

```purescript
runFreeT :: ∀ m f. Functor f => Monad m => ...
```

This is in preparation for adding _constraint kinds_, at which point `=>` will become
an actual binary type operator, defined in `Prim`.

**`*` and `!` kinds have been removed**

The kind symbols `*` (for the kind of types) and `!` (for the kind of effects) have been
removed from the parser. Instead of `*`, use `Type`, which is defined in `Prim`.
Instead of `!`, use `Effect`, which can now be imported from `Control.Monad.Eff`.

The `#` symbol, which is used to construct a row kind, is still supported. We cannot move this kind into `Prim` (because it is polykinded, and we do not support kind polymorphism).

**One single consolidated executable**

The various `psc-*` executables have been replaced with a single executable called `purs`.
The various subcommands are documented on the `--help` page:

```
bundle     Bundle compiled PureScript modules for the browser
compile    Compile PureScript source files
docs       Generate Markdown documentation from PureScript source files
hierarchy  Generate a GraphViz directed graph of PureScript type classes
ide        Start or query an IDE server process
publish    Generates documentation packages for upload to Pursuit
repl       Enter the interactive mode (PSCi)
```

Wrapper scripts will be provided in the binary distribution.

**`psc-package` was removed**

`psc-package` has been removed from the main compiler distribution. It will still
be maintained along with the package sets repo, but will not be bundled with the compiler.

A binary distribution which is compatible with this release is [available](https://github.com/purescript/psc-package/releases/tag/v0.1.0).

**Implicitly discarded values in `do` blocks now raise errors**

Code which discards the result of a computation in a `do` block:

```purescript
duplicate :: Array a -> Array a
duplicate xs = do
  x <- xs
  [true, false] -- the result here is discarded
  pure x
```

will now raise an error. The compiler allows values of certain types to be discarded,
based on the `Discard` class in `Control.Bind`. The only type which can be discarded is
`Unit`, but the feature was implemented using a type class to enable support for
alternative preludes.

**No more dependency on the Bower executable**

In addition to removing `psc-package` from the compiler distribution, we have also
removed any explicit dependency on the Bower executable. The compiler will not assume
use of any particular package manager, but will aim to provide generic support for
package managers generally, via command line options and hooks.

`purs publish` will continue to use the Bower JSON formats. The `bower.json` format
is now referred to as the "manifest file", while the output of `bower list --json`,
which is used by `purs publish` internally, is referred to as the "resolutions file".

**Enhancements**

**Pattern Guards**

(@alexbiehl)

In addition to regular guards:

```purescript
foo x | condition x = ...
```

the compiler now supports _pattern guards_, which let the user simultaneously
test a value against a pattern, and bind names to values.

For example, we can apply a function `fn` to an argument `x`, succeeding only if
`fn` returns `Just y` for some `y`, binding `y` at the same time:

```purescript
bar x | Just y <- fn x = ... -- x and y are both in scope here
```

Pattern guards can be very useful for expressing certain types of control flow when
using algebraic data types.

**HTML Documentation**

(@hdgarrood)

The `--format html` option has been added to `purs docs`. The HTML format uses
the Pursuit template, and is very useful for rendering documentation for offline
use.

[Here is an example](http://harry.garrood.me/purs-html-docs-example/) of the generated HTML.

**Duplicate Labels**

(@paf31)

Row types now support duplicate labels, which can be useful when using the `Eff`
monad. For example, we could not previously use the `catchException` function if
the resulting action _also_ required the `EXCEPTION` effect, since otherwise the
type of the inner action would contain a duplicate label.

Rows are now unordered collections (of labels and types) _with duplicates_. However,
the collection of types for a specific label within a row _is_ ordered.
Conceptually, a row can be thought of as a type-level `Map Label (NonEmptyList Type)`.

A type constructor (such as `Record`) which takes a row of types as an argument should
define what its meaning is on each row. The meaning of a value of type `Record r`
is a JavaScript object where the type of the value associated with each label is given
by the head element of the non-empty list of types for that label.

**Row Constraints**

(@doolse, @paf31)

A new constraint called `Union` has been added to `Prim`. `Union` is a three-way relation between
rows of types, and the compiler will solve it automatically when it is possible to do so.

`Union` is a left-biased union of rows which takes into account duplicate labels. If the same label appears in rows `l` and `r`, and `Union l r u` holds, then the label will appear twice in `u`.

`Union` makes it possible to give a type to the function which merges two records:

```purescript
merge :: forall r1 r2 r3. Union r1 r2 r3 => Record r1 -> Record r2 -> Record r3
```

Note that this is a left-biased merge - if the two input record contain a common label, the type of the
label in the result will be taken from the left input.

**Patterns in `let` expressions**

(@noraesae)

Let expressions and `where` clauses can now use binders on the left hand side of
a declaration:

```purescript
map f xs =
  let { head, tail } = uncons xs
  in [f head] <> map f tail
```

Unlike in Haskell, declarations with these patterns cannot appear in dependency cycles, and bound names can only be used in declarations after the one in which they are brought into scope.

**Find record accessors in Type Directed Search**

(@kRITZCREEK)

Type-directed search will now include results for record accessors. This can
be very useful when working with extensible records with a type-driven programming
workflow.

**Other Enhancements**

- Add basic usability check and error for ambiguously-typed type class members (@LiamGoodacre)
- Improved skolem escape check (@paf31)
- Fix links to declarations in `Prim` (@hdgarrood)
- Emit `_` instead of `false` case for `if then else` to improve optimizations (@rightfold)
- Add `InvalidDerivedInstance` error to improve errors for derived instances (@paf31)
- Make generated code for superclass instances less ugly (@paf31)
- Support polymorphic types in typed binders (@paf31)
- Make file paths relative in error messages (@paf31)
- Improve errors from module sorter (@paf31)
- Improve error for unused type variables (@paf31)
- Include source span in externs file for error reporting purposes (@paf31)
- Improve instance arity errors (@mrkgnao)

**`purs ide`**

**Features**

**Improve import parsing**

- `purs ide` now uses a new import parser, which allows `purs ide` to handle any
import section that the compiler would accept correctly. (@kRITZCREEK)
- Parse imports with hanging right paren (@matthewleon)
- Reuses lenient import parsing for the list import command (@kRITZCREEK)

**Don't create the output/ directory if it can't be found**

(@kRITZCREEK)

`purs ide` will now no longer leave empty output/ directories behind when it is
started in a directory that is not a PureScript project.

**Collect type class instances**

(@kRITZCREEK)

`purs ide` collects instances and stores them with their respective type class.
There's no way to retrieve these yet, but we will extend the protocol soon.

**Bug Fixes**

- No longer strip trailing dots for Pursuit queries (@kRITZCREEK)
- Fix #2537 (`psc-ide` shouldn't crash when building a non-existent file) (@kRITZCREEK)
- Fix #2504 (fix a crash related to prematurely closed handles) (@kRITZCREEK)
- Speed up rebuilding by x2, by rebuilding with open exports asynchronously (@kRITZCREEK)
- Return operators in `purs ide` imports list (@nwolverson)
- Also detect location information for operators (@kRITZCREEK)

**Cleanup**

- Removes unnecessary clause in import pretty printing (@kRITZCREEK)
- Removes the deprecated `--debug` option (@kRITZCREEK)
- Restructure testing to avoid running the server (@kRITZCREEK)

**`purs repl`**

- Add back `.purs-repl` file support (@paf31)
- PSCi command changes, add `:clear` (@noraesae)
- Declarations no longer require `let` (@noraesae)
- Improve CLI error and startup messages (@noraesae)

**Bug Fixes**

- Changes to help the tail call optimization fire more consistently (@paf31)
- Fix `everythingWithScope` traversal bug #2718 (@paf31)
- Errors for open rows in derived instances (@paf31)
- Instantiate types in record literals as necessary (@paf31)
- Fix `Generic` deriving with synonyms (@paf31)
- Rebuild modules if necessary when using `--dump-corefn` (@paf31)
- Ensure solved type classes are imported (@LiamGoodacre)
- Allow for older Git versions in `purs publish` (@mcoffin)
- Fix `purs publish --dry-run` (@hdgarrood)
- Exported data constructors can now contain quotes (@LiamGoodacre)

**Documentation**

- Capitalise *script into *Script (@noraesae)

**Performance**

- Optimize `keepImp` (@paf31)
- Replace `nub` with `ordNub` (@matthewleon)
- Combine inlining optimizations into a single pass (@paf31)

**Other**

- Add `HasCallStack` to internalError (@alexbiehl)
- Use Stackage LTS 8.0 (@noraesae)
- Address Travis timeout issues (@hdgarrood)
- Improve module structure in PSCi test suite (@noraesae)
- Fix the PSCi script (@mrkgnao)
- Include Git commit information in non-release builds (@hdgarrood)
- Add test case for #2756 (@int-index)
- Some code cleanup in the module imports phase (@matthewleon)

## [v0.10.7](https://github.com/purescript/purescript/releases/tag/v0.10.7) - 2017-02-11

This release contains a bug fix for a bug in `psc-bundle` which was introduced in 0.10.6.

## [v0.10.6](https://github.com/purescript/purescript/releases/tag/v0.10.6) - 2017-02-07

**Enhancements**
- Add support for user defined warnings via the `Warn` type class (@LiamGoodacre, [blog post](https://liamgoodacre.github.io/purescript/warnings/2017/01/17/purescript-warn-type-class.html))
- Support nested record update (@LiamGoodacre, [blog post](https://liamgoodacre.github.io/purescript/records/2017/01/29/nested-record-updates.html))
- Inline `unsafePartial` (@paf31)
- Fail early when `bind` is brought into scope inside `do` (@paf31)

**Bug Fixes**
- Disallow polymorphic types in binders, preventing a crash (@paf31)
- Rebuild modules if necessary when using `--dump-corefn` (@paf31)
- `TypeLevelString`/`TypeConcat` should not be quoted (@michaelficarra)
- Generate JS static member accesses whenever possible (@michaelficarra)
- Require dependencies to exist during sorting phase (@paf31)
- Fix inlining for `negateInt` (@paf31)
- Fix object key quoting (@hdgarrood)
- Don't expand synonyms until after kind checking (@paf31)
- Fix 'Unknown type index' on mismatch between class and instance argument counts (@LiamGoodacre)
- Style comment types differently (@matthewleon)

**`psc-ide`**
- Return operators in `psc-ide` imports list (@nwolverson)
- Collect type class instances (@kRITZCREEK)
- Log failing to accept or parse an incoming command (@kRITZCREEK)
- Fix #2537 (@kRITZCREEK)
- Fix #2504 (@kRITZCREEK)
- Also detect location information for operators (@kRITZCREEK)
- Speeds up rebuilding by x2 (@kRITZCREEK)
- Restructure testing to avoid running the server (@kRITZCREEK)

**`psc-publish`**
- Add modules for rendering HTML documentation (@hdgarrood)
- Fix `psc-publish --dry-run` (@hdgarrood)
- Fix failure to parse git tag date in `psc-publish` (@hdgarrood)
- Add git tag time to `psc-publish` JSON (@hdgarrood)
- Remove `Docs.Bookmarks` (@hdgarrood)

**Performance**
- Combine inlining optimizations into a single pass (@paf31)
- Use `Map.foldlWithKey'` instead of `foldl` (@hdgarrood)
- Minor memory usage improvements in `Language.PureScript.Docs` (@hdgarrood)

**Other**
- Generate data constructors without IIFEs (@hdgarrood)
- Add stack-ghc-8.0.2.yaml (@noraesae)
- Add `HasCallStack` to `internalError` (@alexbiehl)
- Update `psc-package` to use turtle 1.3 (@taktoa)
- Remove `JSAccessor`; replace with `JSIndexer` (@michaelficarra)
- Store more information in `RenderedCode` (@hdgarrood)

## [v0.10.5](https://github.com/purescript/purescript/releases/tag/v0.10.5) - 2017-01-06

**Enhancements**
- Adds specific error message when failing to import bind (@FrigoEU)

**Bug Fixes**
- Detect conflicting data constructor names (@LiamGoodacre)
- Update pretty printer for Kinds (@hdgarrood)
- Restore JSON backwards compatibility for `PSString` (@hdgarrood)
- Replace type wildcards earlier (@paf31)
- Restore backwards compatibility for parsing Kinds (@hdgarrood)

**Other**
- Update `bower-json` to 1.0.0.1 (@hdgarrood)

## [v0.10.4](https://github.com/purescript/purescript/releases/tag/v0.10.4) - 2017-01-02

**New Features**

**Deriving `Functor`**

(@LiamGoodacre, #2515)

The `Functor` type class can now be derived using the standard `derive instance` syntax:

``` purescript
newtype F a = F { foo :: Array a, bar :: a }

derive instance functorF :: Functor F
```

**User-Defined Kinds**

(@LiamGoodacre, #2486)

Custom kinds can now be defined using the `foreign import kind` syntax:

``` purescript
foreign import kind SymbolList
```

Custom kinds can be ascribed to types using `foreign import data` declarations, as usual:

``` purescript
foreign import data Nil :: SymbolList
foreign import data Cons :: Symbol -> SymbolList -> SymbolList
```

Note that kind arguments are not supported.

User defined kinds can be imported/exported using the `kind` prefix, for example:

``` purescript
import Type.SymbolList (kind SymbolList)
```

**Source Maps in `psc-bundle`**

(@nwolverson)

`psc-bundle` will now generate source maps if the`--source-maps` flag is used.

**Solving `CompareSymbol` and `AppendSymbol`**

(@LiamGoodacre, #2511)

Support for the new `purescript-typelevel-prelude` library has been added to the compiler. `CompareSymbol` and `AppendSymbol` constraints will now be solved automatically for literal symbols.

**New `psc-package` Features**

(@paf31)

Two new commands have been added to `psc-package` to support library authors and package set curators.
- The `updates` command (#2510) is used to update packages in the set.
- The `verify-set` command (#2459) is used to verify the health of a package set. This command replicates the work done by the `package-sets` CI job, and can be used to test modifications to the package set locally before making a pull request.

**Enhancements**
- Update orphan instance check to use covering sets when functional dependencies are involved (@LiamGoodacre)
- Add `--node-path` option to PSCi to modify the path to the Node executable (#2507, @paf31)
- Add package information to re-exports (@hdgarrood)
- Add `Prim` docs to the library (#2498, @hdgarrood)

**Bug Fixes**
- Derive instances when data types use type synonyms (#2516, @paf31)
- Unwrap `KindedType` when instance solving (@LiamGoodacre)
- Update links to wiki (#2476, @LiamGoodacre)
- Update websocket host to fix PSCi on Windows (#2483, @seungha-kim)
- Fix `psc-ide` tests on windows (@kRITZCREEK)
- Fix some issues with the pretty printer (#2039, @paf31)

**Other**
- More robust license generator script (@hdgarrood)
- Further conversions to `Text` in the `Docs` modules (#2502, @hdgarrood)
- Add upper bound on `turtle`, fixes #2472, (@hdgarrood)
- Fix version bounds on `language-javascript` (@hdgarrood)

## [v0.10.3](https://github.com/purescript/purescript/releases/tag/v0.10.3) - 2016-12-11

**Enhancements**

**Solving `IsSymbol` instances**

(@LiamGoodacre)

The compiler will now derive `Data.Symbol.IsSymbol` instances for type-level string literals.

This enables interesting type-level programming features, such as [deriving `Show` instances using `Data.Generics.Rep`](https://asciinema.org/a/1lc5nn3o9b24y2bos8eowmfa9).

**Rows in Instance Heads**

(@LiamGoodacre)

The compiler now allows rows to appear in type class instance heads, but only in type arguments which are fully determined by some functional dependency.

This allows instances like

``` purescript
MonadState { field :: Type } MyAppMonad
```

and also `Newtype` instances for newtypes which contain records.

**Speeds up parsing by reading files as Text**

(@kRITZCREEK)

The use of `String` has been replaced by `Text` in the compiler, resulting in some non-trivial performance improvements.

**Functional Dependencies in `psc-docs` output**

(@soupi, #2439)

`psc-docs` now includes functional dependency information when rendering type classes.

**New `psc-package` Commands**
- The `available` command (@andyarvanitis) shows all available packages in the current package set
- The `uninstall` command (@joneshf) removes a package from the set of active packages and updates the package configuration file.

**Type Class Warning (@joneshf)**

A warning was added for shadowed type variables in type class declarations.

**Bug Fixes**
- `psc-package`: display full path in 'packages.json does not exist' error messsage (@andyarvanitis)
- Use `writeUTF8File` in `psc-bundle` (@hdgarrood)
- Use HTTPS to query Pursuit (@paf31)
- Moved the expansion of astral code points to UTF-16 surrogate pairs from the JS code generator to the parser (@michaelficarra, #2434)
- Allow astral code points in record literal keys (@michaelficarra, #2438)
- Add value source positions (@nwolverson)
- Update error message of `ErrorInDataBindingGroup` to include participating identifiers (@LiamGoodacre)

**`psc-ide`**
- Polling option for psc-ide-server (@kRITZCREEK)
- Better logging and diagnostics (@kRITZCREEK)

**Other**
- Dump output of `psc` tests to file (@andyarvanitis, #2453)
- Fix windows CI (@hdgarrood)
- Link to new documentation repo (@hdgarrood)
- Create documentation for psc-package (@paf31)
- Fix GHC 8.0.2 build (@RyanGlScott)
- Add `psc-package` to release bundle (@marsam)
- Update for latest `language-javascript` (@tmcgilchrist)
- Fix exhaustivity warnings (@charleso)
- Update `CONTRIBUTING.md` (@osa1)

## [v0.10.2](https://github.com/purescript/purescript/releases/tag/v0.10.2) - 2016-11-07

**Major Changes**

**Type-directed search (@kRITZCREEK)**

This extends the typed holes error messages to include suggested replacements for a typed hole, by using type subsumption to determine which identifiers in scope are appropriate replacements.

A blog post will accompany this feature soon.

**`psc-package` (@paf31)**

This is an experimental package manager for PureScript packages. It supports the following commands:
- `init` - create a new project using the package set for the current compiler version
- `update` - sync the local package collection with the package set
- `install` - install a specific package from the current set and add it to the package config
- `build` - run `psc` on any active packages
- `sources` - list source globs for active package versions
- `dependencies` - list transitive dependencies of the current project

For example:

``` text
$ psc-package init
$ psc-package install transformers
$ psc-package build
```

Eventually, `psc-package` might replace the use of Bower, but that will require support from tools like Pulp. For now, package authors should continue to publish packages using Bower and Pursuit.

**`Data.Generic.Rep.Generic` Deriving (@paf31)**

This is an alternative generic programming implementation based on `GHC.Generics`. It should allow deriving of more interesting classes, such as `Semigroup`. See the `purescript-generics-rep` package for examples.

**Enhancements**
- #2323: Sort IDE-generated explicit imports (@bbqbaron)
- #2374: Add error message for ambiguous type variables in inferred contexts (@bbqbaron)
- #934 Add paste mode, remove --multi-line option (@paf31)
- Allow symbols in data constructors (@brandonhamilton)
- Fix inliner for integer bitwise operators (@brandonhamilton)
- Use SSL for pursuit queries (@guido4000)

**Bug Fixes**
- #2370, allow rows in instance contexts (@paf31)
- #2379, add error message for unknown classes (@paf31)
- Better error messages for bad indentation (@paf31)
- Fix inliner for `Data.Array.unsafeIndex` (@brandonhamilton)
- Fix issue with typed holes in inference mode (@paf31)
- Fix scope traversal for do-notation bind. (@LiamGoodacre)
- Handle `TypeLevelString` when checking orphans (@joneshf)
- Move unsafeIndex to Data.Array (@brandonhamilton)
- Pretty-print suggested types differently (@paf31)
- Traversal should pick up bindings in all value declarations. (@LiamGoodacre)
- Treat type annotations on top-level expressions as if they were type declarations (@paf31)

**Other**
- Refactor subsumes function (@paf31)
- Refactor to use `lens` (@kRITZCREEK)
- Small cleanup to `Language.PureScript.Interactive.IO` (@phiggins)
- Speeds up parsing by reading files as `Text` (@kRITZCREEK)
- Update outdated comments about Prim types (@rightfold)

## [v0.10.1](https://github.com/purescript/purescript/releases/tag/v0.10.1) - 2016-10-02

**Breaking Changes**

The new functional dependencies feature fixes type inference in some cases involving multi-parameter type classes. However, due to a bug in the compiler, some of those expressions were previously type checking where they should not have. As a result, it is necessary to add functional dependencies to some classes in order to make previous code type-check in some cases. Known examples are:
- `MonadEff` and `MonadAff`
- `MonadState`, `MonadReader`, and the rest of the MTL-style classes in `transformers`

**New Features**

**`Data.Newtype` Deriving**

(@garyb)

It is now possible to derive the `Newtype` class for any data declaration which is a `newtype`, using the existing `deriving instance` syntax:

``` purescript
newtype Test = Test String

derive instance newtypeTest :: Newtype Test _
```

Note that the second type argument should be specified as a wildcard, and will be inferred.

**Added type level string functions**

(@FrigoEU)

The `Prim` module now defines the `TypeString` and `TypeConcat` type constructors, which can be used to build more descriptive error messages which can depend on types, using the `Fail` constraint:

``` purescript
instance cannotShowFunctions
    :: Fail ("Function type " <> TypeString (a -> b) <> " cannot be shown.")
    => Show (a -> b) where
  show _ = "unreachable"

infixl 6 type TypeConcat as <>
```

**`--dump-corefn`**

(@rightfold)

The compiler now supports the `--dump-corefn` option, which causes the functional core to be dumped in `output/**/corefn.json`. This should be useful for implementing new backends which interpret the functional core.

**Newtype Deriving**

(@paf31)

It is now possible to derive type class instances for `newtype`s, by reusing the instance for the underlying type:

``` purescript
newtype X = X String

derive newtype instance showX :: Show X
```

Note that it is possible to derive instances for multi-parameter type classes, but the newtype must only appear as the last type argument.

**Allow anonymous accessor chains (`_.a.b`)**

(@rvion)

Anonymous record accessor syntax has been extended to work with chains of one or more accessors:

``` purescript
getBaz = _.foo.bar.baz
```

**Functional Dependencies (@paf31)**

The type class solver now supports functional dependencies. A multi-parameter type class can define dependencies between its type arguments by using the `->` operator:

``` purescript
class Stream el s | s -> el where
  cons :: el -> (Unit -> s) -> s
  uncons :: s -> { head :: el, tail :: s }
```

Here, the `s` and `el` type arguments are related by a single functional dependency, which ensures that there is at most one instance for any given type `s`. Alternatively, the type `s` _determines_ the type `el`, i.e. there is an implicit function from types `s` to types `el`. This information can be used by the solver to infer types where it was previously not possible.

See the following examples for more information:
- [Streams](https://github.com/purescript/purescript/blob/f5aa07606b2ed87343bb80244c5490cb157def0a/examples/passing/Stream.purs)
- [GHC-style generics](https://github.com/purescript/purescript/blob/f5aa07606b2ed87343bb80244c5490cb157def0a/examples/passing/GHCGenerics.purs)
- [Type-level arithmetic](https://github.com/purescript/purescript/blob/f5aa07606b2ed87343bb80244c5490cb157def0a/examples/passing/FunWithFunDeps.purs)
- [Heterogeneous Lists](https://gist.github.com/paf31/ded46a2fb2419f4610582a02a0690bec)

**Enhancements**
- Return qualifier from explicit/hiding imports (@nwolverson)
- Verify entry points exist in `psc-bundle` (@kRITZCREEK)
- Improved error messages for record subsumption (@FrigoEU)

**psc-ide**
- Resolve types/kinds for operators (@kRITZCREEK)
- Unify Completion Commands (@kRITZCREEK)
- Parse type annotations from source files (@kRITZCREEK)
- Update pursuit JSON parsing (@nwolverson)
- Remove a pursuit workaround (@kRITZCREEK)
- Add a suggestion to the `UnusedDctorImport` warning (@FrigoEU)
- Return JSON errors for cycles in module dependencies (@kRITZCREEK)

**Bug Fixes**
- Fix usage detection for operators (@garyb)
- Fix handling of duplicate module imports in JS codegen (@garyb)
- Fix a small bug in the type pretty-printer (@paf31)
- Fix function application judgment (@paf31)
- Fix inlining for `$` and `#` operators (@garyb)
- Fix `everywhereOnTypesTopDown` (@ianbollinger)
- Fix unification of string literals (@paf31)

**Infrastructure**
- Support `aeson-1.0` (@phadej)
- Support `http-client-0.5` (@phadej)
- Safer installation from source in INSTALL.md (@hdgarrood)

**Implementation**
- Fix most HLint warnings (@ianbollinger)
- Fixing imports (@charleso)
- Export `desugarDecl` from `Sugar.ObjectWildcards` (@rvion)
- Remove legacy `ObjectGetter` and update doc (@rvion)

## [v0.9.3](https://github.com/purescript/purescript/releases/tag/v0.9.3) - 2016-08-01

**Enhancements**
- Better context information for typed hole errors (@paf31)
- Improved error messages in the constraint solver. Type class errors now include better contextual information, including smaller source spans. (@paf31)

**Bug Fixes**
- Decode externs with correct encoding (@natefaubion)
- Fix bad codegen for empty string fields (@LiamGoodacre, #2244)
- Instantiate types in array literals before unification (@paf31, #2252)

**Other**
- Upgrade to protolude 0.1.6 (@ilovezfs)
- Use latest LTS (@paf31, #2241)
- Add upper bound to http-client (@paf31, #2237)
- Combine the sdist and coverage builds. Avoid .tix files during deployment. (@paf31)

## [v0.9.2](https://github.com/purescript/purescript/releases/tag/v0.9.2) - 2016-07-11

**Enhancements**

**Goto Definition**

@kRITZCREEK has added the ability to return position information for expressions in `psc-ide`. This can be used to implement a Goto Definition feature in IDEs which use `psc-ide-server` as the backend.

**Evaluate PSCi expressions in the browser**

(@paf31)

PSCi now features an alternative backend, which can run commands in the browser via a websocket. To use this mode, simply pass the `--port` option on the command line:

```
$ pulp psci --port 9000
```

and open your web browser to `localhost` on that port.

See https://github.com/paf31/psci-experiment for a demonstration.

**`psc-ide` architecture changes**

@kRITZCREEK has worked on changing the architecture of `psc-ide` generally, to load data in multiple phases and asynchronously. This enables new features like Goto Definition above.

**Other**
- Allow `pipes` version 4.2 (@felixonmars)
- Elaborate re-exports (@garyb)

**Bug Fixes**

**`psc-ide`**
- Fix unicode encoding of json responses (@kRITZCREEK)
- Improved handling of reexports (@kRITZCREEK)

**Other**
- Update Data.Function constant for prelude 1.0 (@felixSchl)
- Include position info in ScopeShadowing warning (@garyb)

## [v0.9.1](https://github.com/purescript/purescript/releases/tag/v0.9.1) - 2016-06-01

PureScript 0.9.1 is a major stable release of the compiler. It removes features which were deprecated in the 0.8.x series, and contains several useful enhancements and bug fixes.

This release will be accompanied by new releases of the core libraries and a compatible version of Pulp, which have been updated to work with this version.

Due to the relatively large number of breaking changes, library authors are advised that they will probably need to update their libraries to maintain compatibility. Users may prefer to continue using version 0.8.5 until their dependencies have been updated.

**Breaking Changes**

**Name resolving**

(@garyb)

The way names are resolved has now been updated in a way that may result in some breakages. The short version is: now only names that have been imported into a module can be referenced, and you can only reference things exactly as you imported them.

Some examples:

| Import statement | Exposed members |
| --- | --- |
| `import X` | `A`, `f` |
| `import X as Y` | `Y.A` `Y.f` |
| `import X (A)` | `A` |
| `import X (A) as Y` | `Y.A` |
| `import X hiding (f)` | `A` |
| `import Y hiding (f) as Y` | `Y.A` |

Qualified references like `Control.Monad.Eff.Console.log` will no longer resolve unless there is a corresponding `import Control.Monad.Eff.Console as Control.Monad.Eff.Console`. Importing a module unqualified does not allow you to reference it with qualification, so `import X` does not allow references to `X.A` unless there is also an `import X as X`.

Although the new scheme is stricter it should be easier to understand exactly what the effect of any given import statement is. The old resolution rules for qualified names were obscure and unexpected results could arise when locally-qualified module names overlapped with "actual" module names.

Module re-exports have also been tightened up as a result of these rules. Now if module `X` is only imported `as Y`, the re-export must list `module Y` also. If a module is imported without being re-qualified then the original name is used.

**Partial Constraints**

(@garyb, @paf31)

The compiler will now generate an error for a missing `Partial` constraints, where it would previously have issued a warning.

**Module Restrictions**

(@garyb, @paf31)
- Imports must now appear before other declarations in a module.
- A source file must now contain exactly one module.

These restrictions will allow us to improve incremental build times in future, since we will only need to parse a small prefix of each file in order to figure out what needs to be rebuilt. Right now, we need to parse every file fully.

**Foreign Function Interface Changes**

(@paf31)

Foreign modules are now found by filename rather than by searching for a custom JavaScript comment. The foreign module is found by changing the extension of the corresponding PureScript module from `.purs` to `.js`.

This change was made to be more consistent with `psc-ide`, and also to adopt a simple convention which will port well to other backends.

**Operator Aliases**

(@garyb)

All operators must be defined as aliases from now on. That is, it is no longer valid to define an operator as a name in local scope (e.g. `let (#) x y = x y in ...`). This change makes it possible to generate better JavaScript code for operators, by desugaring them to the functions they alias.

**Other**
- Deprecated class import/export syntax has been removed (@LiamGoodacre). Classes are now imported using the `class` keyword, and exported similarly:

  ``` purescript
  import Prelude (class Show, show)
  ```
- Remove support for `=` in record binders (@paf31).

  Record binders such as

  ``` purescript
  f { x = 0 } = true
  ```

  are no longer supported. Record binders must now use `:` instead:

  ``` purescript
  f { x: 0 } = true
  ```
- `Prim.Object` has been renamed to `Prim.Record` (#1768, @paf31)

**Enhancements**

**Programmable Type Errors**

(@paf31)

Constraints can now contain type-level strings which can be used as custom error messages using the `Fail` constraint. For example, one can now document the fact that foreign types such as `JSDate` cannot be made instances of `Generic`:

``` purescript
instance dateIsNotGeneric
  :: Fail "JSDate is not Generic. Consider using Int with toEpochMilliseconds instead."
  => Generic JSDate where
    fromSpine   = crashWith "fromSpine: unreachable"
    toSpine     = crashWith "toSpine: unreachable"
    toSignature = crashWith "toSignature: unreachable"
```

Attempting to derive a `Generic` instance for a type containing `JSDate` will then result in

``` text
A custom type error occurred while solving type class constraints:

    JSDate is not Generic. Consider using Int with toEpochMilliseconds instead.
```

**Typed Hole Improvements**

(#2070, @paf31)

Typed hole error messages now include the types of any names in scope, to assist with type-driven development:

``` text
> :t \x -> maybe 0 ?f x
Error found:
in module $PSCI
at  line 1, column 8 - line 1, column 22

  Hole 'f' has the inferred type

    t0 -> Int

  in the following context:

    it :: Maybe t0 -> Int
    x :: Maybe t0


in value declaration it

where t0 is an unknown type
```

**Editor Support**
- The results of the last rebuild are now cached by `psc-ide`, which improves completion support for editor plugins. (@kRITZCREEK)
- A `reset` command was added to `psc-ide` (@kRITZCREEK)
- The compiler will now suggest replacements to address `MissingTypeDeclaration` and `TypeWildCard` warnings (@nwolverson)

**PSCi Improvements**

(@paf31)
- The design of PSCi has been changed to improve performance. PSCi now precompiles all dependencies and uses the same incremental rebuilding approach as `psc-ide`. This means that the `:load` and `:foreign` commands have been removed, since dependencies are fixed and pre-compiled when PSCi loads.
- PSCi now supports alternative base libraries such as Neon, by depending on `purescript-psci-support` for its supporting code.

**Colors in Error Messages**

Types and values will now be highlighted in error messages, when the terminal supports it (MacOS and Linux for now) (@soupi).

**Type Names**

Prime characters are now allowed in type names. (@garyb)

**Bug Fixes**
- Parser error messages inside type class and instance declarations were improved (#2128, @bmjames)
- Editor suggestions for imports now use `(..)` (@garyb)
- Source-spans to token end position (@nwolverson)
- Some pretty printing issues related to string literals in records were fixed (@LiamGoodacre)
- Some presentation bugs in PSCi's `:show import` were fixed (@LiamGoodacre)
- Parsec was updated to the latest version to fix an issue with literal parsing (#2115, @hdgarrood)
- Fixed a bug related to certain typed binders which would cause the compiler to crash (#2055, @paf31)
- As-patterns now bind less tightly (@paf31)
- More identifiers can now be parsed in FFI imports (@michaelficarra)
- Fixed a performance issue which manifested under certain conditions in `psc-ide` (#2064, @kika)
- Fixed a test which contained an unreliable comparison (#2093, @andyarvanitis)
- The precedence of type application was corrected (#2092, @paf31)
- An indentation bug in the parser was fixed (@DavidLindbom)
- License errors from `psc-publish` were improved (@hdgarrood)

**Other**
- The test suite now exercises various compiler warnings (@garyb)
- The test suite performance was improved by using incremental rebuilds (@paf31)
- The test suite now tests that passing tests contain a `main` function (@hdgarrood)
- The test suite now supports tests which use multiple files (@garyb)
- Portability of the core library test suite was improved (@bmjames)
- Performance of import elaboration was improved (@garyb)
- We now use Stack for our CI builds and release builds (#1974, @hdgarrood)
- We now use `NoImplicitPrelude` and enable some global extensions (@garyb)
- Type-safety in the source-level AST was improved (@garyb)
- Use HSpec for the compiler tests (@garyb)
- New Prelude names in 0.9 (@garyb)

## [v0.9.0](https://github.com/purescript/purescript/releases/tag/v0.9.0) - 2016-05-22

**This is pre-release software**

This release is provided so that library developers can test the new compiler features.

## [v0.8.5](https://github.com/purescript/purescript/releases/tag/v0.8.5) - 2016-04-21

**New Features**
- Fast recompilation for single files in `psc-ide-server` #1712 (@kRITZCREEK, @paf31)

  The [`pscid`](https://github.com/kRITZCREEK/pscid) project makes use of this to watch files as you work and raise errors and warnings when they occur with near instant feedback.
- Operator aliases can now be declared for types #416 (@garyb)

  ``` purescript
  infixr 6 type Natural as ~>
  ```
- Underscore wildcards can now be used in `case` and `if` expressions #1558 (@garyb)

  ``` purescript
  case _ of
    Something -> ...
  ```

  ``` purescript
  -- underscores can optionally be used in any part of an `if` expression
  cond = if _ then _ else _
  picker = if _ then "x" else "y"
  ```
- Typed holes #1283 (@garyb)

  ``` purescript
  example :: forall a. Maybe a -> Unit
  example ma = ?umm
  ```

  ```
  Hole 'umm' has the inferred type

    Unit

  in value declaration example
  ```

  You can use any identifier name after the question mark and that will be used to label the hole in the raised error message.

**Breaking changes**
- Type annotations may need parentheses in some situations that they previously did not due to the introduction of type operators. For example, `x :: a == y` will be now parsed as `x :: (a == y)` instead of `(x :: a) == y`.

**Enhancements**
- Improved error messages for invalid FFI identifiers #2011 (@hdgarrood)
- `psc-publish` now allows publishing of packages with a valid SPDX license field in `bower.json` #1985 (@hdgarrood)
- Haddock markdown fix #2001 (@trofi)
- `psc-ide` now creates the `output` folder on startup if it is missing #2030 (@kRITZCREEK)

**Bug Fixes**
- Fixed an issue with incorrect suggestions when re-exporting modules #1862 (@garyb)
- Fixed an issue with invalid redundant import warnings #1823 (@garyb)
- Fixed an issue where `DuplicateSelectiveImport` would not fire when it should #2004 (@garyb)
- Fixed the error that occurs when an invalid newtype is created that belongs to a data binding group  #1895 (@garyb)
- Fixed a case where re-exports included unintended exports #1872 (@garyb)
- Operator aliases can now be declared for qualified data constructors #2015 (@LiamGoodacre)
- A single `hiding` import will no longer raise an "unspecified imports" error #2017  (@garyb)
- Fixed a case where cycles in modules were being detected when they do not occur #2018 (@garyb)
- Various cases where files were not being read as UTF-8 on Windows were fixed #2027, #2031 (@garyb, @kRITZCREEK)
- Fixed some issues in pretty printing of records #2043 (@LiamGoodacre)
- `psci` now shows qualified imports correctly #2040 (@LiamGoodacre)
- Parser errors are now returned as JSON during IDE rebuild #2042 (@paf31)

## [v0.8.4](https://github.com/purescript/purescript/releases/tag/v0.8.4) - 2016-04-06

This is an interim bug fix release before 0.9.0.

**Enhancements**
- Check that FFI imports match with implementations (@hdgarrood)

  This is technically a breaking change, since some existing code might fail to compile if it has missing FFI code (`purescript-dom` is an example), but these libraries should be fixed soon.
- Import helper commands in psc-ide (@kRITZCREEK)

**Bug Fixes**
- Disallow constraint generalization for recursive functions. (#1978, @paf31)
- Fix #1991, instantiate polymorphic types before unification (@paf31)
- Use UTF8 when writing to stdout and stderr (@garyb)
- Fix for rendered constrained types needing parens. (@LiamGoodacre)
- everythingWithScope improperly traversing binary ops (@LiamGoodacre)

**Other**
- Update to use language-javascript 0.6.x (@nwolverson)

## [v0.8.3](https://github.com/purescript/purescript/releases/tag/v0.8.3) - 2016-03-26

**Breaking Changes**
- We have dropped support for GHC 7.8 and older (@hdgarrood)

**Enhancements**
- Infer types with class constraints (@paf31)

  For example, this simple code would previously have failed with a confusing `NoInstanceFound` error:

  ``` purescript
  add x y = x + y
  ```

  The compiler will now infer the most general type, namely `forall a. (Semiring a) => a -> a -> a`.

  Note that constraints can only be inferred if they only mention type variables; inference of arbitrary types in constraints is not (yet) supported. So, for example, you would still have to write a type signature for a function which had a constraint such as `(MonadEff (console :: CONSOLE | eff) m)`.
- Default require path to `../` (@nwolverson)

  The previous default behavior was no require path prefix, which was confusing for some workflows. The new default is `../`, which is the prefix used in `purs-loader`. This option will be removed completely in 0.9.
- Expose hiding import suggestion in JSON (@nwolverson)
- Error on missing `LICENSE` file or missing license field in `bower.json` (@faineance)

**Bug Fixes**
- Fix #1916 (@bagl)
- Fix detection of single open import (@garyb)
- Fix `true` not being treated as an infallible guard (@garyb)
- Fix pretty printer spinning (@garyb)
- Fix Windows build script (@garyb)
- Fix #1889, improve performance by avoiding whitespace operations on large strings (@paf31)

**psc-ide**
- Fix a crash related to error messages in the case splitting command (@kRITZCREEK)
- Escape regex characters when using the flex matcher (@kRITZCREEK)
- Adds `--help` commands to the `psc-ide` executables (@kRITZCREEK)
- Catches EOF exceptions thrown in `acceptCommand` (@kRITZCREEK)

**Other**
- Switched to Trusty distribution for Travis (@garyb)
- @kRITZCREEK and @faineance worked on refactoring the compiler.
- The `optparse-applicative` dependency was updated to `>= 0.12.1` (@stevejb71)
- The `bower-json` dependency was bumped (@hdgarrood)
- Better error message for `psc-publish` tests (@kRITZCREEK)
- Use generic Literal in the AST (@garyb)

## [v0.8.2](https://github.com/purescript/purescript/releases/tag/v0.8.2) - 2016-02-29

**Breaking Changes**

_None_

**Enhancements**
- `psc-ide` is now distributed with the compiler! (@kRITZCREEK)

  The `psc-ide-server` and `psc-ide-client` executables are now maintained and
  distributed alongside the compiler. This will ensure that the externs file
  format used by `psc-ide-server` is kept in sync with changes in the compiler.
- Source maps (@nwolverson)

  Source maps can be generated using the `--source-maps` flag. See the
  [example repository](https://github.com/nwolverson/purescript-sourcemap-test) for a full demonstration of source maps using Webpack.
- Operator aliases for data constructors (@garyb)

  Aliases can now be defined for data constructors. For example:

  ``` purescript
  data List a = Nil | Cons a (List a)

  infixr 6 Cons as :
  ```

  Here, the `:` operator can be used as a function to replace the `Cons` constructor,
  _and also in binders_.
- `Eq` and `Ord` deriving (@paf31)

  `Eq` and `Ord` instances can now be derived, using the `derive instance` syntax:

  ``` purescript
  derive instance eqList  :: (Eq  a) => Eq  (List a)
  derive instance ordList :: (Ord a) => Ord (List a)
  ```
- Types are now inferred in `psc-docs` and `psc-publish` (@hdgarrood)

  If type annotations are missing in source files, they will be inferred by
  `psc-docs` and `psc-publish` before documentation generation.
- Initial version of new syntax for operator sections (#1846, @paf31)

  Operator sections can now be written using underscores. For example:

  ``` purescript
  decrementAll :: Array Int -> Array Int
  decrementAll = map (_ - 1)
  ```

  which is equivalent to:

  ``` purescript
  decrementAll :: Array Int -> Array Int
  decrementAll = map (\x -> x - 1)
  ```

**Bug Fixes**
- Allow one open import without warning (@garyb)

  Warnings for open imports were a pain point for some users after the 0.8 release.
  This change allows a single open import without a warning. This is still safe
  in the presence of dependency updates, and does not lead to ambiguity for editor
  plugins searching for declaration sites.

**Other**
- @phadej has updated the Stack build to use the latest LTS and nightly builds.
- @izgzhen has refactored the PSCi code to be more readable.
- @hdgarrood has refactored the test suite.

## [v0.8.1](https://github.com/purescript/purescript/releases/tag/v0.8.1) - 2016-02-29

You are recommended to use v0.8.2 instead.

## [v0.8.0](https://github.com/purescript/purescript/releases/tag/v0.8.0) - 2016-01-31

A massive thanks to everyone involved in this release!

**Breaking Changes**

_None_, but there are lots of new warnings related to upcoming breaking changes in 0.9:
- Operators as aliases will become mandatory, and regular operators (as functions) will now generate warnings.
- Non-exhaustive functions will get a `Partial` constraint in 0.9, so the exhaustivity checker will now attempt to generate warnings by looking for `Partial` constraints in scope.
- The `qualified` import syntax has been deprecated.
- Class imports will use the new `class` syntax in 0.9 and the alternative syntax is deprecated.

**Enhancements**
- Add native `Partial` constraint (@garyb)
- Reduce backtracking in parser to hopefully improve quality of parsing error messages (@paf31)
- Drop requirement to parenthesize single constraints in instance contexts (@garyb)
- Case expressions can now match multiple values (@natefaubion)
- Add operator aliases (@garyb)
- Show identifiers correctly in ctags (@nwolverson)
- Fix #1523, add `--json-errors` flag for editor integrations (@paf31)
- Error and warning corrections are now available to editors via `--json-errors` (@nwolverson)
- Check integer values are within range in codegen (@garyb)
- Support for unicode operators (@paf31)
- The parser now supports unicode symbols for `forall` and function arrows (@DavidLindbom)
- Module Imports
  - Use `class` keyword for class references in imports (@garyb)
  - Type imports no longer require `()` (@garyb)
  - Allow import hiding with qualified imports (@garyb)
  - Naming conflicts are now resolved at the use site (@garyb)
- Error Messages
  - Fix #1662, display extra type info in instance errors (@paf31)
  - Add information about skolem constants to type errors (@paf31)
  - Sort rows in unification errors (@paf31)
- Warnings
  - Warn on unspecified imports (@garyb)
  - Warn when import X hiding (..) imports nothing (@garyb)
  - Warn on duplicate imports and exports (@garyb)
  - Warn about unused class imports (@garyb)

**Bug Fixes**
- Renamer updates, fixes naming bug in some unlikely situations (@garyb)
- Fix #1645, implement new indentation rules for types to avoid very wide errors (@paf31)
- Fix "resource exhausted" issue on MacOS (@mgmeier)
- Fix #1664, check kind before expanding wildcards. (@paf31)
- Fix up shadowed module names in JS codegen (@garyb)
- Fix #1185, fix #1369, add everythingWithScope traversal to correct some scoping issues. (@paf31)
- Fix two cases where errors were missing context (@garyb)
- Fix #1636, instantiate polytypes fully, even under constraints. (@paf31)
- Fix missing data constructors in re-exports (@garyb)
- Fix codegen error with instance for re-exported class (@garyb)
- Fix #1479, encode .js files as UTF8. (@paf31)
- Fix a bug related to redundancy checking in cases (#1853, @nicodelpiano)
- Fix a TCO/composition inlining bug (@garyb, @hdgarrood)
- Fix renaming for nested constructor binders (#1839, @sharkdp)
- Fix generic deriving bug with >1 type argument (@hdgarrood)
- Fix generate fresh binder names unless all names in case are equal (#1825, @paf31)
- Fix external require expressions when minifying (#1794, @paf31)
- Rename `foreign` argument to fix compiling issue (@anttih)
- Allow use of bottom integer (@garyb)

**Other**
- Fix #1700, remove warnings for syntactic features removed in 0.7.0 (@paf31)
- Fix psc-publish test (@passy)
- Relax rules for docs comments (#1820, @hdgarrood)
- Qualified name lookup is now supported in PSCi (#974, @soupi)
- https://github.com and git@github.com URLs are now allowed by psc-publish (@passy, @codedmart)
- Docs are now generated for module re-exports (@hdgarrood)
- Use friendly module name in psc-docs error (@nwolverson)
- Distinguish between the different ProperNames (@garyb)
- Warn about unspecified constructors in type imports (@garyb)
- Fix warning about values missing from virtual modules (@garyb)

## [v0.7.6.1](https://github.com/purescript/purescript/releases/tag/v0.7.6.1) - 2015-11-18

Fixes a bug in generic deriving.

See the [release notes for 0.7.6](https://github.com/purescript/purescript/releases/tag/v0.7.6).

## [v0.7.6](https://github.com/purescript/purescript/releases/tag/v0.7.6) - 2015-11-18

Thanks once again to everyone involved in this release!

This release includes some updates to generic deriving which require updating to the latest version of `purescript-generics`.

**Features**
- Field puns, fix #921 (@balajirrao)

  It is now possble to construct objects by using values in scope with the same name as the field labels. For example, the expression `{ foo, bar }` is equivalent to `{ foo: foo, bar: bar }`. Patterns desugar in the same way.

**Enhancements**
- Modules are now parsed in parallel (@paf31)
- Use `Types.Proxy.Proxy` instead of `Data.Generic.Proxy`. This fixes #1573 (@tfausak)
- Update generic deriving for latest `purescript-generics` changes (@paf31)
- New import warnings - unused data constructors, unused imports (@nwolverson)
- `psc-publish`: only warn on dirty working tree on dry runs (@hdgarrood)
- Add more information to psci :browse command (@soupi)
- Add support for --require-path option to psc-bundle (@natefaubion)
- Improved error reporting in psc-publish (@hdgarrood)
- Reduce noise in instance declarations in documentation (@hdgarrood)

**Bug Fixes**
- New approach to unification, fixing some loops in the type checker (@paf31)
- Fix #1632, instantiate type variables in anyProxy calls in generic instances (@paf31)
- Fix warnings for unqualified implicit imports (@nwolverson)
- Fix #1596, don't show type checker warnings in the event of an error (@paf31)
- Fix #1602, improvements around code generation of string literals (@michaelficarra)
- Fix #1090, allow accessors in operator sections (@paf31)
- Fix #1590, limit depth of pretty-printed expressions (@paf31)
- Fix #1591, use the 'negate' in scope (@paf31)
- Fix #1335, track scoped type variables when skolemizing (@paf31)
- Fix #1175, check types inside where clauses inside instances (@paf31)
- Some refactoring (@phadej)
- Fixed some error messages (@zudov)

**Deployment**
- Use `base-compat` to reduce the need for `CPP` (@phadej)
- Write license-generator in Haskell (@phadej)
- Add GHC 7.10.3 to CI build matrix (@phadej)

## [v0.7.5.3](https://github.com/purescript/purescript/releases/tag/v0.7.5.3) - 2015-10-29

**Bug Fixes**
- #1072, #1130, #1578, #1577, #1582

## [v0.7.5.2](https://github.com/purescript/purescript/releases/tag/v0.7.5.2) - 2015-10-27

Fixes a build issue with GHC versions < 7.10. Functionally equivalent to v0.7.5.1.

## [v0.7.5.1](https://github.com/purescript/purescript/releases/tag/v0.7.5.1) - 2015-10-27

**Bug Fixes**
- Fix #1169, #1315, #1534, #1543, #1548, #1551, #1557, #1570
- Fix memory leak caused by WriterT (#1297) by @paf31
- Display hints after main error (#1563) by @paf31
- Friendlier errors by @paf31
- Documentation fixes by @nwolverson
- Haddock fixes by @trofi

## [v0.7.5](https://github.com/purescript/purescript/releases/tag/v0.7.5) - 2015-10-20

A big thank you to everyone who was involved in this release, from filing issues, through fixing bugs to testing patches.

The main focus areas for this release, as part of the 0.8 milestone, were error messages and performance.

**Breaking Changes**

_None!_

**Enhancements**
- Pretty printing of types and expressions in errors was improved (@paf31)
- Externs files are now saved as JSON (@paf31)
- Support for parallel builds has been added (@paf31)
  Builds will now use multiple cores by default, but the number of capabilities can be modified by passing the `-N` option to the GHC runtime:

  ``` text
  psc <input files> +RTS -N8
  ```
- Binders can now be given type annotations (@5outh)

  For example:

  ``` purescript
  example = do
    n :: Int <- get
    put (n + 1)
  ```

  This can be useful when disambiguating types.
- There is a new warning for missing type signatures on top-level declarations (@paf31)
- There are new warnings for shadowed and unused type variables (@garyb)
- Contextual information in warnings was improved (@garyb)
- The `qualified` keyword is now optional when importing modules qualified (@michaelficarra)
- @zudov changed the behavior of PSCi on CTRL+C/D to match GHCi and other REPLs.
- A bug in row unification was fixed (#1310, @paf31)
- Constrained types can now be defined without a `forall` keyword. This is useful in some nullary type class and rank-N scenarios. (@paf31)

**Bug Fixes**
- @garyb added some additional checks for transitive module exports.
- Type synonyms are now expanded more eagerly to avoid some error cases in the type checker (@paf31)
- Better support for multi-byte UTF-8 characters (@senju)
- A check has been added to the exhaustivity checker to avoid exponential blowup (@paf31)
- Empty case statements are no longer syntactically valid (@zudov)

**Other**
- @aspidites fixed all compiler warnings in the core libraries.
- @zudov and @phadej have made improvements to the Stack distribution of the compiler, and the Stackage builds.
- @garyb has added a warning for operators in type classes, since they will be disallowed before 0.8.

## [v0.7.4.1](https://github.com/purescript/purescript/releases/tag/v0.7.4.1) - 2015-08-26

This patch release fixes two bugs related to the new instance resolution algorithm and overlapping instances:
- `psci` would not work due to overlaps in the `PSCI.Support` module
- `free` would not build due to its dependency on `inject`

The solution for now is to make overlapping instances into a _warning_ (instead of an error) at the site of their use.

Later we might revisit this decision and allow the user to express classes like `Inject` which are necessarily overlapping.

## [v0.7.4.0](https://github.com/purescript/purescript/releases/tag/v0.7.4.0) - 2015-08-25

**Breaking Changes**
- The type class instance search algorithm has changed. The search will now eagerly match an instance for each subgoal based on the instance head, or fail. This makes certain instances in previous versions of `purescript-transformers` invalid, so users of this release should upgrade to the latest `transformers`.
- A module must be imported to be re-exported.

**Enhancements**
- `RedefinedModule` errors now include position info #1024 (@garyb)
- Multiple imports of the same module are now resolved correctly, allowing for combinations of qualified and unqualified importing #817 #1112 (@garyb)
- Errors for unresolvable imports and exports have been clarified #1232 (@garyb)
- A warning is emitted when importing `Type(..)` when `Type` is a synonym or has no constructors. #1391 (@garyb)
- Superclass constraints can now be relied upon when resolving instances #421 (@paf31)
- A serious performance regression was partially addressed, memory usage should now be drastically reduced #1297 (@garyb)
- Module re-export handling has been much improved. If a module is partially imported, only the specifically imported members are re-exported. Qualified modules can also be re-exported. #291 #1244 (@garyb)
- Parser error messages are now formatted in a manner more consistent with other errors #1098 (@epost)
- Using `-ffi` to specify JavaScript FFI files is now optional, files with a `.js` extension will be detected as FFI files automatically when encountered. #1268 (@mjgpy3)

**Bug fixes**
- Fixed an error when attempting to derive for `Void` #1380 (@nicodelpiano)
- `"The impossible happened in desugarDo"` should no longer occur #386 (@paf31)

**Other**

@zudov, @phadej and @erdeszt made more updates and improvements to the CI build.

## [v0.7.3](https://github.com/purescript/purescript/releases/tag/v0.7.3) - 2015-08-13

**Major Features**
- @gbaz has implemented **generic deriving**. This allows instances for the `Generic` class in the `purescript-generics` package to be derived by the compiler.

  A `Generic` instance can be derived as follows:

  ``` purescript
  data Example = Foo String | Bar Int | Baz Boolean

  derive instance genericExample :: Generic Example
  ```

  `purescript-generics` provides examples of usage, such as `gShow`, `gEq` and `gCompare`, for printing, equality tests and comparison respectively.

  See #1138.
- @garyb has implemented a test for **orphan instances** which will now cause the build to fail with an error. See #1247

**Enhancements**
- @mjgpy3 has added a warning when an input glob does not match any files.

**Bug Fixes**
- The `psc: <<loop>>` has been fixed. This was due to a bug in the error pretty printer. (@paf31)
- An issue with unicode characters in string literals was fixed by @michaelficarra.
- Compiler errors are now pretty printed in `psc-publish` (@paf31)
- Modules are no longer linted if they are not being rebuilt (@paf31)
- FFI bindings are now reloaded when changed, in PSCi (@paf31)

**Other**
- @phadej and @zudov have improved our CI process, so that PureScript now compiles against three versions of GHC and two LTS Stackage releases, as well as the nightly stackage releases.
- @phadej and @lukerandall have worked on supporting PureScript in Stackage.

## [v0.7.2.1](https://github.com/purescript/purescript/releases/tag/v0.7.2.1) - 2015-08-12

Functionally equivalent to v0.7.2. This release fixes a version incompatibility with Stackage.

## [v0.7.2](https://github.com/purescript/purescript/releases/tag/v0.7.2) - 2015-08-03

**Bug fixes**
- Fixed haddock for the Language.PureScript.Bundle module #1262 (@wuzzeb)
- Some erroneous error positions were fixed for kind and missing instance errors #1086 (@garyb)
- The number of warnings printed for exhaustivity checks was limited to 5 #1281 (@nicodelpiano)
- Home directory is checked for `.psci` file _after_ the current working directory #883 (@mjgpy3)
- Line numbers now show for shadowed name warnings #1165 (@nicodelpiano)
- Cabal file was fixed for Nix packaging #1302 (@MasseGuillaume)
- Kind query for types defined in psci now works #1235 (@mjgpy3)
- Boolean operations are now being inlined again #1312 (@garyb)
- Int operations are now being inlined again #1330 (@garyb)
- "Writing..." and "Compiling..." messages are no-longer printed in `psci` #1276 (@paf31)

**Enhancements**
- Exhaustivity checker was extended to report errors about redundant cases #1289 (@nicodelpiano)
- Improved triggering of suggestion for errors about using `(<<<)` instead of `(.)` #1284 (@mjgpy3)
- Only show the module name rather than the filename for pattern errors #1296 (@nicodelpiano)
- Error reporting in `psc-bundle` was improved #1307 (@hdgarrood)
- `psc-publish` code is now part of the library module #1304 (@hdgarrood)
- `psc-publish` now has `--version` and `--help` options #1300 (@garyb)
- `psc-publish` now has a `--dry-run` option for checking whether the module can be published #1308 (@hdgarrood)
- `psc-publish` now requires a clean working tree #1306 (@hdgarrood)
- `psc-publish` can now find `bower` on Windows machines #1317 (@hdgarrood)
- `psc-publish` now uses OS-specific path delimiters to fix another bug on Windows #1326 (@hdgarrood)
- Error list heading was made emacs-friendly #1327 (@epost)

## [v0.7.1](https://github.com/purescript/purescript/releases/tag/v0.7.1) - 2015-07-13

Minor fixes after 0.7.0:
- @hdgarrood has worked on improvements to `psc-publish` to support the new Pursuit website.
- @mjgpy3 has improved warning messages
- @wuzzeb has improved the pretty printers
- @hdgarrood has added CI builds for GHC 7.10 and 7.6

Enhancements
- @nicodelpiano has added exhaustivity checking as a new warning type. Incomplete pattern matches will now generate warnings like this:

  ``` text
  Warning in module Data.Either.Unsafe:
    Warning in value declaration fromRight:
    Warning at src/Data/Either/Unsafe.purs line 14, column 1 - line 15, column 1:
  Pattern could not be determined to cover all cases.
      The definition has the following uncovered cases:
        (Data.Either.Left _)
    See https://github.com/purescript/purescript/wiki/Error-Code-NotExhaustivePattern for more information, or to contribute content related to this error.
  ```

## [v0.7.0](https://github.com/purescript/purescript/releases/tag/v0.7.0) - 2015-06-30

**Introduction**

This release ("MELTDOWN") aims to handle as many planned breaking changes as possible, to ease the upgrade path before 1.0. It is necessary to upgrade almost all PureScript code to compile with this release.

The latest versions of the core libraries have all been updated to compile with this release. Older versions of the core libraries will not work with this release, and the latest versions of libraries will not build with older compiler releases.

Detailed instructions for those who need to migrate their code can be found [on the wiki](https://github.com/purescript/purescript/wiki/0.7-Migration-Guide).

As usual, many thanks go to all of the contributors who helped with this release!

**Breaking changes**
- The `psc` executable has been replaced with `psc-make`, which has been renamed to `psc` (in an effort to standardize on CommonJS module output). Features which were previously only available in old `psc` (dead code elimination, bundling code for the browser) are now handled by the new executable `psc-bundle`, which works with the output of the new `psc` (for faster, incremental builds).
- There are now `Int` and `Number` literals. To disambiguate the two, integer `Number` values must now be written with a decimal place (`3.0` rather than `3`).
- The `Prelude` module is no longer imported automatically, and must be imported the same way as any other module.
- No modules are included with the compiler now, they have been broken out into their own libraries:
  - [purescript-prelude](https://github.com/purescript/purescript-prelude)
  - [purescript-eff](https://github.com/purescript/purescript-eff)
  - [purescript-st](https://github.com/purescript/purescript-st)
  - [purescript-console](https://github.com/purescript/purescript-console)
  - [purescript-functions](https://github.com/purescript/purescript-functions)
- `Debug.Trace` has been renamed to `Control.Monad.Eff.Console`, and `trace` has been renamed to `log`.
- `[]` syntax for array types has been removed. It is still possible to use `[]` array literals however.
  - `[]` should now be written as `Array`, and `[a]` as `Array a`.
- Cons patterns for arrays have been removed.
- Declaring operators in classes will now produce a warning. Changes will be coming to operators in PureScript 0.8, and moving to named members in classes with operators as aliases (e.g. `(<$>) = map`) should make the transition easier in the future.
- JavaScript for the FFI can no longer be provided inline.
  - Values must instead be provided in a separate `.js` file, and passed to the compiler with the `-ffi` flag.
  - Values should be provided in the form `exports.foo = ...`, similar to a CommonJS module
  - The file should have a comment `// module X.Y.Z` where `X.Y.Z` is the name of the module the JS values are for.
  - [See here for an example](https://github.com/purescript/purescript-eff/blob/v0.1.0-rc.1/src/Control/Monad/Eff.js)

**Enhancements**
- Module exports (@andyarvanitis). Currently, only full module exports are supported, but imported modules can be re-exported using the following syntax:
  `purescript
  module M1 (module M2) where
  import M2
  `
- Documentation improvements (@hdgarrood):
  - `psc-docs` can now generate multiple output files, allowing documentation to be collected into functional groups.
  - A new tool `psc-publish` has been added, which generates module documentation in a JSON format required by Pursuit 2 (coming soon)
- @hdgarrood has worked on improving the quality of code completion inside `psci`, and generally tidying up and refactoring that code.
- @puffnfresh has worked on dramatically increasing the performance of incremental builds, with improvements up to 10x compared to the previous release.
- The new `--require-path` option allows the syntax of module imports in generated CommonJS modules to be customized (@garyb).
- @etrepum has added support for building with Stack.
- PSCi now supports computations in the `Eff` monad. (@paf31)
- The compiler now emits warnings in the following cases:
  - Operator name used in type class definition (@garyb)
  - Type wildcard used (@nicodelpiano)
  - Shadowed variable name (@paf31)
- @balajirrao has improved the appearance of unknown and rigid types appearing in error messages.
- @puffnfresh has added position information to pattern match errors.
- @puffnfresh has added some new optimizations (inlining `<<<` and `$`)

**Bug Fixes**
- `psc`, `psc-docs` and `psc-bundle` now support file globs as command-line arguments, fixing a bug related to the command length on Windows machines (@paf31)
- @wuzzeb has fixed some issues in the pretty printer.
- @mjgpy3 has improved error messages related to incorrect pattern matches on data constructors.

**Tools**
- Pulp has been updated:
  - The new `psc` and `psc-bundle` binaries are supported
  - FFI modules are now identified and compiled based on a convention
  - `pulp docs` now generates individual Markdown files for each source module
- `gulp-purescript` has been updated:
  - The new `psc` and `psc-bundle` binaries are supported
  - FFI modules are now supported

**Libraries**
- The following libraries have been moved into the core library set:
  - `purescript-lists` - Strict and lazy linked list data structures
  - `purescript-assert` - Low level assertion library for tests
  - `purescript-parallel` - An applicative functor for parallel composition of asynchronous computations.
  - `purescript-arrows` - Arrow type classes and standard instances.
  - `purescript-tailrec` - A type class for stack-safe monadic tail recursion.
- The requirements for libraries in the `purescript-contrib` organization [have been tightened](https://github.com/purescript/purescript/wiki/Contrib-Guidelines), to try to ensure that libraries stay maintained.

## [v0.7.0-rc.1](https://github.com/purescript/purescript/releases/tag/v0.7.0-rc.1) - 2015-06-07

**Important note**

This release should be used with the latest versions of the core libraries, which are also tagged as `-rc.1`.

**Breaking changes**
- There are now `Int` and `Number` literals. To disambiguate the two, integer `Number` values must now be written with a decimal place (`3.0` rather than `3`).
- The `Prelude` module is no longer imported automatically, and must be imported the same way as any other module.
- No modules are included with the compiler now, they have been broken out into their own libraries:
  - [purescript-prelude](https://github.com/purescript/purescript-prelude)
  - [purescript-eff](https://github.com/purescript/purescript-eff)
  - [purescript-st](https://github.com/purescript/purescript-st)
  - [purescript-console](https://github.com/purescript/purescript-console)
  - [purescript-functions](https://github.com/purescript/purescript-functions)
- `[]` syntax for array types has been removed. It is still possible to use `[]` array literals however.
  - `[]` should now be written as `Array`, and `[a]` as `Array a`.
- Cons patterns for arrays have been removed.
- Declaring operators in classes will now produce a warning. Changes will be coming to operators in PureScript 0.8, and moving to named members in classes with operators as aliases (e.g. `(<$>) = map`) should make the transition easier in the future.
- JavaScript for the FFI can no longer be provided inline.
  - Values must instead be provided in a separate `.js` file, and passed to the compiler with the `-ffi` flag.
  - Values should be provided in the form `exports.foo = ...`, similar to a CommonJS module
  - The file should have a coment `// module X.Y.Z` where `X.Y.Z` is the name of the module the JS values are for.
  - [See here for an example](https://github.com/purescript/purescript-eff/blob/v0.1.0-rc.1/src/Control/Monad/Eff.js)

_Full release notes coming soon_

## [v0.6.9.5](https://github.com/purescript/purescript/releases/tag/v0.6.9.5) - 2015-04-25

This release contains two patches:
- Case statements were generating incorrect function name arguments #1008 (@paf31)
- Comments and verbose error flags were mixed up #991 (@garyb)

## [v0.6.9.3](https://github.com/purescript/purescript/releases/tag/v0.6.9.3) - 2015-03-18

**Breaking Changes**
- `refEq` and `refIneq` are no longer exported from the `Prelude`.

**Bug Fixes**
- Instances can now be defined before the corresponding class declaration (@paf31)
- A bug related to imports in `psci` was fixed. (@paf31)
- A typechecker bug related to type class dictionaries was fixed. (@garyb)
- A bug related to operator precedence in codegen was fixed. (@garyb)

**Enhancements**
- `psci` now supports long-form directives (@mrhania)
- Syntax for imports and other declaration types in `psci` was improved. (@hdgarrood)
- Markdown comments can now be included at the module level (@joneshf)
- Error messages are now represented internally as an algebraic data type, and pretty printing has been improved by using the `boxes` library. Errors now link to the wiki. (@paf31)
- `psc-docs` can now generate tags files for Vim and Emacs (@jacereda)
- `psci` now supports a `--node-opts` flag for passing options to the Node executable. (@MichaelXavier)
- Code gen now preserves names of more function arguments in case statements (@andyarvanitis)
- There is now a `Semigroup` instance for `Ordering` (@pseudonom)

**Documentation**
- The Prelude now has Markdown documentation (various contributors - thank you!)
- The [Pursuit](http://pursuit.purescript.org) website has been updated with new versions of libraries, including Markdown documentation (@hdgarrood)

**Libraries**
- The following libraries are now core libraries:
  - `purescript-tailrec` - A type class for monadic tail recursion
  - `purescript-monad-eff` - A type class for monads supporting native effects
  - `purescript-integers` - Integer numeric type
  - `purescript-invariant` - Invariant functors
  - `purescript-parallel` - An applicative functor for parallel composition of asynchronous computations

**Other**
- There is an experimental C++11 backend for PureScript called [pure11](https://github.com/andyarvanitis/pure11).

## [v0.6.8](https://github.com/purescript/purescript/releases/tag/v0.6.8) - 2015-02-21

**Breaking Changes**
- The `Num` type class has been refined to allow more interesting instances. The `Semiring`, `ModuloSemiring`, `Ring` and `DivisionRing` classes have been introduced. Most code should continue to compile, since `Number` was one of only a handful of instances, but library developers will need to break up their `Num` instances.

**Enhancements**
- @garyb has improved the readability of `psc-docs` output.

**Notes**
- All uses of the deprecated `ErrorT` have been replaced with `ExceptT` and the `transformers` and `mtl` dependencies bumped accordingly.

## [v0.6.7.1](https://github.com/purescript/purescript/releases/tag/v0.6.7.1) - 2015-02-14

**Bug Fixes**
- A fix for a bug in the type class instance resolution code (#870, @paf31)

## [v0.6.7](https://github.com/purescript/purescript/releases/tag/v0.6.7) - 2015-02-12

**Enhancements**

**Scoped Type Variables**

(#347, @paf31)

This feature allows type variables which are bound by a `forall` keyword to be used inside type annotations in the body of the function. For example, suppose we want to define a `map` function on a `List` type:

``` purescript
data List a = Nil | Cons a (List a)

map :: forall a b. (a -> b) -> List a -> List b
map f = go
  where
  go Nil = Nil
  go (Cons x xs) = Cons (f x) (map f xs)
```

To give a type to `go`, we could previously use type wildcards:

``` purescript
go :: List _ -> List _
```

Now, we can refer to the types `a` and `b` inside the type of `go`, giving a more precise type:

``` purescript
go :: List a -> List b
```

**Rows In Instance Contexts**

(@paf31, @apsk)

This feature allows rows to appear on the left of a `=>` in a type signature. For example, given a `MonadEff` class:

``` purescript
class MonadEff eff m where
  liftEff :: forall a. Eff eff a -> m a
```

we can now write the following function which works in any `Monad` supporting `Trace` actions:

``` purescript
logging :: forall m a eff. (Monad m, MonadEff (trace :: Trace | eff) m) => String -> m a -> m a
logging s action = do
  liftEff $ trace $ "Starting: " <> s
  a <- action
  liftEff $ trace $ "Done: " <> s
  return a
```

**Improved `let` bindings in `psci`**

(#782, @paf31)

Any declaration can now be used inside a `let` binding in `psci`. For example, we can define data types or foreign imports:

``` text
> let data Foo = Foo | Bar | Baz

> let foreign import foo :: Foo -> String
```

The general form of a `let` statement in `psci` now contains one or more declarations of any type, and these declarations simply get added to the current module.

As a bonus, polymorphic functions bound using `let` now work at multiple type instantiations in `psci`:

``` text
> let f x = x

> if f true then f "true" else f "False"
"true"
```

**Markdown Support in `psc-docs`**

(#802, @paf31)

Markdown can now be used for documentation purposes by using pipe characters to align content. For example:

``` purescript
-- | Create a copy of the array without its first element.
-- |
-- | Running time: `O(n)`, where `n` is the length of the array.
-- |
-- | This function is partial. Specifically, `tail []` is undefined.
tail :: forall a. [a] -> [a]
```

`psc-docs` will insert this markdown content verbatim into your generated documentation.

**Bug Fixes**
- Modules are rebuilt before a command is executed in `psci`, to avoid situations where compiled code becomes out-of-date (@paf31)
- `@` is a valid operator name again (#815, @paf31)
- Reserved module names are now properly escaped (@garyb)

## [v0.6.6](https://github.com/purescript/purescript/releases/tag/v0.6.6) - 2015-02-09

**Breaking Changes**
- The syntax of record getters was changed to `_.prop` (@garyb)

**Enhancements**
- The record part of a record updater can now be made into a wildcard, e.g. `_ { foo = 1 }` (@garyb)
- Extended infix expressions are now supported, (@paf31) e.g.

  ```
  [1, 2, 3] `zipWith (+)` [4, 5, 6]
  ```

**Bug Fixes**
- Newline issues were fixed in executables (@michaelficarra)

## [v0.6.5](https://github.com/purescript/purescript/releases/tag/v0.6.5) - 2015-02-08

**Enhancements**
- Lightweight record constructors are now supported (@garyb):

  ``` purescript
  person :: Maybe String -> Maybe Number -> Maybe Address -> Maybe Person
  person = { name: _, age: _, location: _ } <$> name <*> age <*> location
  ```
- Field accessor sections are now supported (@garyb):

  ``` purescript
  getPersonName :: Maybe String
  getPersonName = (.name) <$> getPersonInfo
  ```
- Syntactic sugar has been introduced for object update functions:

  ``` purescript
  updateName :: Person -> String -> Person
  updateName person = person { name = _ }
  ```
- Operator sections are now supported (@garyb)

**Bug Fixes**
- Some command line options were fixed in `psc-make` (@paulyoung)
- Some module import errors were fixed (@garyb)
- A typechecker bug related to row synonyms was fixed (#795, @paf31)

## [v0.6.4.1](https://github.com/purescript/purescript/releases/tag/v0.6.4.1) - 2015-02-03

Various small bug fixes.

## [v0.6.4](https://github.com/purescript/purescript/releases/tag/v0.6.4) - 2015-01-23

- Fix some precedence issues in the code generator.
- Tighten the bounds on `utf8-string`.
- Fixed a bug in the typechecker.

## [v0.6.3](https://github.com/purescript/purescript/releases/tag/v0.6.3) - 2015-01-08

**Breaking Changes**

**Bug Fixes**
- Case statement at end of `Eff` block not being executed. (#759, @paf31)
- A bug related to dead code elimination was fixed. (@garyb)
- Wildcards can now appear in row endings. (@RossMeikleham)

**Enhancements**
- There is a new "core functional representation", which will enable certain optimizations, and new features such as rewrite rules. (#710, @garyb)
- Record pattern matches now allow field names to be separated from binders using `:` instead of `=`, to match record construction (#760, @leighman)
- Some improvements needed for the Pursuit tool (@hdgarrood)
- The lexer was separated from the parser, and now supports explicit comments in the AST. Documentation generated by `psc-docs` now contains any inline comments which precede the corresponding declaration, and generated code preserves the same comments. (@paf31)
- PureScript now builds on GHC 7.6.\* again. (@dylex)
- Proper names can now contain underscores. (@dylex)
- Several auto-completion improvements and fixes in PSCI. (@vkorablin)

**Libraries**
- The Prelude now contains a `pureST` function to run `ST` computations in a pure context. (@KMahoney)

**Tools**
- The Pursuit tool now runs on the community server, and integrates with Bower. Libraries can be added by submitting a pull request. (@hdgarrood)

## [v0.6.2](https://github.com/purescript/purescript/releases/tag/v0.6.2) - 2014-11-28

**Breaking Changes**
- Command line options with multiplicity 1 now require an equals symbol, e.g.

  ```
  psc --main=Main --browser-namespace=PS
  ```

  The Grunt and Gulp plugins already support this format.

**Enhancements**
- Use `optparse-applicative` instead of `cmdtheline` (@anthoq88)

**Libraries**
- Move `STArray` out of Prelude. (@paf31)

## [v0.6.1.2](https://github.com/purescript/purescript/releases/tag/v0.6.1.2) - 2014-11-24



## [v0.6.1.1](https://github.com/purescript/purescript/releases/tag/v0.6.1.1) - 2014-11-19

**Breaking Changes**
- The pipe symbol is now a reserved operator.
- The operators in the `Bits` type class have been renamed.

**Enhancements**
- Fix build on GHC 7.6.\* (@dylex)
- Relax indentation requirements (@paf31)

## [v0.6.1](https://github.com/purescript/purescript/releases/tag/v0.6.1) - 2014-11-18

**Breaking Changes**
- The body of a guarded expression must now be indented _past the guard_. For example, this is valid:

``` haskell
positive n | n > 0 = true
positive _ = false
```

but this is not:

``` haskell
positive n | n > 0
  = true
positive _ = false
```

**New Features**
- Type wildcards are now supported (#287, @paf31)

**Enhancements**
- Allow unquoted keywords as key names in record literals (#606, @michaelficarra)
- Import instances when referencing qualified values (#667, @garyb)
- Multiple guard clauses are now supported (#294, @paf31)
- Type check let declarations immediately in `psci` (#615, @garyb)

## [v0.6.0.2](https://github.com/purescript/purescript/releases/tag/v0.6.0.2) - 2014-11-09

- Prevent `psci` and `psc-make` from rebuilding everything on every build #692

## [v0.6.0](https://github.com/purescript/purescript/releases/tag/v0.6.0) - 2014-11-06

For more information on PureScript, see the [purescript.org website](http://purescript.org).

**Breaking Changes**
- The `Alternative` type class hierarchy was refactored. See [here](https://github.com/purescript/purescript-control/issues/6).
- `--runtime-type-checks` has been removed. The recommended approach is to use `purescript-foreign`. (@garyb)
- The `Unit` type is now used in the Prelude and core libraries to represent values containing no data. (@garyb)
- The Prelude is no longer distributed as a separate file, but is embedded in the compiler executables. (@paf31)
- `docgen` is now called `psc-docs`.

**New Features**
- Newtypes are now supported using the `newtype` keyword. The runtime representation of a newtype is identical to that of the contained type. (@garyb)
- Multiline string literals are now supported via triple-quote syntax, making FFI declarations much neater. (@phadej)
- Kind signatures on types and type constructor arguments are now supported. (@paf31)

**Enhancements**
- The `runFnN` and `mkFnN` families of functions are now inlined by the optimizer, making interop with JavaScript functions of multiple arguments much simpler. (@paf31)
- Tail call optimization has been improved for functions using case expressions. (@paf31)
- Saturated calls to data constructors are now optimized. (@garyb)
- A new `Renamer` module now renames identifiers which shadow other names in scope, which greatly simplies code generation. (@garyb)
- `psci` now provides the following new options:
  - `:b` to browse a module (@ardumont)
  - `:s` to show current imports or  modules (@ardumont)
  - `:k` to find the kind of a type constructor (@5outh)
- The approach to checking whether a name is initialized in the generated JavaScript was simplified (@paf31)
- The dependency on the `PureScript_paths` module has been removed, which makes distribution via binaries simpler. (@paf31)
- Nested `if` blocks now get optimized. (@garyb)
- Generated code for type class dictionaries was simplified. (@garyb, @dylex)
- The code generator now inserts the version of `psc` into the file as a comment. (@co-dh)
- `()` is now valid syntax, referring to the empty row. (@paf31)
- The type checker will now display multiple errors for type errors in the same binding group. (@paf31)
- Imports can now specify hidden names using `import ... hiding ( ... )` (@andreypopp)

**Bug Fixes**
- Binding group errors in type class members are now caught at compile time. (@dylex)
- Some errors related to type checking rows with duplicate labels were fixed. (@paf31)
- Some issues with the calculation of binding groups were fixed. (@paf31)
- Error messages for invalid case declarations are now generated. (@natefaubion)
- Some issues related to module exports were fixed. (@garyb)
- `psci` now checks imports for validity. (@Bogdanp)

**Libraries**
- The `Alternative` type class hierarchy was refactored (@joneshf, @garyb)
- The `exceptions` library no longer supports throwing exceptions of any type.
- The following libraries have been moved to the core PureScript organisation: (@garyb)
  - `purescript-transformers`
  - `purescript-free`
  - `purescript-const`
  - `purescript-identity`
  - `purescript-lazy`
  - `purescript-distributive`
  - `purescript-bifunctors`
  - `purescript-contravariant`
  - `purescript-profunctors`
  - `purescript-maps`

**Documentation**
- The [PureScript book](https://leanpub.com/purescript/read) is now available.
- The [PureScript wiki](https://github.com/purescript/purescript/wiki) is now the main resource for compiler and library documentation.

## [v0.5.7.1](https://github.com/purescript/purescript/releases/tag/v0.5.7.1) - 2014-10-30



## [v0.5.7](https://github.com/purescript/purescript/releases/tag/v0.5.7) - 2014-10-29



## [0.5.6.1](https://github.com/purescript/purescript/releases/tag/0.5.6.1) - 2014-10-06



## [0.5.6](https://github.com/purescript/purescript/releases/tag/0.5.6) - 2014-10-06



## [v0.5.6.3](https://github.com/purescript/purescript/releases/tag/v0.5.6.3) - 2014-10-06



## [0.5.6.2](https://github.com/purescript/purescript/releases/tag/0.5.6.2) - 2014-09-22



## [v0.5.5](https://github.com/purescript/purescript/releases/tag/v0.5.5) - 2014-09-02



## [v0.5.4](https://github.com/purescript/purescript/releases/tag/v0.5.4) - 2014-08-04

This incremental release is provided to provide bug fixes and features required to compile the latest core libraries.

## [v0.5.0](https://github.com/purescript/purescript/releases/tag/v0.5.0) - 2014-04-27

**Breaking Changes**
- Support for blocks has been removed. (paf31)
- Type class instances must now be named (paf31)

  ```
  instance showNumber :: Show Number where
    ...
  ```
- Prelude modules now follow a naming scheme similar to haskell (e.g. `Data.Maybe`, `Control.Monad`) (garyb)
- Many modules that were previously part of the Prelude have been split into individual libraries, [now distributed via Bower](http://bower.io/search/?q=purescript) (garyb)
- Multiple modules with the same name are now disallowed rather than merged (garyb)
- The `Prelude` module is now imported automatically. Conflicts can be avoided by using qualified imports or an explicit import list. (garyb, paf31)
- Overlapping instances are no longer allowed. The `Prelude` and core libraries have been updated accordingly. (paf31)
- `Functor`, `Applicative`, `Monad` are now part of a class heirarchy that include `Apply` and `Bind`. `return` is now an alias for `pure`. (joneshf, paf31, garyb)
- `Semigroupoid` is now a superclass of `Category` (garyb)
- `(:)` is now part of Prelude (garyb)
- `(!!)` has been renamed to `Prelude.Unsafe.unsafeIndex` and a safe version has been added to `Data.Array` (garyb)

**New Features**
- Multi parameter typeclasses (paf31)
- Superclasses (puffnfresh, paf31)
- FlexibleInstances and FlexibleContexts (paf31)
- Let bindings are now supported. The `let` keyword can introduce several local (possibly mutually recursive) bindings, along with optional type signatures. (paf31)
- `where` clauses are now supported in value declarations, with the same rules as `let` bindings (garyb)
- Empty data declarations and empty type classes are now supported (paf31)
- A new command line option `--codegen` controls which modules will have Javascript and externs generated (paf31)
- `psc-make` now generates CommonJS-compatible modules, which can be used with `require()` in `node`. `psc` still generates modules for use in the browser. (paf31, garyb)

**Enhancements**
- Pretty printing for row types was improved (garyb)
- Module names can now contain `.` (garyb)
- New optimizer rules have been added for code in the ST monad, to reproduce the functionality of the blocks feature, which has been removed (paf31)
- Pattern binders are now usable in lambda expression arguments (paf31)
- PSCI now has a `:t` command for checking the type of a value (paf31)
- Array pretty printing via `show` has been improved (joneshf)
- PSCI completions are sorted (joneshf)
- PSCI now has help commands (joneshf)
- PSCI history is in XDG config (joneshf)
- PSCI allows loading of modules from ~ paths (joneshf)
- PSCI can accept a list of modules to load on start from the command line (paf31)
- PSCI can now be configured using a `.psci` file in the current directory. If such a file exists, it should contain a list of commands to run on startup. (paf31)
- Type class instances are now named, to enable easier interop with Javascript (paf31)
- Class names no longer need to be qualified in instance declarations (garyb)
- Module exports can now be specified explicitly (garyb)
- Let bindings can now define functions with binders (paf31)
- Case statements and functions which do not pattern match on their arguments now generate smaller code (paf31)
- Imported type class instances are now exported (paf31)
- Some error messages were improved (paf31)
- Qualfied module imports are now supported as `import qualified M as X` (garyb)
- The escape check was removed, since it was too restrictive (paf31)
- The binary operator reordering step was greatly simplified (paf31)
**The Object type constructor can now be referenced explicitly as `Prim.Object` (with kind `# * -> *`) (paf31)**
- Optimizations are now enabled by default and can be disabled with the `--no-tco` and `--no-magic-do` flags (garyb)
- Unary minus and signed numeric literals are now supported again (paf31, garyb)
- Type errors have been simplified, the full trace can be enabled with `--verbose-errors` or `-v` (paf31)
- Error messages now display source positions (paf31, garyb)
- The type classes implementation and code generation was greatly simplified (paf31)
- Object properties and row labels can now be accessed with arbitrary string names by using string literals (paf31)
- `(++)` is now an alias for the Semigroup operator `(<>)` (paf31)
- Error messages for classes with undefined or missing members have been improved (garyb)
- The SYB dependency was removed, and traversals rewritten by hand, for a large performance increase (paf31)

**Bug Fixes**
- The subsumes relation has been fixed for object types (paf31)
- `sort` no longer mutates arrays (joneshf)
- PSCI now evaluates expressions (joneshf)
- Overlapping variables in typeclass instances are rejected (paf31)
- A bug in the optimizer related to inlining was fixed (paf31)
- A type checker bug related to array literals was fixed (paf31)
- Externs files (`--externs`) are now working again (paf31)
- Precedence of backticked infix functions have been corrected (paf31)
- A bug which allowed some incorrect type class instances to pass the type checker was fixed (paf31)
- Type synonyms are no longer restricted to kind `*` (paf31)
- Negative number literals have been restored (garyb)
- If a type defined in a module appears in an exported declaration it must also be exported from the module (garyb)
- Error messages for unresolvable types or values include the declaration name again (garyb)
- Characters in string literals are now properly escaped (garyb)
- A module containing a single orphan type declaration and no other declarations now fails to compile (garyb)
- An error involving ordering of type class instances was fixed (garyb, paf31)
- Externs files no longer include fixity declarations for members that were removed as dead code (garyb)
- A bug which prevented `sequence $ [Just 1]` from typechecking was fixed (paf31)

**Libraries**
- Purescript libraries are now [distributed via Bower](http://bower.io/search/?q=purescript). There are currently around 40 libraries available.

**Plugins**
- The `grunt-purescript` plugin has been updated to provide support for new command line options.
- There is a new `gulp-purescript` plugin available for compiling with Gulp.

**Documentation**
- There is a new `hierarchy` executable which will generate `.dot` diagrams based on the type class hierarchy of a module. The Prelude docs have been updated to include such a type class diagram. (joneshf)<|MERGE_RESOLUTION|>--- conflicted
+++ resolved
@@ -25,18 +25,16 @@
 
 Other improvements:
 
-<<<<<<< HEAD
+* Add white outline stroke to logo in README (#4003, @ptrfrncsmrph)
+
+  The previous `logo.png` was not legible against a dark background (#4001).
+
 * Show the constraints that were being solved when encountering a type error (@nwolverson, #4004)
-=======
-* Add white outline stroke to logo in README (#4003, @ptrfrncsmrph)
-
-  The previous `logo.png` was not legible against a dark background (#4001).
 
 Internal:
 
 * Upgrade tests Bower dependencies (#4041, @kl0tl)
 * Remove unused Data.Foldable.foldr import (#4042, @kl0tl)
->>>>>>> 3e40fd1c
 
 ## v0.14.0
 
