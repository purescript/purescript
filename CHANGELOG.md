--- conflicted
+++ resolved
@@ -14,11 +14,9 @@
 
 * Allow fixity, kind, role declarations in REPL (#4046, @rhendric)
 
-<<<<<<< HEAD
+* Pin OS versions used in CI (#4107, @f-f)
+
 * Improve apartness checking (#4064, @rhendric)
-=======
-* Pin OS versions used in CI (#4107, @f-f)
->>>>>>> 5aee79e2
 
 Internal:
 
