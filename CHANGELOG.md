# Changelog

Notable changes to this project are documented in this file. The format is based on [Keep a Changelog](https://keepachangelog.com/en/1.0.0/) and this project adheres to [Semantic Versioning](https://semver.org/spec/v2.0.0.html).

## [Unreleased]

Breaking changes:

New features:

* Support TCO for functions with tail-recursive inner functions (#3958, @rhendric)

  Adds support for optimizing functions that contain local functions which call
  the outer function in tail position, as long as those functions themselves
  are only called from tail position, either in the outer function or in other
  such functions.

  This enables hand-written mutually-tail-recursive function groups to be
  optimized, but more critically, it also means that case guards which desugar
  to use local functions don't break TCO.

* Add warnings for unused names and values (#3819, @nwolverson)

  The compiler now emits warnings when it encounters unused names in binders
  and unused value declarations. A declaration is considered to be unused if it
  is not exported and is also not reachable by any of the exported
  declarations. The compiler will not currently produce unused warnings about
  other kinds of declarations such as data and type class declarations, but we
  intend to produce warnings for these in the future as well.

Bugfixes:

* Make close punctuation printable in errors (#3982, @rhendric)
* Desugar type operators in top-level kind signatures (#4027, @natefaubion)
* Use type annotation hint only when needed (#4025, @rhendric)

* Instantiate polymorphic kinds when unwrapping newtypes while solving Coercible constraints (#4040, @kl0tl)

* Fix row unification with shared unknown in tails (#4048, @rhendric)

<<<<<<< HEAD
* Fix kinded declaration reordering in desugaring (#4047, @rhendric)
=======
* Fix wildly off kind unification positions (#4050, @natefaubion)
>>>>>>> bbb48351

Other improvements:

* Add white outline stroke to logo in README (#4003, @ptrfrncsmrph)

  The previous `logo.png` was not legible against a dark background (#4001).

* Show the constraints that were being solved when encountering a type error (@nwolverson, #4004)

Internal:

* Upgrade tests Bower dependencies (#4041, @kl0tl)
* Remove unused Data.Foldable.foldr import (#4042, @kl0tl)

## v0.14.0

### Polykinds

Polymorphic kinds, based on the [Kind Inference for Datatypes](https://richarde.dev/papers/2020/kind-inference/kind-inference.pdf) paper (#3779, #3831, #3929, #4007, @natefaubion, @kl0tl)

Just as types classify terms, kinds classify types. But while we have polymorphic types, kinds were previously monomorphic.

This meant that we were not able to abstract over kinds, leading for instance to a proliferation of proxy types:

```purescript
data Proxy (a :: Type) = Proxy
data SProxy (a :: Symbol) = SProxy
data RProxy (row :: # Type) = RProxy
data RLProxy (row :: RowList) = RLProxy
```

Now we can have a single proxy type, whose parameter has a polymorphic kind.

#### Type :: Type

The old `Kind` data type and namespace is gone. Kinds and types are the same and exist in the same namespace.

Previously one could do:

```purescript
foreign import kind Boolean
foreign import data True :: Boolean
foreign import data False :: Boolean
```

Where the kind `Boolean` and type `Boolean` were two different things. This is no longer the case. The `Prim` kind `Boolean` is now removed, and you can just use `Prim` type `Boolean` in the same way. This is a breaking change.

The compiler still supports the old `foreign import kind` syntax but it warns that it's deprecated.

```purescript
foreign import kind Foo
```

> Foreign kind imports are deprecated and will be removed in a future release. Use empty 'data' instead.

It is treated internally as:

```purescript
data Foo
```

Note that `foreign import data` declarations are not deprecated. They are still necessary to define types with kinds other than `Type` since constructors are not lifted as in GHC with [DataKinds](https://downloads.haskell.org/ghc/latest/docs/html/users_guide/exts/data_kinds.html#extension-DataKinds).

Likewise, `kind` imports and exports are deprecated and treated the same as a type import or export.

> Kind imports are deprecated and will be removed in a future release. Omit the 'kind' keyword instead.

The special unary `#` syntax for row kinds is still supported, but deprecated and will warn. There is now `Prim.Row :: Type -> Type` which can be used like a normal type constructor.

> Unary '#' syntax for row kinds is deprecated and will be removed in a future release. Use the 'Row' kind instead.

All of these deprecations have suggested fixes in the JSON output, so tools like [`purescript-suggest`](https://github.com/nwolverson/purescript-suggest) (or your IDE plugin) can automatically apply them.

#### Kind Signatures

With PolyKinds, all type-level declarations are generalized.

```purescript
data Proxy a = Proxy
```

Previously, this had the `Type`-defaulted kind `Type -> Type`. Now this will be generalized to `forall k. k -> Type`. Such signature can be written with a kind signature declarations, similar to [standalone kind signatures](https://ryanglscott.github.io/2020/01/05/five-benefits-to-using-standalonekindsignatures/) in GHC.

```purescript
data Proxy :: forall k. k -> Type
data Proxy a = Proxy
```

In GHC, all signatures use the `type` prefix, but we reuse the same keyword as the subsequent declaration because we already have `foreign import data` (rather than `foreign import type`) and because it makes things align nicer. Signatures have the same rule as value-level signatures, so they must always be followed by the "real" declaration.

It's better to be explicit about polymorphism by writing signatures. Since we don't really quantify over free type variables, it's also necessary in the case that two poly-kinded arguments must have the same kind. The compiler will warn about missing kind signatures when polymorphic kinds are inferred.

Classes can have signatures too, but they must end with the new `Constraint` kind instead of `Type`. For example, here's the new definition of `Prim.Row.Cons`:

```purescript
class Cons :: forall k. Symbol -> k -> Row k -> Row k -> Constraint
class Cons label a tail row | label a tail -> row, label row -> a tail
```

### Safe zero-cost coercions

Coercible constraints, based on the [Safe Zero-cost Coercions for Haskell](https://www.microsoft.com/en-us/research/uploads/prod/2018/05/coercible-JFP.pdf) paper (#3351, #3810, #3896, #3873, #3860, #3905, #3893, #3909, #3931, #3906, #3881, #3878, #3937, #3930, #3955, #3927, #3999, #4000, @lunaris, @rhendric, @kl0tl, @hdgarrood)

`Prim.Coerce.Coercible` is a new compiler-solved class, used to relate types with the same runtime representation. One can use `Safe.Coerce.coerce` (from the new [`safe-coerce`](https://github.com/purescript/purescript-safe-coerce) library) instead of `Unsafe.Coerce.unsafeCoerce` to safely turn a `a` into a `b` when `Coercible a b` holds.

#### Roles

Types parameters now have _roles_, which depend on how they affect the runtime representation of their type. There are three roles, from most to least restrictive:

* _nominal_ parameters can only be coerced to themselves.

* _representational_ parameters can only be coerced to each other when a Coercible constraint holds.

* _phantom_ parameters can be coerced to anything.

#### Role annotations

The compiler infers _nominal_ roles for foreign data types, which is safe but can be too constraining sometimes. For example this prevents the coercion of `Effect Age` to `Effect Int`, even though they have the same runtime representation.

The roles of foreign data types can thus be loosened with explicit role annotations, similar to the [RoleAnnotations](https://downloads.haskell.org/ghc/latest/docs/html/users_guide/exts/roles.html#extension-RoleAnnotations) GHC extension.

Here's the annotation we added to `Effect`:

```purescript
type role Effect representational
```

Conversely, we might want to strengthen the roles of parameters with invariants invisible to the type system. Maps are the canonical example of this: the shape of their underlying tree rely on the `Ord` instance of their keys, but the `Ord` instance of a newtype may behave differently than the one of the wrapped type so it would be unsafe to allow coercions between `Map k1 a` and `Map k2 a`, even when `Coercible k1 k2` holds.

In order to forbid such unsafe coercion we added a _nominal_ annotation to the first parameter of `Map`:

```purescript
type role Map nominal representational
```

Annotated roles are compared against the roles inferred by the compiler so it is not possible to compromise safety by ascribing too permissive roles, except for foreign types.

### Other changes

#### Breaking

* Add compiler support for `Coercible` based `Newtype` (#3975, @fsoikin)

We added a `Coercible` superclass to `Data.Newtype.Newtype` in order to implement `unwrap`, `wrap` and most newtype combinators with `coerce` (see https://github.com/purescript/purescript-newtype/pull/22). This is only a breaking change for non derived instances because the `Newtype` class has no members anymore and can now only be implemented for representationally equal types (those satisfying the new superclass constraint).

For example the instance for `newtype Additive a = Additive a` no longer implements `unwrap` and `wrap`:

```diff
+instance newtypeAdditive :: Newtype (Additive a) a
-instance newtypeAdditive :: Newtype (Additive a) a where
-  wrap = Additive
-  unwrap (Additive a) = a
```

Derived instances don't require any modifications.

* Reform handling of quote characters in raw strings (#3961, @rhendric)

Quotes behaved rather unexpectedly in various edge cases inside raw strings. This clears things up by enforcing the following specification:

```
'"""' '"'{0,2} ([^"]+ '"'{1,2})* [^"]* '"""'
```

Meaning that raw strings can contain up to two successive quotes, any number of times, but three successive quotes are not allowed inside.

* Unsupport bare negative literals as equational binders (#3956, @rhendric)

It used to be possible to match on negative literals, such as `-1`, but this prevented parsing matches on constructors aliased to `-`. The compiler will reject matches on _bare_ negative literals, but they can still be matched by wrapping them in parentheses.

* Forbid partial data constructors exports (#3872, @kl0tl)

Exporting only some of the constructors of a type meant that changes internal to a module, such as adding or removing an unexported constructor, could cause unexhaustive pattern match errors in downstream code. Partial explicit export lists will have to be completed with the missing constructors or replaced by implicit export lists.

* Print compile errors to stdout, progress messages to stderr (#3839, @JordanMartinez)

Compiler errors and warnings arising from your code are now printed to stdout rather than stderr, and progress messages such as "Compiling Data.Array" are now printed to stderr rather than stdout. Warnings and errors arising from incorrect use of the CLI, such as specifying input files which don't exist or specifying globs which don't match any files, are still printed to stderr (as they were before). This change is useful when using the `--json-errors` flag, since you can now pipe JSON errors into other programs without having to perform awkward gymnastics such as `2>&1`.

#### Fixes

* Only include direct dependencies in the output for `purs graph` instead of their transitive closure (#3993, @colinwahl)

* Fix the reversal of the qualifier of qualified operators (#3971, @rhendric)

Qualified operators, for instance `Data.Array.(!)`, were interpreted with a reversed qualifier, like `Array.Data.(!)`.

* Check all recursive paths in data binding groups (#3936, @natefaubion)

The compiler was not catching recursive type synonyms when some recursive paths were guarded by data types or newtypes.

* Desugar type operator aliases inside parens (#3935, @natefaubion)

The compiler did not accept type operators inside parens in prefix position, except `(->)`.

* Pin language-javascript to a specific version (#3904, @hdgarrood)

Allowing the compiler to be built against various versions of `language-javascript` meant that multiple builds of the same version of the compiler could accept different syntaxes for JavaScript foreign modules, depending on how they were built.

#### Improvements

* Improves protocol errors from the IDE server (#3998, @kritzcreek)

The IDE server now respond with more descriptive error messages when failing to parse a command. This should make it easier to contribute fixes to the various clients.

* Extend IDE ImportCompletion with declarationType (#3997, @i-am-the-slime)

By exposing the declaration type (value, type, typeclass, etc.) downstream tooling can annotate imports with this info so users know what they are about to import. The info can also be mapped to a namespace filter to allow importing identifiers that appear more than once in a source file which throws an exception without such a filter.

* Improve error message when `negate` isn't imported (#3952, @mhmdanas)

This shows a specific message when using negative literals but `Data.Ring.negate` is out of scope, similar to the messages shown when using do notation if `Control.Bind.bind` and `Control.Bind.discard` are out of scope.

* Add source spans to `PartiallyAppliedSynonym` errors (#3951, @rhendric)

`PartiallyAppliedSynonym` errors were usually rethrown with the appropriate source span, but not when deriving instances. This annotates those errors with the source span of the partially applied synonyms themselves, which is more robust and accurate than rethrowing the error with an approximate source span.

* Allow type synonyms in instances heads and superclass constraints (#3539, #3966, #3965, @garyb, @kl0tl)

This allows declarations such as

```purescript
type Env = { port :: Int }
newtype App a = App (ReaderT Env Aff a)
derive newtype instance monadAskApp :: MonadAsk Env App
```

or

```purescript
class (Monad m, MonadAsk Env m) <= MonadAskEnv m
```

* Improve incremental rebuild times for modules with large dependencies (#3899, @milesfrain)

#### Other

* Warn against exported types with hidden constructors but `Generic` or `Newtype` instances (#3907, @kl0tl)

Types with hidden constructors are supposed to be opaque outside of their module of definition but `Generic` and `Newtype` instances allow to construct them with `Data.Generic.Rep.to` or `Data.Newtype.wrap` and examine their content with `Data.Generic.Rep.from` or `Data.Newtype.unwrap`, thus making void any invariant those types may witness.

* Have module re-exports appear in generated code (#3883, @citizengabe)

This is the first step towards smarter incremental rebuilds, which could skip rebuilding downstream modules when the interface of a module did not change (see #3724).

* Add a printer for CST modules (#3887, @kritzcreek)

* Deprecate constraints in foreign imports (#3829, @kl0tl)

Constrained foreign imports leak instance dictionaries, hindering the compiler ability to optimize their representation. Manipulating dictionaries in foreign code should be avoided and foreign imports should accept the class members they need as additional arguments instead of being constrained.

* Deprecate primes (the `'` character) in identifiers exported from foreign modules (#3792, @kl0tl)

We are going to output ES modules instead of CommonJS in the next breaking release but named exports of ES modules, unlike CommonJS exports, have to be valid JavaScript identifiers and so cannot contain primes.

#### Docs

* Generate a changelog from the GitHub releases and add a pull request template (#3989, @JordanMartinez)

* Detail license related error messages and fix incorrect SPDX sample licenses (#3970, @fsoikin)

* Remove a spurious doc comment on the CoreFn Module type (#3552, @jmackie)

* Add a link to the releases page (#3920, @milesfrain)

* Update CONTRIBUTING.md (#3924, @hdgarrood)

* Add troubleshooting steps for libtinfo and EACCES errors (#3903, @milesfrain)

* Update an outdated link to the book (#3916, @sumew)

#### Internal

* Simplify the `Ord` instances of some AST types (#3902, @milesfrain)

* Update the desugaring pipeline to work on individual modules (#3944, @kl0tl)

* Remove the unmaintained and ignored core libraries tests (#3861, @kl0tl)

* Configure Travis to run `hlint` (#3816, #3864, @joneshf, @hdgarrood)

* Remove support for the legacy Bower resolutions format in `purs publish` (#3847, @kl0tl)

* Add GitHub issue templates for bugs and proposals (#3853, @joneshf)

* Add support for Happy >=1.19.10 (#3837, @arrowd)

* Use the same default extensions in all packages (#3823, #3908, @natefaubion, @i-am-the-slime)

* Relax `purescript-ast` dependency on `microlens-platform` to `microlens` (#3817, @joneshf)

* Extract the AST and CST types, and related functions, into their own `purescript-ast` and `purescript-cst` packages for ease of consumption by external tooling (#3793, #3821, #3826, @joneshf, @natefaubion)

* Fix various typos in documentation, comments and bindings names (#3795, @mhmdanas)

* Add golden tests for errors and warnings (#3774, #3811, #3808, #3846, @dariooddenino, @rhendric, @kl0tl)

* More descriptive protocol errors from the ide server (@kritzcreek)


## [v0.13.8](https://github.com/purescript/purescript/releases/tag/v0.13.8) - 2020-05-23

**Bug Fixes**

* Update incremental build cache information properly on IDE rebuilds (#3789, @kritzcreek)

  Fixes a bug where triggering a rebuild via the IDE would not update the
  `output/cache-db.json` file, which in certain situations could lead to
  unnecessary rebuilds, as well as modules not being rebuilt when they should
  have been.

* Don't include compiler-internal declarations in IDE completions (#3850, @kritzcreek)

  IDE completions would previously include pseudo-declarations such as
  `RowToList$Dict` which only exist internally, due to how type class
  desugaring inside the compiler works. These declarations are now suppressed.

* Fix corefn JSON version parsing (#3877, @paulyoung)

  Fixes a bug where the parser for the functional core (or "corefn") JSON
  format would ignore all but the first component of the compiler version
  stored in the JSON. This does not affect the compiler directly, but will be
  useful for other tooling which depends on the corefn JSON parser provided by
  the compiler library.

**Improvements**

* Add `purs graph` subcommand for graphing module dependencies (#3781, @jmackie, @f-f)

  This adds a new `graph` subcommand which allows tools to consume information
  about which modules depend on which other modules. The format is as follows:

  ```
  { "Prelude":
      { "path": "src/Prelude.purs"
      , "depends": ["Data.Semiring", "Data.Ring", ...]
      },
    "Data.Ring":
      { "path": "src/Data/Ring.purs"
      , "depends": []
      },
    ...
  }
  ```

  Each property in the returned object has exactly two properties; `path`,
  which is a string containing the file path relative to the directory where
  the command was run, and `depends`, which is an array of the names of all
  directly imported modules.

* purs ide is better at reloading changes (#3799, @kritzcreek)

  The IDE would previously sometimes miss changes that were made outside of the
  editor, like building with new dependencies or recompiling larger parts of
  the project on the console.

  The IDE will now notice when this happened on the next command issued to it
  and refresh its state before processing that command. This might cause the
  first command after an external change to take a long time to execute, but
  should increase reliability in general.

* Switch to a binary encoding for externs files (#3841, @kritzcreek)

  This change should result in significant performance improvements in both IDE
  load times and incremental builds where lots of modules are already built.

* Represent module names as a single Text value internally (#3843, @kritzcreek)

  Boosts compiler performance by representing module names as a single Text
  value, rather than a list of Text values as it was previously.

* Extract documentation for type classes in purs ide (#3856, @kritzcreek)

  This changes makes documentation comments on type classes visible to the IDE.

**Other**

* Declare explicit upper bounds on Cabal and haskeline rather than relying on
  stack's pvp-bounds (#3777, @coot)

## [v0.13.7](https://github.com/purescript/purescript/releases/tag/v0.13.7) - 2020-05-23

_release withdrawn due to CI mishap_

## [v0.13.6](https://github.com/purescript/purescript/releases/tag/v0.13.6) - 2020-01-17

**Bug Fixes**

* Reset IDE state before performing a full reload. (#3766, @kritzcreek)

  This prevents a space leak in the IDE.

* Added source spans to ado desugaring. (#3758, @dariooddenino)

  Previously errors in ado desugaring might have had no line information.

* Generate correct arity failure case for some guarded matches. (#3763, @nwolverson)

  Specifically when a multi-way case contains a pattern guard or multiple
guard expressions, the desugared case expression could contain a guard with
a different arity to the matched expressions, resulting in an error.

**Improvements**

* Improved ambiguous variable check for functional dependencies. (#3721, @MonoidMusician)

  Previously the compiler might warn about ambiguous variables that aren't actually ambiguous
due to functional dependencies. This check now fully takes functional dependencies into
consideration.

* Optimize import desugaring for full builds (#3768, @colinwahl)

  The compiler was performing redundant work when resolving dependencies for modules resulting
in poor asymptotics. This work is now shared across modules yielding a 30-40% improvement in
build times for full builds.

* Use PureScript escapes in string pretty-printing (#3751, @hdgarrood)

  Previously the compiler might print invalid escape sequences when pretty-printing code for
error messages. It now prints correctly escaped code based on PureScript's lexical grammar.

* Optimize away binds to wildcards in do-notation (#3220, @matthewleon, @hdgarrood)

  This avoids generating variable assignments if no variables are actually bound in do-notation.
Previously the compiler would emit a unique variable name that went unused.

* Output docs.json files for Prim modules (#3769, @f-f)

  This change allows downstream tools such as spago to obtain documentation data for Prim modules.
Please note, however, that the API for the docs.json files is unstable and may change without warning.

**Other**
* Fix various typos in source comments (#3760, @bwignall)

## [v0.13.5](https://github.com/purescript/purescript/releases/tag/v0.13.5) - 2019-11-13

This is a small bugfix release to address some issues which were introduced in 0.13.4.

**Bug fixes**

* Fix "too many open files" during compiling (#3743, @hdgarrood)

  The compiler would not promptly close files after opening them, which could easily lead to reaching the open file limit, causing the compiler to crash.

* Fix incorrect unused import warnings when kinds are re-exported (#3744, @hdgarrood)

  Fixes a bug in which unused import warnings were generated for kinds which were re-exported (and therefore should have been considered "used").

**Other**

* Fix Haddock markup error preventing Haddock docs being generated (#3745, @cdepillabout)
* Add upper bound on Protolude to prevent 0.2.4 from being selected (#3752, @hdgarrood)

## [v0.13.4](https://github.com/purescript/purescript/releases/tag/v0.13.4) - 2019-10-20

**Enhancements**

* Use content hashes when determining whether a file needs rebuilding (#3708, @hdgarrood)

  We now calculate and store content hashes of input files during compilation. If a file's modification time has changed since the last compile, we compare the hash to the previous hash; if the hash is unchanged, this allows us to skip rebuilding this file, speeding up the build.

* Include import declaration qualifiers in unused import warnings (#3685, @matthew-hilty)

  Previously, warnings didn't distinguish between import declarations from the same module. Code like the following
  ```purescript
  import A.B (x) -- `x` is used.
  import A.B (y) as C -- `y` is not used.
  ```
  would induce a warning like `The import of module A.B is redundant` even though only the qualified import declaration `C` is actually redundant. The warning now would be `The import of module A.B (qualified as C) is redundant`.

* Include kind imports when determining unused import warnings (#3685, @matthew-hilty)

  Previously, kind imports were ignored. The linter wouldn't emit any warnings for code like the following.
  ```purescript
  import A.B (kind K) -- `kind K` is not used.
  ```
  And the linter, disregarding `kind K`, would emit an `UnusedImport` instead of an `UnusedExplicitImport` for code like the following.
  ```purescript
  import A.B (x, kind K) -- `x` is not used, but `kind K` is.
  ```

* Better reporting of I/O errors (#3730, @hdgarrood)

  If an unexpected I/O error occurs during compiling, we now include details in the error message. For example, when trying to write compilation results onto a device which has run out of space, we previously would have received a "CannotWriteFile" error with no further information. Now, we receive the underlying error message too:

  ```
  I/O error while trying to write JSON file: ./output/cache-db.json

    ./output/cache-db.json: hClose: resource exhausted (No space left on device)
  ```

**Bug fixes**

* Improve type class resolution in the presence of constrained higher-order functions (#3558, @matthew-hilty)

  This is perhaps best illustrated with an example.
  ```purescript
  newtype LBox row a = LBox (∀ r. (∀ lbl _1. Row.Cons lbl a _1 row ⇒ IsSymbol lbl ⇒ SProxy lbl → r) → r)

  unLBox ∷ ∀ row a r. (∀ lbl _1. Row.Cons lbl a _1 row ⇒ IsSymbol lbl ⇒ SProxy lbl → r) → LBox row a → r
  unLBox g (LBox f) = f g

  read ∷ ∀ row a. Record row → LBox row a → a
  read rec = unLBox \lbl → Record.get lbl rec
  ```

  The `read` function would previously fail with the error

  ```
  No type class instance was found for

      Prim.Row.Cons lbl4
                    a5
                    t2
                    row6
  ```

  although that dictionary should have been available in the function passed to `unLBox`. Now, it type checks successfully.

* Fix cache invalidation false negatives by storing timestamps (#3705, @hdgarrood)

  Previously, an input file would be considered 'modified', and thus requiring rebuilding on a subsequent compile, if its modification time specifies a point in time after any of the modification times of the corresponding output files.  This has turned out to be insufficient; files can often change in a way that this algorithm misses, because the input file might still have a timestamp older than the output files. Often this can happen by switching between `git` branches or by updating a dependency.

  This problem can manifest as compiler errors which don't appear to make sense or correspond to what is inside a source file, and which (until now) would need to be fixed by a clean rebuild (e.g. `rm -r output`).

  We now make a note of the modification time when we read an input file, and we consider that input file to have changed on a subsequent compile if the modification time is different to what it was before.

  The hope with this fix is that it should never be necessary to remove an output directory to get a build to run successfully. If you do run into this problem again, it is a bug: please report it.

* Fix exports incorrectly being identified as unused in purs bundle (#3727, @rhendric)

  References to properties on the `exports` object would previously not be picked up by `purs bundle` as uses of those properties, which could lead to them being incorrectly removed. For example:

  ```javascript
  'use strict';

  exports.foo = 1;
  exports.bar = exports.foo;
  ```

  would remove the `exports.foo = 1;` statement, breaking the assignment to `exports.bar`, if `foo` were not used elsewhere. This statement is now no longer removed.

* Show entire rows in type errors in the presence of the `--verbose-errors` flag (#3722, @Woody88)

  The row diffing feature, which elides common labels in rows occurring in type errors, did not previously respect the `--verbose-errors` flag, giving the same output regardless of whether it was set or not.  Now, if the flag has been supplied, we always show the entire row.

**Other**

* Add Makefile command to run license generator (#3718, @hdgarrood)
* Update language-javascript to 0.7.0.0 (@rhendric, @hdgarrood)

  This enables a number of newer JavaScript syntactic constructs to be used in FFI files. Please see the [language-javascript release notes][] for details.

* Fix for object shorthand syntax in FFI files (#3742, @hdgarrood)

[language-javascript release notes]: https://hackage.haskell.org/package/language-javascript-0.7.0.0/changelog

## [v0.13.3](https://github.com/purescript/purescript/releases/tag/v0.13.3) - 2019-08-18

**Enhancements**

* Eliminate empty type class dictionaries in generated code (#2768, @LiamGoodacre)

  Empty type class dictionaries &mdash; dictionaries which do not contain any type class member implementations at runtime &mdash; are often used to provide evidence at compile-time to justify that a particular operation will not fail; for example, `Prim.Row.Cons` can be used to justify that we can expect a record to contain a particular field with a particular type.  Unfortunately, constructing empty dictionaries can be costly, especially in more complex scenarios such as type-level programming. This release implements a new optimization which avoids the need to build empty dictionaries at runtime by instead inserting `undefined` into the generated code. This optimization can both reduce code size and improve performance in certain contexts.

* Render doc-comments for data constructors and type class members in HTML documentation (#3507, @marcosh)

  Documentation comments for data constructors and type class members are now picked up by `purs docs`, and will soon start appearing in Pursuit too. For example:

  ```purescript
  -- | Doc-comments like this one were always rendered in Pursuit
  data Maybe a =
    -- | Now this one (for the Just constructor) will be rendered too
    = Just a
    -- | And this one (for Nothing)
    | Nothing

  -- | Doc-comments like this one were always rendered in Pursuit
  class Eq a where
    -- | Now this one (for the `eq` method) will be rendered too
    eq :: a -> a -> Boolean
  ```

* Show diffs of rows in errors and hints (#3392, @dariooddenino)

  In type mismatches between rows, we now elide common labels so that the problem is easier to identify. For example, consider the following code, which has a type error due to the types of the `b` fields in the two records not matching:

  ```purescript
  foo =
    { a: 1, b: "hi", c: 3, d: 4, e: 5 }
  bar =
    { a: 1, b: 2, c: 3, d: 4, e: 5 }
  baz =
    [ foo, bar ]
  ```

  Previously, the type error would include the entirety of each record type:

  ```
  Could not match type

    String

  with type

    Int

  while trying to match type ( a :: Int
                             , b :: String
                             , c :: Int
                             , d :: Int
                             , e :: Int
                             )
  with type ( a :: Int
            , b :: Int
            , c :: Int
            , d :: Int
            , e :: Int
            )
  ```

  This can become quite difficult to read in the case of large record types. Now, we get this:

  ```
  Could not match type

    String

  with type

    Int

  while trying to match type
                             ( b :: String
                             ...
                             )

  with type
              ( b :: Int
              ...
              )
  ```

**Bug fixes**

* Remove more dead code in `purs bundle` (#3551, @rhendric)

  The dead code elimination in `purs bundle` now no longer incorrectly considers declarations to be used in the presence of local variables which happen to share their names, and is therefore able to remove these declarations when they are unused.

* Fix parsing of comma-separated guards in let statements (#3713, @natefaubion)

  The 0.13 parser would previously choke on guards separated by commas in let statements within do/ado blocks, such as

  ```purescript
  test = ado
    let
      foo
        | bar
        , baz =
          42
        | otherwise = 100
    in
      foo
  ```

  This has now been fixed.

**Other**

* Add placeholder purs.bin to fix npm installs (#3695, @hdgarrood)
* Refactor and simplify BuildPlan a little (#3699, @hdgarrood)
* Update link to partial type class guide in error message hints (#3717, @alextes)

## [v0.13.2](https://github.com/purescript/purescript/releases/tag/v0.13.2) - 2019-07-05

**Enhancements**

* Add --debug flag to `purs bundle` command (#3666, @rhendric)

  This flag causes an optimized-for-humans JSON representation of the modules
being bundled to be dumped to stderr, prior to dead code elimination.

* Ignore duplicate file inputs to CLI commands (#3653, @dyerw)

  If, after expanding globs, a particular file path appears more than once, the
compiler will now ignore the extra occurrences, instead of emitting a
`DuplicateModule` error.

**Bug fixes**

* Fix printing of tokens with string escapes (#3665, @hdgarrood)
* Fix multiple "let"s in ado before the final "in" (#3675, @natefaubion)
* Throw a parse error (not internal error) when using quoted labels as puns (#3690, @natefaubion)

**Other**

* Parser: Remove partial type signatures for parameterized productions (#3667, @natefaubion)
* Make git consider \*.out files as binary for the golden tests (#3656, @kritzcreek)
* Fix build failures on older GHCs by tightening base lower bound (#3659, @hdgarrood)
* Pin happy version to address build failures when building with Cabal (#3660, @hdgarrood)
* Add upper bounds when producing source distributions (#3661, @hdgarrood)
* Update test dependency on typelevel-prelude (#3649, @hdgarrood)
* Update author and maintainer sections of cabal file (#3663, @hdgarrood)
* Update to GHC 8.6.5, Stackage LTS 13.26 (#3688, @hdgarrood)
* Various CI maintenance (#3687, @hdgarrood)
* Move the "purescript" npm package into the compiler repo (#3691, @hdgarrood)

## [v0.13.1](https://github.com/purescript/purescript/releases/tag/v0.13.1) - 2019-07-04

_Notice: This release has been unpublished due to an error in the package tarball._

## [v0.13.0](https://github.com/purescript/purescript/releases/tag/v0.13.0) - 2019-05-30

**Grammar/Parser Changes**

`0.13` is a very exciting release for me (@natefaubion). For the past few months I've been working on a complete rewrite of the existing parser. The old parser has served us very well, but it has grown very organically over the years which means it's developed some unsightly limbs! Throughout the process I've tried to iron out a lot of dark corner cases in the language grammar, and I hope this release will set us on a firm foundation so we can start to specify what "PureScript the Language" actually is. This release is definitely breaking, but I think you'll find the changes are modest. I also hope that this release will open up a lot of opportunities for syntactic tooling, both using the existing parser or even using alternative parsers (which are now possible).

**Breaking**

There are a number of breaking changes, but I think you'll find that most code will continue to parse fine. We've tested the parser against the existing ecosystem and several large production applications at Awake, Lumi, and SlamData. The migration burden was either non-existent or only involved a few changes.

* The only whitespace now allowed in _code_ is ASCII space and line endings. Since you must use indentation to format PureScript code (unlike Haskell), we felt it was best to be more restrictive in what you can write instead of allowing potentially confusing behavior (implicit tab-width, zero-width spaces, etc). You can still use unicode whitespace within string literals.
* The only escapes accepted in string literals are `\n\r\t\'\"\\`, `\x[0-9a-fA-F]{1,6}` (unicode hex escape), and `\[\r\n ]+\` (gap escapes). We had inherited a vast zoo of escape codes from the Parsec Haskell Language parser. We decided to minimize what we support, and only add things back if there is significant demand.
* Octal and binary literals have been removed (hex remains).
* `\` is no longer a valid operator. It conflicts with lambda syntax.
* `@` is no longer a valid operator. It conflicts with named binder syntax.
* `forall` is no longer a valid identifier for expressions. We wanted a consistent rule for type identifiers and expression identifiers.
* Precedence of constructors with arguments in binders (`a@Foo b` must be `a@(Foo b)`).
* Precedence of kind annotations (`a :: Type -> Type b :: Type` must now be `(a :: Type -> Type) (b :: Type)`).
* Precedence of type annotations (`::` has lowest precedence, rather than sitting between operators and function application).
* Various edge cases with indentation/layout. Again, most code should work fine, but there were some cases where the old parser let you write code that violated the offside rule.

**Fixes**

* Many fixes around parse error locations. The new parser should yield much more precise error locations, especially for large expressions (like in HTML DSLs).
* Reported source spans no longer include whitespace and comments.
* Reported source span for the last token in a file is now correct.

**Enhancements**

* `where` is still only sugar for `let` (it does not introduce bindings over guards), but it is now usable in `case` branches in the same manner as declarations.
* `_` is now allowed in numeric literals, and is an ignored character (ie. `1_000_000 == 1000000`).
* Raw string literals (triple quotes) can now contain trailing quotes (ie. `"""hello "world"""" == "hello \"world\""`).
* Kind annotations are now allowed in `forall` contexts (#3576 @colinwahl).
* The new parser is much faster and can avoid parsing module bodies when initially sorting modules. We also do more work in parallel during the initialization phase of `purs compile`. This means that time to start compiling is faster, and incremental builds are faster. In my testing, a noop call to `purs compile` on the Awake codebase went from ~10s to ~3s.

**Other Changes**

**Breaking**

* Fix sharing in function composition inlining (#3439 @natefaubion). This is really a bugfix, but it has the potential to break code. Previously, you could write recursive point-free compositions that the compiler inadvertently eta-expanded into working code by eliminating sharing. We've changed the optimization to respect strict evaluation semantics, which can cause existing code to stack overflow. This generally arises in instance definitions. Unfortunately, we don't have a way to disallow the problematic code at this time.
* Fail compilation when a module imports itself (#3586 @hdgarrood).
* Disallow re-exporting class and type with the same name (#3648 @joneshf).

**Enhancements**

* Better illegal whitespace errors (#3627 @hdgarrood).
* Only display class members that are not exported from the module when throwing a `TransitiveExportError` for a class (#3612 @colinwahl).
* Tweaks to type pretty printing (#3610 @garyb).
* Unify matching constraints (#3620 @garyb).
* Improve error message on ModuleNotFound error for Prim modules (#3637 @ealmansi).

**Docs**

* Make markdown format behave like html. Remove --docgen opt. Separate directories for html and markdown docs (#3641 @ealmansi).
* Make html the default output format (#3643 @ealmansi).
* Write ctags and etags to filesystem instead of stdout (#3644 @ealmansi).
* Add --output option for purs docs (#3647 @hdgarrood).
* Use externs files when producing docs (#3645 @hdgarrood). `docs` is now a codegen target for `purs compile` where documentation is persisted as a `docs.json` file in the `output` directory.

**Internal**

* Remove failable patterns and `NoMonadFailDesugaring` extension (#3610 @adnelson).
* Add tests for grammar fixes addressed by CST (#3629 #3631 @hdgarrood).
* Keep Parser.y ASCII to avoid locale issues with happy (#3640 @jmackie).
* Improve display of internal errors (#3634 @hdgarrood).

## [v0.12.5](https://github.com/purescript/purescript/releases/tag/v0.12.5) - 2019-04-15

This small release fixes three issues which were introduced in 0.12.4.

**Filter out module declarations when suggesting imports (#3591)**

When determining candidates for imports, ignore modules. This allows you to easily import types which come from modules of the same name, like `Effect`. (@kRITZCREEK)

**Running purs ide server crashes on macOS (#3594)**

Running `purs ide server` on macOS would immediately crash with the error `purs: Network.Socket.listen: unsupported operation (Operation not supported on socket)`; this has now been fixed. (@f-f)

**Take qualification into consideration when determining type class cycles (#3595)**

When checking for cycles in type classes, the compiler is now able to distinguish classes which have come from different modules, meaning that e.g. `class SomeOtherModule.Foo <= Foo` is no longer incorrectly reported as a class having itself as a superclass. (@hdgarrood)

## [v0.12.4](https://github.com/purescript/purescript/releases/tag/v0.12.4) - 2019-04-07

**Enhancements**

**[purs ide] Treat module declarations like any other (#3541)**

This means we can now complete module names with the completion API as well as being able to query for module level documentation and goto-defintion for module names.

The list loadedModules command has also been deprecated, since you can now use the completion command with a filter for modules instead. (@kRITZCREEK)

**Truncate types in errors (#3401)**

Large types in error messages are now truncated. For example:

```purescript
module Main where

data Id a = Id a

foo :: Id (Id (Id (Id (Id Int))))
foo = "hi"
```

now produces

```
  Could not match type

    String

  with type

    Id (Id (Id (... ...)))
```

The previous behaviour of printing the types in full may be recovered by passing the `--verbose-errors` flag to the compiler. (@hdgarrood)

**Don't generate unused imports in JavaScript output (#2177)**

In both CommonJS compiler output and JavaScript `purs bundle` output, we no longer emit JS imports for modules whose use sites have all been optimized out. This reduces the number of warnings produced by other JavaScript bundlers or compressors such as "Side effects in initialization of unused variable Control_Category". (@rhendric)

**Simplify `purs publish` resolutions format (#3565)**

The format for resolutions files passed via the CLI to `purs publish` has been simplified. A new-style resolutions file should look something like this:

```
{
  "purescript-prelude": {
     "version": "4.0.0",
     "path": "bower_components/purescript-prelude"
  },
  "purescript-lists": {
     "version": "6.0.0",
     "path": "bower_components/purescript-lists"
  },
  ...
}
```

The `version` field is used for generating links between packages on Pursuit, and the `path` field is used to obtain the source files while generating documentation: all files matching the glob "src/**/*.purs" relative to the
`path` directory will be picked up.

The `version` field is optional, but omitting it will mean that no links will be generated for any declarations from that package on Pursuit. The "path" field is required.

The old format is still accepted, but it has been deprecated, and `purs publish` will now produce a warning when consuming it.

This change allows us to work around a bug in Bower which prevented packages with larger dependency trees (such as Halogen) from being uploaded to Pursuit (https://github.com/purescript-contrib/pulp/issues/351). (@hdgarrood)

**Improve error messages for cycles in type class declarations (#3223)**

A cycle in type class declarations, such as

```purescript
class C a <= D a
class D a <= C a
```

now produces a more informative error, which no longer confusingly refers to type synonyms, and which displays all of the classes involved in the cycle. (@Saulukass)

**Bug fixes**

* Naming a constructor `PS` no longer causes JS runtime errors when using `purs bundle` (#3505, @mhcurylo)
* `purs publish` now warns instead of failing if not all dependencies have a resolved version, e.g. if some have been installed via a branch or commit reference instead of a version range (#3061, @hdgarrood)
* Fix handling of directive prologues like "use strict" in `purs bundle` (#3581, @rhendric)

**Other**

* Raise upper bound on aeson in package.yaml (#3537, @jacereda)
* Add Nix test dependencies to stack.yaml (#3525, @jmackie)
* [purs ide] Represent filters as a data type rather than functions (#3547, @kRITZCREEK)
* Carry data constructor field names in the AST (#3566, @garyb)
* Convert prim docs tests to use tasty (#3568, @hdgarrood)
* Bump bower version used in tests (#3570, @garyb)
* Add tests for `purs bundle` (#3533, @mhcurylo)
* Update to GHC 8.6.4 (#3560, @kRITZCREEK)
* Rerun some of the compiler tests to test with `purs bundle` (#3579, @rhendric)

## [v0.12.3](https://github.com/purescript/purescript/releases/tag/v0.12.3) - 2019-02-24

**Enhancements**

- Add better positions for UnknownName errors for types/kinds (#3515, @colinwahl)

    Previously an UnknownName error (arising from e.g. referring to a non-existent type, or a type which you forgot to import) would have a span covering the whole type annotation. Now, the error span only covers the relevant part of the type.

- Boost performance of `purs docs` by simplifying re-export handling (#3534, @hdgarrood)

**Bug fixes**

- Fix applicative do notation breaking API documentation generation with `purs docs` (#3414, @hdgarrood)
- Fix the REPL browser backend (#3387, @dariooddenino)

**Other**

- Make the license generator a proper stack script (@kRITZCREEK)
- Include the module from which something was imported for re-exports in externs files (@hdgarrood)
- Add AppVeyor build status to README.md (@hdgarrood)

## [v0.12.2](https://github.com/purescript/purescript/releases/tag/v0.12.2) - 2019-01-13

**New features**

- Named type wildcards (#3500, @natefaubion)

  It's now possible to use `?hole` style syntax in type signatures where you want the compiler to tell you the missing type. This was previously possible by using `_` in a type signature, but now `_` can be used without raising a warning, as long as it does not appear in a top level declaration.

**Enhancements**

- Improve error message for missing node.js in the repl (#3456, @justinwoo)
- Add `Boolean` kind to `Prim.Boolean` (#3389, @justinwoo)
- Link to documentation repo as docs for non-Prim built-in types/kinds (#3460, @JordanMartinez)
- PSCi: Support multiple command types in paste-mode (#3471, @LiamGoodacre)
- Add `row:column` printing for source positions in error messages (#3473, @justinwoo)
- Add `:print` directive for customizable repl printing (#3478, @hdgarrood)
- Implement qualified `do` (#3373, @pkamenarsky)
- Add better source positions to kind errors (#3495, @natefaubion)

**Fixes**

- Remove references to previous kinds `*` and `!` (#3458, @LiamGoodacre)
- Fix linting of unused type variables (#3464, @LiamGoodacre)
- Avoid dropping super class dicts for the same class (#3461, @LiamGoodacre)
- Fix issue where `Partial` can foil TCO optimizations (#3218, @matthewleon)
- Fix quoting of record labels in error messages (#3480, @hdgarrood)
- Prevent invalid JS being generated from awkward record labels (#3486, @hdgarrood)
- Fix unnecessary quoting of reserved names when used as labels (#3487, @hdgarrood)
- Fix source spans for binding groups (#3462, @LiamGoodacre)
- Fix kind error for recursive data type (#3511, @natefaubion)

**Other (internals)**

- Add annotations to `Type` and `Kind` (#3484, @natefaubion)
- Use handwritten JSON instances for `Type`/`Kind` (#3496, @natefaubion)
- Remove pretty print constructors from `Type` (#3498, @natefaubion)
- Add JSON compatibility tests (#3497, @hdgarrood)
- Remove the concept of the 'current module' in Docs (#3506, @hdgarrood)

## [v0.12.1](https://github.com/purescript/purescript/releases/tag/v0.12.1) - 2018-11-12

**Enhancements**

* Print types of missing typeclass members (#3398, @fehrenbach)
* Added `Prim.TypeError.QuoteLabel` for pretty printing labels in custom type errors (#3436, @dariooddenino)
* `purs ide` accepts codegen targets for the rebuild command (#3449, @kRITZCREEK)

**Fixes**

* Fixes errors spans for `CannotFindDerivingType` (#3425, @kRITZCREEK)
* Fixes a traversal bug where `ObjectNestedUpdate` was surviving desugaring (#3388, @natefaubion)
* Fixes type operators reexports (#3410, @natefaubion)
* Fixes ST magic-do and inlining (#3444, @natefaubion)
* Fixes missing span information when using do-syntax without importing `bind` or `discard` (#3418, @natefaubion)
* Fixes missing span information when shadowing an open import with a module definition (#3417, @natefaubion)
* Fixes stale `:browse` environment after `:reload` (#3001, @rndnoise)

**Other**

* Fix test-support dependency versions and update psci browse test (#3374, @LiamGoodacre)
* Changes to build with GHC 8.4.3 (#3372, @kRITZCREEK)
* Set --haddock flag based on BUILD_TYPE (#3409, @justinwoo)
* Use `microlens-platform` instead of `lens` (#3400, @joneshf)
* Avoid `Data.ByteString.Lazy.toStrict` (#3433, @coot)
* Add ffiCodegen to MakeActions (#3434, @coot)
* Add nix config to stack.yaml (#3435, @f-f)

## [v0.12.0](https://github.com/purescript/purescript/releases/tag/v0.12.0) - 2018-05-21

**Breaking changes**

- Added applicative-do notation; `ado` is now a keyword. An full explanation of the behaviour and usage of `ado` is available [in a comment on the issue](https://github.com/purescript/purescript/pull/2889#issuecomment-301260299). (#2889, @rightfold)
- Removed wrapper scripts for the old binary names (psc, psci, etc.) (#2993, @hdgarrood)
- Removed compiler support for deriving `purescript-generics`. `purescript-generics-rep` is still supported. (#3007, @paf31)
- Instances with just one method now require the method to be indented (bug fix, but potentially breaking) (#2947, @quesebifurcan)
- Overlapping instances are now an error rather than a warning, but can be resolved with the new instance chain groups feature (#2315, @LiamGoodacre)
- Reworked the `CoreFn` json representation. This change enables use of the [Zephyr tree shaking tool](https://github.com/coot/zephyr) for PureScript. (#3049, #3342, @coot)
- It is no longer possible to export a type class that has superclasses that are not also exported (bug fix, but potentially breaking) (#3132, @parsonsmatt)
- `Eq` and `Ord` deriving will now rely on `Eq1` and `Ord1` constraints as necessary where sometimes previously `Eq (f _)` would be required. `Eq1` and `Ord1` instances can also be derived. (#3207, @garyb)
- Some `Prim` type classes have been renamed/moved, so will require explicit importing (#3176, @parsonsmatt):
    - `RowCons` is now `Prim.Row.Cons`
    - `Union` is now `Prim.Row.Union`
    - `Fail` is now `Prim.TypeError.Fail`
    - `Warn` is now `Prim.TypeError.Warn`
- Users can no longer specify modules under the `Prim` namespace (#3291, @parsonsmatt)
- `TypeConcat` and `TypeString` have been replaced because they were in kind `Symbol` but weren't literals.  The `Prim.TypeError.Doc` kind and related constructors (`Text`, `Quote`, `Beside`, `Above`) have been added in their place.  The `Fail` and `Warn` type classes now accept a `Doc` instead of a `Symbol`.
 (#3134, @LiamGoodacre)
- In simple cases instance overlaps are now checked at declaration time rather than being deferred until an attempt is made to use them. (#3129, @LiamGoodacre)
- Chaining non-associative or mixed associativity operators of the same precedence is no longer allowed (#3315, @garyb)
- The `--dump-corefn` and `--source-maps` arguments to `purs compile` have been removed. There is now a `--codegen` argument that allows the specific codegen targets to be specified - for example, `--codegen corefn` will not produce JS files, `--codgen js,corefn` will produce both. If the `sourcemaps` target is used `js` will be implied, so there's no difference between `--codegen js,sourcemaps` and `--codegen sourcemaps`). If no targets are specified the default is `js`. (#3196, @garyb, @gabejohnson)
- Exported types that use foreign kinds now require the foreign kinds to be exported too (bug fix, but potentially breaking) (#3331, @garyb)
- The pursuit commands were removed from `purs ide` due to lack of use and editor tooling implementing the features instead (#3355, @kRITZCREEK)

**Enhancements**

- Added `Cons` compiler-solved type class for `Symbol` (#3054, @kcsongor)
- The `Append` compiler-solved type class for `Symbol` can now be run in reverse (#3025, @paf31)
- Find Usages for values and constructors in `purs ide` (#3206, @kRITZCREEK)
- `purs ide` treats `hiding` imports the same as open imports when sorting (#3069, @kRITZCREEK)
- Added inlining for fully saturated usages of `runEffFn/mkEffFn` (#3026, @nwolverson)
- Improved explanation of `UnusableDeclaration` error (#3088, #3304, @i-am-tom)
- Improved rendering of comments in generated JavaScript by removing additional newlines (#3096, @brandonhamilton)
- Instance chain support. (#2315, @LiamGoodacre)
    > We can now express an explicit ordering on instances that would previously have been overlapping.
    > For example we could now write an `IsEqual` type class to compute if two types are equal or apart:
    > ```
    > class IsEqual (l :: Type) (r :: Type) (o :: Boolean) | l r -> o
    > instance isEqualRefl :: IsEqual x x True
    > else instance isEqualContra :: IsEqual l r False
    > ```
    > Note the `else` keyword that links the two instances together.
    > The `isEqualContra` will only be up for selection once the compiler knows it couldn't possible select `isEqualRefl` - i.e that `l` and `r` are definitely not equal.
- Improved orphan instance error to include locations where the instance would be valid (#3106, @i-am-tom)
- Added an explicit error for better explanation of duplicate type class or instance declarations (#3093, @LiamGoodacre)
- `purs ide` now provide documentation comments (#2349, @nwolverson)
- Clarified meaning of duplicate labels in a `Record` row (#3143, @paf31)
- Explicit import suggestions consistently use `(..)` for constructors now (#3142, @nwolverson)
- Improved tab completion in `purs repl` (#3227, @rndnoise)
- Large compiler perfomance improvement in some cases by skipping source spans in `Eq`, `Ord` for binders (#3265, @bitemyapp)
- Added support for error/warning messages to carry multiple source spans (#3255, @garyb)
- Improved tab completion in `purs repl` when parens and brackets are involved (#3236, @rndnoise)
- Improved completion in `purs repl` after `:kind` and `:type` (#3237, @rndnoise)
- Added the "magic do" optimisation for the new simplified `Effect` type (`Control.Monad.Eff` is still supported) (#3289, @kRITZCREEK, #3301, @garyb)
- Improvide build startup times when resuming a build with incremental results (#3270, @kRITZCREEK)
- Added compiler-solved `Prim.Row.Nub` type class (#3293, @natefaubion)
- Improved docs for `Prim.Row.Cons` and `Prim.Row.Union` (#3292, @vladciobanu)
- `Functor` can now be derived when quantifiers are used in constructors (#3232, @i-am-tom)
- `purs repl` will now complete types after `::` (#3239, @rndnoise)
- Added compiler-solved `Prim.Row.Lacks` type class (#3305, @natefaubion)
- Added current output path to missing output error message from `purs ide` (#3311, @rgrinberg)
- Improved parser error messages for `.purs-repl` (#3248, @rndnoise)
- `require` in generated JavaScript now includes full `index.js` file paths (#2621, @chexxor)
- Added more compiler-solved type classes and supporting types and kinds to `Prim`:
    - `Prim.Ordering` module with `kind Ordering`, `type LT`, `type EQ`, `type GT`
    - `Prim.RowList` module with `class RowToList`, `kind RowList`, `type Nil`, `type Cons`
    - `Prim.Symbol` module with `class Compare`, `class Append`, `class Cons`
    (#3312, @LiamGoodacre, @kRITZCREEK)
- Generated code for closed records now explicitly reconstructs the record rather than looping (#1493, @fehrenbach, [blog post with more details](http://stefan-fehrenbach.net/blog/2018-04-28-efficient-updates-closed-records-purescript/index.html))
- Enhanced `purs --help` message to include hint about using `--help` with commands (#3344, @hdgarrood)
- `IncorrectConstructorArity` error message now includes a hint of how many arguments are expected for the constructor (#3353, @joneshf)
- `purs ide` now uses absolute locations for file paths for better experience in some editors (#3363, @kRITZCREEK)

**Bug fixes**

- Fixed a bug with names cause by `Prim` always being imported unqualified (#2197, @LightAndLight)
- Fixed overlapping instances error message to reflect its new status as an error (#3084, @drets)
- Added source position to `TypeClassDeclaration` errors (#3109, @b123400)
- Fixed entailment issues with skolems and matches in the typechecker (#3121, @LiamGoodacre)
- Fixed multiple parentheses around a type causing a crash (#3085, @MonoidMusician)
- Fixed `purs ide` inserting conflicting imports for types (#3131, @nwolverson)
- Fixed constraints being inferred differently for lambda expressions compared with equational declarations (#3125, @LiamGoodacre)
- Updated glob handling to prevent excessive memory usage (#3055, @hdgarrood)
- Added position information to warnings in type declarations (#3174, @b123400)
- Fixed documentation generated for Pursuit rendering functional dependency variables as identifier links (#3180, @houli)
- Naming a function argument `__unused` no longer breaks codegen (#3187, @matthewleon)
- Added position information to `ShadowedName` warning (#3213, @garyb)
- Added position information to `UnusedTypeVar` warning (#3214, @garyb)
- Added position information to `MissingClassMember`, `ExtraneousClassMember`, `ExpectedWildcard` errors (#3216, @garyb)
- Added position information to `ExportConflict` errors (#3217, @garyb)
- Fixed `ctags` and `etags` generation when explicit exports are involved (#3204, @matthewleon)
- Added position information to `ScopeShadowing` warning (#3219, @garyb)
- Added position information for various FFI related errors and warnings (#3276, @garyb)
- Added all available positions to `CycleInModule` and `DuplicateModule` errors (#3273, @garyb)
- Added position information for `IntOutOfRange` errors (#3277, @garyb, @kRITZCREEK)
- Warnings are now raised when a module re-exports a qualified module with implicit import (#2726, @garyb)
- `purs repl` now shows results for `:browse Prim` (#2672, @rndnoise)
- Added position information to `ErrorParsingFFIModule` (#3307, @nwolverson)
- Added position information for `ScopeConflict` cause by exports (#3318, @garyb)
- Added position information to errors that occur in binding groups and data binding groups (#3275, @garyb)
- Fixed a scoping issue when resolving operators (#2803, @kRITZCREEK, @LightAndLight)
- Type synonyms are now desugared earlier when newtype deriving (#3325, @LiamGoodacre)
- Fixed subgoals of compiler-solved type classes being ignored (#3333, @LiamGoodacre)
- Added position information to type operator associativity errors (#3337, @garyb)
- Updated description of `purs docs` command (#3343, @hdgarrood)
- Fixed `purs docs` issue with re-exporting from `Prim` submodules (#3347, @hdgarrood)
- Enabled `purs ide` imports for `Prim` submodules (#3352, @kRITZCREEK)
- Fixed `purs bundle` failing to bundle in the 0.12-rc1 (#3359, @garyb)
- Enabled `:browse` for `Prim` submodules in `purs repl` (#3364, @kRITZCREEK)

**Other**

- Updated installation information to include details about prebuild binaries (#3167, @MiracleBlue)
- Test suite now prints output when failing cases are encountered (#3181, @parsonsmatt)
- Updated test suite to use tasty (#2848, @kRITZCREEK)
- Improved performance of `repl` test suite (#3234, @rndnoise)
- Refactored `let` pattern desugaring to be less brittle (#3268, @kRITZCREEK)
- Added makefile with common tasks for contributors (#3266, @bitemyapp)
- Added `ghcid` and testing commands to makefile (#3290, @parsonsmatt)
- Removed old unused `MultipleFFIModules` error (#3308, @nwolverson)
- `mod` and `div` for `Int` are no longer inlined as their definition has changed in a way that makes their implementation more complicated - purescript/purescript-prelude#161 (#3309, @garyb)
- The test suite now checks warnings and errors have position information (#3211, @garyb)
- The AST was updated to be able to differentiate between `let` and `where` clauses (#3317, @joneshf)
- Support for an optimization pass on `CoreFn` was added (#3319, @matthewleon)
- Clarified note in the `purs ide` docs about the behaviour of `--editor-mode` (#3350, @chexxor)
- Updated bundle/install docs for 0.12 (#3357, @hdgarrood)
- Removed old readme for `psc-bundle` (a leftover from before the unified `purs` binary) (#3356, @Cmdv)

## [v0.12.0-rc1](https://github.com/purescript/purescript/releases/tag/v0.12.0-rc1) - 2018-04-29

**Breaking changes**

- Added applicative-do notation; `ado` is now a keyword. An full explanation of the behaviour and usage of `ado` is available [in a comment on the issue](https://github.com/purescript/purescript/pull/2889#issuecomment-301260299). (#2889, @rightfold)
- Removed wrapper scripts for the old binary names (psc, psci, etc.) (#2993, @hdgarrood)
- Removed compiler support for deriving `purescript-generics`. `purescript-generics-rep` is still supported. (#3007, @paf31)
- Instances with just one method now require the method to be indented (bug fix, but potentially breaking) (#2947, @quesebifurcan)
- Overlapping instances are now an error rather than a warning, but can be resolved with the new instance chain groups feature (#2315, @LiamGoodacre)
- Reworked the `CoreFn` json representation (#3049, @coot)
- It is no longer possible to export a type class that has superclasses that are not also exported (bug fix, but potentially breaking) (#3132, @parsonsmatt)
- `Eq` and `Ord` deriving will now rely on `Eq1` and `Ord1` constraints as necessary where sometimes previously `Eq (f _)` would be required. `Eq1` and `Ord1` instances can also be derived. (#3207, @garyb)
- Some `Prim` type classes have been renamed/moved, so will require explicit importing (#3176, @parsonsmatt):
    - `RowCons` is now `Prim.Row.Cons`
    - `Union` is now `Prim.Row.Union`
    - `Fail` is now `Prim.TypeError.Fail`
    - `Warn` is now `Prim.TypeError.Warn`
- Users can no longer specify modules under the `Prim` namespace (#3291, @parsonsmatt)
- `TypeConcat` and `TypeString` have been replaced because they were in kind `Symbol` but weren't literals.  The `Prim.TypeErrer.Doc` kind and related constructors (`Text`, `Quote`, `Beside`, `Above`) have been added in their place.  The `Fail` and `Warn` type classes now accept a `Doc` instead of a `Symbol`.
 (#3134, @LiamGoodacre)
- In simple cases instance overlaps are now checked at declaration time rather than being deferred until an attempt is made to use them. (#3129, @LiamGoodacre)
- Chaining non-associative or mixed associativity operators of the same precedence is no longer allowed (#3315, @garyb)
- The `--dump-corefn` and `--source-maps` arguments to `purs compile` have been removed. There is now a `--codegen` argument that allows the specific codegen targets to be specified - for example, `--codegen corefn` will not produce JS files, `--codgen js,corefn` will produce both. If the `sourcemaps` target is used `js` will be implied, so there's no difference between `--codegen js,sourcemaps` and `--codegen sourcemaps`). If no targets are specified the default is `js`. (#3196, @garyb, @gabejohnson)
- Exported types that use foreign kinds now require the foreign kinds to be exported too (bug fix, but potentially breaking) (#3331, @garyb)

**Enhancements**

- Added `Cons` compiler-solved type class for `Symbol` (#3054, @kcsongor)
- The `Append` compiler-solved type class for `Symbol` can now be run in reverse (#3025, @paf31)
- Find Usages for values and constructors in `purs ide` (#3206, @kRITZCREEK)
- `purs ide` treats `hiding` imports the same as open imports when sorting (#3069, @kRITZCREEK)
- Added inlining for fully saturated usages of `runEffFn/mkEffFn` (#3026, @nwolverson)
- Improved explanation of `UnusableDeclaration` error (#3088, #3304, @i-am-tom)
- Improved rendering of comments in generated JavaScript by removing additional newlines (#3096, @brandonhamilton)
- Instance chain support. (#2315, @LiamGoodacre)
    > We can now express an explicit ordering on instances that would previously have been overlapping.
    > For example we could now write an `IsEqual` type class to compute if two types are equal or apart:
    > ```
    > class IsEqual (l :: Type) (r :: Type) (o :: Boolean) | l r -> o
    > instance isEqualRefl :: IsEqual x x True
    > else instance isEqualContra :: IsEqual l r False
    > ```
    > Note the `else` keyword that links the two instances together.
    > The `isEqualContra` will only be up for selection once the compiler knows it couldn't possible select `isEqualRefl` - i.e that `l` and `r` are definitely not equal.
- Improved orphan instance error to include locations where the instance would be valid (#3106, @i-am-tom)
- Added an explicit error for better explanation of duplicate type class or instance declarations (#3093, @LiamGoodacre)
- `purs ide` now provide documentation comments (#2349, @nwolverson)
- Clarified meaning of duplicate labels in a `Record` row (#3143, @paf31)
- Explicit import suggestions consistently use `(..)` for constructors now (#3142, @nwolverson)
- Improved tab completion in `purs repl` (#3227, @rndnoise)
- Large compiler perfomance improvement in some cases by skipping source spans in `Eq`, `Ord` for binders (#3265, @bitemyapp)
- Added support for error/warning messages to carry multiple source spans (#3255, @garyb)
- Improved tab completion in `purs repl` when parens and brackets are involved (#3236, @rndnoise)
- Improved completion in `purs repl` after `:kind` and `:type` (#3237, @rndnoise)
- Added the "magic do" optimisation for the new simplified `Effect` type (`Control.Monad.Eff` is still supported) (#3289, @kRITZCREEK, #3301, @garyb)
- Improvide build startup times when resuming a build with incremental results (#3270, @kRITZCREEK)
- Added compiler-solved `Prim.Row.Nub` type class (#3293, @natefaubion)
- Improved docs for `Prim.Row.Cons` and `Prim.Row.Union` (#3292, @vladciobanu)
- `Functor` can now be derived when quantifiers are used in constructors (#3232, @i-am-tom)
- `purs repl` will now complete types after `::` (#3239, @rndnoise)
- Added compiler-solved `Prim.Row.Lacks` type class (#3305, @natefaubion)
- Added current output path to missing output error message from `purs ide` (#3311, @rgrinberg)
- Improved parser error messages for `.purs-repl` (#3248, @rndnoise)
- `require` in generated JavaScript now includes full `index.js` file paths (#2621, @chexxor)
- Added more compiler-solved type classes and supporting types and kinds to `Prim`:
    - `Prim.Ordering` module with `kind Ordering`, `type LT`, `type EQ`, `type GT`
    - `Prim.RowList` module with `class RowToList`, `kind RowList`, `type Nil`, `type Cons`
    - `Prim.Symbol` module with `class Compare`, `class Append`, `class Cons`
    (#3312, @LiamGoodacre, @kRITZCREEK)
- Generated code for closed records now explicitly reconstructs the record rather than looping (#1493, @fehrenbach, [blog post with more details](http://stefan-fehrenbach.net/blog/2018-04-28-efficient-updates-closed-records-purescript/index.html))

**Bug fixes**

- Fixed a bug with names cause by `Prim` always being imported unqualified (#2197, @LightAndLight)
- Fixed overlapping instances error message to reflect its new status as an error (#3084, @drets)
- Added source position to `TypeClassDeclaration` errors (#3109, @b123400)
- Fixed entailment issues with skolems and matches in the typechecker (#3121, @LiamGoodacre)
- Fixed multiple parentheses around a type causing a crash (#3085, @MonoidMusician)
- Fixed `purs ide` inserting conflicting imports for types (#3131, @nwolverson)
- Fixed constraints being inferred differently for lambda expressions compared with equational declarations (#3125, @LiamGoodacre)
- Updated glob handling to prevent excessive memory usage (#3055, @hdgarrood)
- Added position information to warnings in type declarations (#3174, @b123400)
- Fixed documentation generated for Pursuit rendering functional dependency variables as identifier links (#3180, @houli)
- Naming a function argument `__unused` no longer breaks codegen (#3187, @matthewleon)
- Added position information to `ShadowedName` warning (#3213, @garyb)
- Added position information to `UnusedTypeVar` warning (#3214, @garyb)
- Added position information to `MissingClassMember`, `ExtraneousClassMember`, `ExpectedWildcard` errors (#3216, @garyb)
- Added position information to `ExportConflict` errors (#3217, @garyb)
- Fixed `ctags` and `etags` generation when explicit exports are involved (#3204, @matthewleon)
- Added position information to `ScopeShadowing` warning (#3219, @garyb)
- Added position information for various FFI related errors and warnings (#3276, @garyb)
- Added all available positions to `CycleInModule` and `DuplicateModule` errors (#3273, @garyb)
- Added position information for `IntOutOfRange` errors (#3277, @garyb, @kRITZCREEK)
- Warnings are now raised when a module re-exports a qualified module with implicit import (#2726, @garyb)
- `purs repl` now shows results for `:browse Prim` (#2672, @rndnoise)
- Added position information to `ErrorParsingFFIModule` (#3307, @nwolverson)
- Added position information for `ScopeConflict` cause by exports (#3318, @garyb)
- Added position information to errors that occur in binding groups and data binding groups (#3275, @garyb)
- Fixed a scoping issue when resolving operators (#2803, @kRITZCREEK, @LightAndLight)
- Type synonyms are now desugared earlier when newtype deriving (#3325, @LiamGoodacre)
- Fixed subgoals of compiler-solved type classes being ignored (#3333, @LiamGoodacre)
- Added position information to type operator associativity errors (#3337, @garyb)

**Other**

- Updated installation information to include details about prebuild binaries (#3167, @MiracleBlue)
- Test suite now prints output when failing cases are encountered (#3181, @parsonsmatt)
- Updated test suite to use tasty (#2848, @kRITZCREEK)
- Improved performance of `repl` test suite (#3234, @rndnoise)
- Refactored `let` pattern desugaring to be less brittle (#3268, @kRITZCREEK)
- Added makefile with common tasks for contributors (#3266, @bitemyapp)
- Added `ghcid` and testing commands to makefile (#3290, @parsonsmatt)
- Removed old unused `MultipleFFIModules` error (#3308, @nwolverson)
- `mod` and `div` for `Int` are no longer inlined as their definition has changed in a way that makes their implementation more complicated - purescript/purescript-prelude#161 (#3309, @garyb)
- The test suite now checks warnings and errors have position information (#3211, @garyb)
- The AST was updated to be able to differentiate between `let` and `where` clauses (#3317, @joneshf)
- Support for an optimization pass on `CoreFn` was added (#3319, @matthewleon)

## [v0.11.7](https://github.com/purescript/purescript/releases/tag/v0.11.7) - 2017-11-15

**Enhancements**

- Add position to type class declaration errors (@b123400)
- Add valid location list to orphan instance errors (@i-am-tom)
- Expand error message for UnusableDeclaration (#3088, @i-am-tom)
- Inline `Unsafe.Coerce.unsafeCoerce` (@coot)

**Bug Fixes**

- Correctly quote uppercased field labels in errors (@Thimoteus)
- `purs ide` inserts conflicting imports for types (#3131, @nwolverson)
- Instantiate abstraction body during inference to fix a type checking bug (@LiamGoodacre)
- Fix a bug related to the desugaring of nested parentheses (@MonoidMusician)
- Fix a loop in the kind checker (@paf31)
- Fix a bug in type operator precedence parsing (@paf31)
- Eliminate some redundant whitespace in the generated JS output (@matthewleon)
- Only add newline before initial group of comment lines during code generation (@brandonhamilton)
- Treat kinds as used in import warnings (@nwolverson)

**`purs ide`**

- Add an "editor mode" (@kRITZCREEK)

  When the `editor-mode` flag is specified at startup the server will not start afile watcher process any more. Instead it only reloads after successful rebuild commands. This is a lot less fragile than relying on the file system APIs, but will mean that a manual load needs to be triggered after builds that didn't go through `purs ide`.

- `purs ide` now groups `hiding` imports with implicit ones (@kRITZCREEK)
- Return documentation comments in `purs ide` completions (@nwolverson)
- Add an `actualFile` parameter to the rebuild command (@kRITZCREEK)
- Add qualified explicit import (@nwolverson)
- Fixed case-splitting on local non-exported datatypes (@LightAndLight)
- Make the `filters` parameter in the `type` command optional (@b123400)

**`purs docs`**

- Embed CSS for HTML docs (@hdgarrood)
- Fix source links for re-exports (@felixSchl)
- Use order given in export list in generated docs (@hdgarrood)
- Prevent browser from treating the title and source link as one word (@Rufflewind)
- Fix fragment links to type constructors in HTML (@hdgarrood)

**`purs repl`**

- Add `:complete` directive to `purs repl` to support completion in more editors (@actionshrimp)

**Other**

- Add docs for duplicate labels in record types (@paf31)
- Adds a document for the design of `purs ide`. (@kRITZCREEK)
- Update `PROTOCOL.md` docs for `purs ide` (@BjornMelgaard)
- Upgrade to GHC version 8.2 (@kRITZCREEK)
- Allow `blaze-html-0.9` (@felixonmars)
- Bump `Glob` dependency (@mjhoy)
- Use `Hspec` in `TestDocs` (@hdgarrood)
- Fix AppVeyor deployment (#2774) (@hdgarrood)
- Various type safety improvements to the AST (@kRITZCREEK)
- Remove some references to old executables (@hdgarrood)
- Update the installation documentation (@hdgarrood)
- Update test dependencies (@hdgarrood)
- Only build `master` and versioned tags in AppVeyor (@hdgarrood)

## [v0.11.6](https://github.com/purescript/purescript/releases/tag/v0.11.6) - 2017-07-10

**New Features**

**`RowToList` support**

(@LiamGoodacre)

There is a new type class in `typelevel-prelude` called `RowToList`, which turns
a row of types into a type-level list. This allows us to work with closed
rows in more ways at the type level. The compiler will now solve these constraints
automatically for closed rows of types.

**Enhancements**

- Allow things to be hidden from Prim (@garyb)
- Re-evaluate REPL globs on `:reload` (@hdgarrood)
- Include comments in child declarations in HTML docs (@hdgarrood)

**IDE Enhancements**

- Collect data constructors (@kRITZCREEK)
- Adds declarations for Prim (@kRITZCREEK)
- Repopulates the rebuild cache when populating volatile state (@kRITZCREEK)
- Add declaration type filter (#2924) (@sectore)
- Improve reexport bundling (@kRITZCREEK)
- Resolve synonyms and kinds (@kRITZCREEK)

**Bug Fixes**

- Replace synonyms in instance constraints (@LiamGoodacre)
- Encode PSCI's server content as UTF-8 string (@dgendill)
- Fix child declaration ordering in docs (@hdgarrood)
- Improve instance ordering in HTML docs (@hdgarrood)
- Fix links to type operators in HTML docs (@hdgarrood)

**Other**

- Add source span annotations to Declaration (@garyb)
- Add source span annotations to DeclarationRef (@garyb)
- Remove `purescript.cabal` and add to `.gitignore` (@garyb)
- Raise upper bound on `aeson` in `package.yaml` (@garyb)
- Only build master and semver tags in Travis (@hdgarrood)

## [v0.11.5](https://github.com/purescript/purescript/releases/tag/v0.11.5) - 2017-06-05

**Compiler**

**Enhancements**

**Type signatures in instances**

(@cdepillabout)

Type class instances can now include type signatures for class members, as documentation:

```purescript
data MyType = MyType String

instance showMyType :: Show MyType where
  show :: MyType -> String
  show (MyType s) = "(MyType " <> show s <> ")"
```

**Bug Fixes**

- Encode HTML content as UTF8 when using `purs repl` with `--port` (@dgendill)
- Disallow some invalid newtype-derived instances (@paf31)
- Disallow `forall` within constraints (#2874, @sectore)
- Convert `\r\n` into `\n` after reading files (@kRITZCREEK)
- Fix PSCi tests (@kRITZCREEK)
- Better variable naming hygiene in TCO. (#2868, @houli)
- Simplify TCO generated code (@matthewleon)
- Remove newlines from printed custom type errors (@matthewleon)
- Fix some `purs` command line help message issues (@Cmdv)
- Apply relative paths during pretty printing of errors (@kRITZCREEK)
- Desugar `let` properly when generating docs (@paf31)
- Fix kind signature for `RowCons` type class in documentation (@tslawler)
- Fix an issue with error messages for `TypesDoNotUnify` involving duplicate labels (#2820, @thoradam)

**Other**

- Update `package.yaml` (@sol)
- Parse support modules from actual test support `purs` (@noraesae)
- Update `build` command to run tests (@sectore)
- Bumps lower bound for `directory` (@kRITZCREEK)
- Switch `core-tests` to `psc-package` (#2830, @matthewleon)
- Small fix for the copyright dates (@seanwestfall)
- Update `CONTRIBUTING.md` for "new contributor" label (@thoradam)

**`purs ide`**

**Features**

- Add a new namespace filter (#2792, @sectore, @stefanholzmueller)

A new filter, which restricts query results to the value, type and/or kind namespaces, which allows improvements to the completion and import commands.

- Adds a command to add qualified imports (@kRITZCREEK)

This empowers editor plugins to add imports for qualified identifiers, for example in [the Emacs plugin](https://github.com/epost/psc-ide-emacs/pull/103).

- New import formatting (@kRITZCREEK)
- Group reexports in completions (@kRITZCREEK)

Editors can now choose to let `purs ide` group reexports for the same value, to reduce noise when completing values like `Data.Functor.map` which are reexported a lot and show up that many times in the completion list.

**Enhancements**

- Parse modules in parallel (@kRITZCREEK)

This can yield significant speedups in the initial load times. For example a full load of `slamdata/slamdata` improves from 11 to 6 seconds

- Introduce completion options (@kRITZCREEK)

**Bug Fixes**

- Resolve synonyms and kinds (@kRITZCREEK)
- Work around laziness when measuring command performance (@kRITZCREEK)
- Simplify state type (@kRITZCREEK)
- Extract namespace ADT (@kRITZCREEK)
- Decodes source files as UTF8 when parsing out the imports (@kRITZCREEK)
- Fix the import command for kinds (@kRITZCREEK)
- Reads files in text mode for adding imports (@kRITZCREEK)
- Add `-h`/`--help` to `ide` subcommands (@simonyangme)

## [v0.11.4](https://github.com/purescript/purescript/releases/tag/v0.11.4) - 2017-04-17

**Enhancements**

- `purs` executable will now display help text by default (@matthewleon)
- Adding `-h`/`--help` to `ide` subcommands (@simonyangme)
- Some simplifications to the tail call optimization (@matthewleon)

**Bug Fixes**

- Remove newline from printed custom type errors (@matthewleon)
- Fix pretty printing of rows in error messages (#2820, @thoradam)
- Allow user to propagate Warn constraints (@paf31)
- Match type level strings in docs renderer (#2772, @hdgarrood)
- Fix encoding bug in `purs ide` list import command (@kRITZCREEK)
- `purs ide` now reads files in text mode for adding imports (@kRITZCREEK)

**Other**

- Bump `aeson` lower bound to 1.0 (@hdgarrood)
- Add a bunch of NFData instances (@hdgarrood)
- Turn off coveralls upload for now (@paf31)
- `purs` command line help message fixes (@Cmdv)
- Switch core-tests to `psc-package` (#2830, @matthewleon)
- Update `CONTRIBUTING.md` notes (@thoradam)

## [v0.11.3](https://github.com/purescript/purescript/releases/tag/v0.11.3) - 2017-04-08

**Bug Fixes**

- Fix the exhaustivity check for pattern guards (@alexbiehl)

**Other**

- Require `directory >=1.2.3.0` for XDG support (@bergmark)
- @noraesae has refactored some PSCi code to improve the test suite.
- Use `hpack` to generate the `.cabal` file (@kRITZCREEK)
- Use XDG Base Directory Specification for `psci_history` (@legrostdg)

## [v0.11.2](https://github.com/purescript/purescript/releases/tag/v0.11.2) - 2017-04-02

**New Features**

**Polymorphic Labels**

(@paf31)

A new `RowCons` constraint has been added to `Prim`. `RowCons` is a 4-way relation between

1. Symbols
1. Types
1. Input rows
1. Output rows

which appends a new label (1) with the specified type (2) onto the front of the input row (3), to generate a new output row (4). The constraint can also be run backwards to subtract a label from an output row.

This allows us to quantify types over labels appearing at the front of a row type, by quantifying over the corresponding symbol/type pair. This gives us a limited form of polymorphic labels which enables things like writing [a single lens for any record accessor](https://github.com/purescript/purescript/blob/e4ff177017f1411ad4cbeade129cfe1bb52d6e99/examples/passing/PolyLabels.purs#L41-L51).

**Enhancements**

- Use XDG Base Directory Specification for the location of the `psci_history` file (@legrostdg)
- Collect more information for classes and synonyms in `purs ide` (@kRITZCREEK)

**Bug Fixes**

- Desugar pattern guards *after* type checking, to avoid an issue with the exhaustivity checker (@alexbiehl)

**Other**

- A new PSCi evaluation test suite was added (@noraesae)
- Use `hpack` to generate the `.cabal` file (@kRITZCREEK)

## [v0.11.1](https://github.com/purescript/purescript/releases/tag/v0.11.1) - 2017-03-28

**Bug Fixes**

**Compiler**

- Enable TCO for variable intros and assignments #2779 (@paf31)
- Fixed special case in codegen for guards #2787 (@paf31)

**Docs generation**

- Wrap decl title in span for better double-click selection #2786 (@rightfold)
- List instance info under correct sections, fix #2780 (@paf31)

## [v0.11.0](https://github.com/purescript/purescript/releases/tag/v0.11.0) - 2017-03-25

This release includes several breaking changes, in preparation for the 1.0 release, as well as many enhancements and bug fixes.

Most users will probably want to wait until all aspects of the release have been finalized. Progress on libraries and tools is being tracked [here](https://github.com/purescript/purescript/issues/2745).

Many thanks to the contributors who helped with this release!

**Breaking Changes**

(@garyb, @paf31)

**`=>` now acts like a binary type operator**

It was previously possible to specify many constraints in the same context by
separating them with commas inside parentheses on the left of the `=>`:

```purescript
runFreeT :: ∀ m f. (Functor f, Monad m) => ...
```

This is no longer allowed. Instead, `=>` now acts like a binary operator, with a
constraint on the left and a type on the right. Multiple constraints must be
introduced using currying, as with regular function arguments:

```purescript
runFreeT :: ∀ m f. Functor f => Monad m => ...
```

This is in preparation for adding _constraint kinds_, at which point `=>` will become
an actual binary type operator, defined in `Prim`.

**`*` and `!` kinds have been removed**

The kind symbols `*` (for the kind of types) and `!` (for the kind of effects) have been
removed from the parser. Instead of `*`, use `Type`, which is defined in `Prim`.
Instead of `!`, use `Effect`, which can now be imported from `Control.Monad.Eff`.

The `#` symbol, which is used to construct a row kind, is still supported. We cannot move this kind into `Prim` (because it is polykinded, and we do not support kind polymorphism).

**One single consolidated executable**

The various `psc-*` executables have been replaced with a single executable called `purs`.
The various subcommands are documented on the `--help` page:

```
bundle     Bundle compiled PureScript modules for the browser
compile    Compile PureScript source files
docs       Generate Markdown documentation from PureScript source files
hierarchy  Generate a GraphViz directed graph of PureScript type classes
ide        Start or query an IDE server process
publish    Generates documentation packages for upload to Pursuit
repl       Enter the interactive mode (PSCi)
```

Wrapper scripts will be provided in the binary distribution.

**`psc-package` was removed**

`psc-package` has been removed from the main compiler distribution. It will still
be maintained along with the package sets repo, but will not be bundled with the compiler.

A binary distribution which is compatible with this release is [available](https://github.com/purescript/psc-package/releases/tag/v0.1.0).

**Implicitly discarded values in `do` blocks now raise errors**

Code which discards the result of a computation in a `do` block:

```purescript
duplicate :: Array a -> Array a
duplicate xs = do
  x <- xs
  [true, false] -- the result here is discarded
  pure x
```

will now raise an error. The compiler allows values of certain types to be discarded,
based on the `Discard` class in `Control.Bind`. The only type which can be discarded is
`Unit`, but the feature was implemented using a type class to enable support for
alternative preludes.

**No more dependency on the Bower executable**

In addition to removing `psc-package` from the compiler distribution, we have also
removed any explicit dependency on the Bower executable. The compiler will not assume
use of any particular package manager, but will aim to provide generic support for
package managers generally, via command line options and hooks.

`purs publish` will continue to use the Bower JSON formats. The `bower.json` format
is now referred to as the "manifest file", while the output of `bower list --json`,
which is used by `purs publish` internally, is referred to as the "resolutions file".

**Enhancements**

**Pattern Guards**

(@alexbiehl)

In addition to regular guards:

```purescript
foo x | condition x = ...
```

the compiler now supports _pattern guards_, which let the user simultaneously
test a value against a pattern, and bind names to values.

For example, we can apply a function `fn` to an argument `x`, succeeding only if
`fn` returns `Just y` for some `y`, binding `y` at the same time:

```purescript
bar x | Just y <- fn x = ... -- x and y are both in scope here
```

Pattern guards can be very useful for expressing certain types of control flow when
using algebraic data types.

**HTML Documentation**

(@hdgarrood)

The `--format html` option has been added to `purs docs`. The HTML format uses
the Pursuit template, and is very useful for rendering documentation for offline
use.

[Here is an example](http://harry.garrood.me/purs-html-docs-example/) of the generated HTML.

**Duplicate Labels**

(@paf31)

Row types now support duplicate labels, which can be useful when using the `Eff`
monad. For example, we could not previously use the `catchException` function if
the resulting action _also_ required the `EXCEPTION` effect, since otherwise the
type of the inner action would contain a duplicate label.

Rows are now unordered collections (of labels and types) _with duplicates_. However,
the collection of types for a specific label within a row _is_ ordered.
Conceptually, a row can be thought of as a type-level `Map Label (NonEmptyList Type)`.

A type constructor (such as `Record`) which takes a row of types as an argument should
define what its meaning is on each row. The meaning of a value of type `Record r`
is a JavaScript object where the type of the value associated with each label is given
by the head element of the non-empty list of types for that label.

**Row Constraints**

(@doolse, @paf31)

A new constraint called `Union` has been added to `Prim`. `Union` is a three-way relation between
rows of types, and the compiler will solve it automatically when it is possible to do so.

`Union` is a left-biased union of rows which takes into account duplicate labels. If the same label appears in rows `l` and `r`, and `Union l r u` holds, then the label will appear twice in `u`.

`Union` makes it possible to give a type to the function which merges two records:

```purescript
merge :: forall r1 r2 r3. Union r1 r2 r3 => Record r1 -> Record r2 -> Record r3
```

Note that this is a left-biased merge - if the two input record contain a common label, the type of the
label in the result will be taken from the left input.

**Patterns in `let` expressions**

(@noraesae)

Let expressions and `where` clauses can now use binders on the left hand side of
a declaration:

```purescript
map f xs =
  let { head, tail } = uncons xs
  in [f head] <> map f tail
```

Unlike in Haskell, declarations with these patterns cannot appear in dependency cycles, and bound names can only be used in declarations after the one in which they are brought into scope.

**Find record accessors in Type Directed Search**

(@kRITZCREEK)

Type-directed search will now include results for record accessors. This can
be very useful when working with extensible records with a type-driven programming
workflow.

**Other Enhancements**

- Add basic usability check and error for ambiguously-typed type class members (@LiamGoodacre)
- Improved skolem escape check (@paf31)
- Fix links to declarations in `Prim` (@hdgarrood)
- Emit `_` instead of `false` case for `if then else` to improve optimizations (@rightfold)
- Add `InvalidDerivedInstance` error to improve errors for derived instances (@paf31)
- Make generated code for superclass instances less ugly (@paf31)
- Support polymorphic types in typed binders (@paf31)
- Make file paths relative in error messages (@paf31)
- Improve errors from module sorter (@paf31)
- Improve error for unused type variables (@paf31)
- Include source span in externs file for error reporting purposes (@paf31)
- Improve instance arity errors (@mrkgnao)

**`purs ide`**

**Features**

**Improve import parsing**

- `purs ide` now uses a new import parser, which allows `purs ide` to handle any
import section that the compiler would accept correctly. (@kRITZCREEK)
- Parse imports with hanging right paren (@matthewleon)
- Reuses lenient import parsing for the list import command (@kRITZCREEK)

**Don't create the output/ directory if it can't be found**

(@kRITZCREEK)

`purs ide` will now no longer leave empty output/ directories behind when it is
started in a directory that is not a PureScript project.

**Collect type class instances**

(@kRITZCREEK)

`purs ide` collects instances and stores them with their respective type class.
There's no way to retrieve these yet, but we will extend the protocol soon.

**Bug Fixes**

- No longer strip trailing dots for Pursuit queries (@kRITZCREEK)
- Fix #2537 (`psc-ide` shouldn't crash when building a non-existent file) (@kRITZCREEK)
- Fix #2504 (fix a crash related to prematurely closed handles) (@kRITZCREEK)
- Speed up rebuilding by x2, by rebuilding with open exports asynchronously (@kRITZCREEK)
- Return operators in `purs ide` imports list (@nwolverson)
- Also detect location information for operators (@kRITZCREEK)

**Cleanup**

- Removes unnecessary clause in import pretty printing (@kRITZCREEK)
- Removes the deprecated `--debug` option (@kRITZCREEK)
- Restructure testing to avoid running the server (@kRITZCREEK)

**`purs repl`**

- Add back `.purs-repl` file support (@paf31)
- PSCi command changes, add `:clear` (@noraesae)
- Declarations no longer require `let` (@noraesae)
- Improve CLI error and startup messages (@noraesae)

**Bug Fixes**

- Changes to help the tail call optimization fire more consistently (@paf31)
- Fix `everythingWithScope` traversal bug #2718 (@paf31)
- Errors for open rows in derived instances (@paf31)
- Instantiate types in record literals as necessary (@paf31)
- Fix `Generic` deriving with synonyms (@paf31)
- Rebuild modules if necessary when using `--dump-corefn` (@paf31)
- Ensure solved type classes are imported (@LiamGoodacre)
- Allow for older Git versions in `purs publish` (@mcoffin)
- Fix `purs publish --dry-run` (@hdgarrood)
- Exported data constructors can now contain quotes (@LiamGoodacre)

**Documentation**

- Capitalise *script into *Script (@noraesae)

**Performance**

- Optimize `keepImp` (@paf31)
- Replace `nub` with `ordNub` (@matthewleon)
- Combine inlining optimizations into a single pass (@paf31)

**Other**

- Add `HasCallStack` to internalError (@alexbiehl)
- Use Stackage LTS 8.0 (@noraesae)
- Address Travis timeout issues (@hdgarrood)
- Improve module structure in PSCi test suite (@noraesae)
- Fix the PSCi script (@mrkgnao)
- Include Git commit information in non-release builds (@hdgarrood)
- Add test case for #2756 (@int-index)
- Some code cleanup in the module imports phase (@matthewleon)

## [v0.10.7](https://github.com/purescript/purescript/releases/tag/v0.10.7) - 2017-02-11

This release contains a bug fix for a bug in `psc-bundle` which was introduced in 0.10.6.

## [v0.10.6](https://github.com/purescript/purescript/releases/tag/v0.10.6) - 2017-02-07

**Enhancements**
- Add support for user defined warnings via the `Warn` type class (@LiamGoodacre, [blog post](https://liamgoodacre.github.io/purescript/warnings/2017/01/17/purescript-warn-type-class.html))
- Support nested record update (@LiamGoodacre, [blog post](https://liamgoodacre.github.io/purescript/records/2017/01/29/nested-record-updates.html))
- Inline `unsafePartial` (@paf31)
- Fail early when `bind` is brought into scope inside `do` (@paf31)

**Bug Fixes**
- Disallow polymorphic types in binders, preventing a crash (@paf31)
- Rebuild modules if necessary when using `--dump-corefn` (@paf31)
- `TypeLevelString`/`TypeConcat` should not be quoted (@michaelficarra)
- Generate JS static member accesses whenever possible (@michaelficarra)
- Require dependencies to exist during sorting phase (@paf31)
- Fix inlining for `negateInt` (@paf31)
- Fix object key quoting (@hdgarrood)
- Don't expand synonyms until after kind checking (@paf31)
- Fix 'Unknown type index' on mismatch between class and instance argument counts (@LiamGoodacre)
- Style comment types differently (@matthewleon)

**`psc-ide`**
- Return operators in `psc-ide` imports list (@nwolverson)
- Collect type class instances (@kRITZCREEK)
- Log failing to accept or parse an incoming command (@kRITZCREEK)
- Fix #2537 (@kRITZCREEK)
- Fix #2504 (@kRITZCREEK)
- Also detect location information for operators (@kRITZCREEK)
- Speeds up rebuilding by x2 (@kRITZCREEK)
- Restructure testing to avoid running the server (@kRITZCREEK)

**`psc-publish`**
- Add modules for rendering HTML documentation (@hdgarrood)
- Fix `psc-publish --dry-run` (@hdgarrood)
- Fix failure to parse git tag date in `psc-publish` (@hdgarrood)
- Add git tag time to `psc-publish` JSON (@hdgarrood)
- Remove `Docs.Bookmarks` (@hdgarrood)

**Performance**
- Combine inlining optimizations into a single pass (@paf31)
- Use `Map.foldlWithKey'` instead of `foldl` (@hdgarrood)
- Minor memory usage improvements in `Language.PureScript.Docs` (@hdgarrood)

**Other**
- Generate data constructors without IIFEs (@hdgarrood)
- Add stack-ghc-8.0.2.yaml (@noraesae)
- Add `HasCallStack` to `internalError` (@alexbiehl)
- Update `psc-package` to use turtle 1.3 (@taktoa)
- Remove `JSAccessor`; replace with `JSIndexer` (@michaelficarra)
- Store more information in `RenderedCode` (@hdgarrood)

## [v0.10.5](https://github.com/purescript/purescript/releases/tag/v0.10.5) - 2017-01-06

**Enhancements**
- Adds specific error message when failing to import bind (@FrigoEU)

**Bug Fixes**
- Detect conflicting data constructor names (@LiamGoodacre)
- Update pretty printer for Kinds (@hdgarrood)
- Restore JSON backwards compatibility for `PSString` (@hdgarrood)
- Replace type wildcards earlier (@paf31)
- Restore backwards compatibility for parsing Kinds (@hdgarrood)

**Other**
- Update `bower-json` to 1.0.0.1 (@hdgarrood)

## [v0.10.4](https://github.com/purescript/purescript/releases/tag/v0.10.4) - 2017-01-02

**New Features**

**Deriving `Functor`**

(@LiamGoodacre, #2515)

The `Functor` type class can now be derived using the standard `derive instance` syntax:

``` purescript
newtype F a = F { foo :: Array a, bar :: a }

derive instance functorF :: Functor F
```

**User-Defined Kinds**

(@LiamGoodacre, #2486)

Custom kinds can now be defined using the `foreign import kind` syntax:

``` purescript
foreign import kind SymbolList
```

Custom kinds can be ascribed to types using `foreign import data` declarations, as usual:

``` purescript
foreign import data Nil :: SymbolList
foreign import data Cons :: Symbol -> SymbolList -> SymbolList
```

Note that kind arguments are not supported.

User defined kinds can be imported/exported using the `kind` prefix, for example:

``` purescript
import Type.SymbolList (kind SymbolList)
```

**Source Maps in `psc-bundle`**

(@nwolverson)

`psc-bundle` will now generate source maps if the`--source-maps` flag is used.

**Solving `CompareSymbol` and `AppendSymbol`**

(@LiamGoodacre, #2511)

Support for the new `purescript-typelevel-prelude` library has been added to the compiler. `CompareSymbol` and `AppendSymbol` constraints will now be solved automatically for literal symbols.

**New `psc-package` Features**

(@paf31)

Two new commands have been added to `psc-package` to support library authors and package set curators.
- The `updates` command (#2510) is used to update packages in the set.
- The `verify-set` command (#2459) is used to verify the health of a package set. This command replicates the work done by the `package-sets` CI job, and can be used to test modifications to the package set locally before making a pull request.

**Enhancements**
- Update orphan instance check to use covering sets when functional dependencies are involved (@LiamGoodacre)
- Add `--node-path` option to PSCi to modify the path to the Node executable (#2507, @paf31)
- Add package information to re-exports (@hdgarrood)
- Add `Prim` docs to the library (#2498, @hdgarrood)

**Bug Fixes**
- Derive instances when data types use type synonyms (#2516, @paf31)
- Unwrap `KindedType` when instance solving (@LiamGoodacre)
- Update links to wiki (#2476, @LiamGoodacre)
- Update websocket host to fix PSCi on Windows (#2483, @seungha-kim)
- Fix `psc-ide` tests on windows (@kRITZCREEK)
- Fix some issues with the pretty printer (#2039, @paf31)

**Other**
- More robust license generator script (@hdgarrood)
- Further conversions to `Text` in the `Docs` modules (#2502, @hdgarrood)
- Add upper bound on `turtle`, fixes #2472, (@hdgarrood)
- Fix version bounds on `language-javascript` (@hdgarrood)

## [v0.10.3](https://github.com/purescript/purescript/releases/tag/v0.10.3) - 2016-12-11

**Enhancements**

**Solving `IsSymbol` instances**

(@LiamGoodacre)

The compiler will now derive `Data.Symbol.IsSymbol` instances for type-level string literals.

This enables interesting type-level programming features, such as [deriving `Show` instances using `Data.Generics.Rep`](https://asciinema.org/a/1lc5nn3o9b24y2bos8eowmfa9).

**Rows in Instance Heads**

(@LiamGoodacre)

The compiler now allows rows to appear in type class instance heads, but only in type arguments which are fully determined by some functional dependency.

This allows instances like

``` purescript
MonadState { field :: Type } MyAppMonad
```

and also `Newtype` instances for newtypes which contain records.

**Speeds up parsing by reading files as Text**

(@kRITZCREEK)

The use of `String` has been replaced by `Text` in the compiler, resulting in some non-trivial performance improvements.

**Functional Dependencies in `psc-docs` output**

(@soupi, #2439)

`psc-docs` now includes functional dependency information when rendering type classes.

**New `psc-package` Commands**
- The `available` command (@andyarvanitis) shows all available packages in the current package set
- The `uninstall` command (@joneshf) removes a package from the set of active packages and updates the package configuration file.

**Type Class Warning (@joneshf)**

A warning was added for shadowed type variables in type class declarations.

**Bug Fixes**
- `psc-package`: display full path in 'packages.json does not exist' error messsage (@andyarvanitis)
- Use `writeUTF8File` in `psc-bundle` (@hdgarrood)
- Use HTTPS to query Pursuit (@paf31)
- Moved the expansion of astral code points to UTF-16 surrogate pairs from the JS code generator to the parser (@michaelficarra, #2434)
- Allow astral code points in record literal keys (@michaelficarra, #2438)
- Add value source positions (@nwolverson)
- Update error message of `ErrorInDataBindingGroup` to include participating identifiers (@LiamGoodacre)

**`psc-ide`**
- Polling option for psc-ide-server (@kRITZCREEK)
- Better logging and diagnostics (@kRITZCREEK)

**Other**
- Dump output of `psc` tests to file (@andyarvanitis, #2453)
- Fix windows CI (@hdgarrood)
- Link to new documentation repo (@hdgarrood)
- Create documentation for psc-package (@paf31)
- Fix GHC 8.0.2 build (@RyanGlScott)
- Add `psc-package` to release bundle (@marsam)
- Update for latest `language-javascript` (@tmcgilchrist)
- Fix exhaustivity warnings (@charleso)
- Update `CONTRIBUTING.md` (@osa1)

## [v0.10.2](https://github.com/purescript/purescript/releases/tag/v0.10.2) - 2016-11-07

**Major Changes**

**Type-directed search (@kRITZCREEK)**

This extends the typed holes error messages to include suggested replacements for a typed hole, by using type subsumption to determine which identifiers in scope are appropriate replacements.

A blog post will accompany this feature soon.

**`psc-package` (@paf31)**

This is an experimental package manager for PureScript packages. It supports the following commands:
- `init` - create a new project using the package set for the current compiler version
- `update` - sync the local package collection with the package set
- `install` - install a specific package from the current set and add it to the package config
- `build` - run `psc` on any active packages
- `sources` - list source globs for active package versions
- `dependencies` - list transitive dependencies of the current project

For example:

``` text
$ psc-package init
$ psc-package install transformers
$ psc-package build
```

Eventually, `psc-package` might replace the use of Bower, but that will require support from tools like Pulp. For now, package authors should continue to publish packages using Bower and Pursuit.

**`Data.Generic.Rep.Generic` Deriving (@paf31)**

This is an alternative generic programming implementation based on `GHC.Generics`. It should allow deriving of more interesting classes, such as `Semigroup`. See the `purescript-generics-rep` package for examples.

**Enhancements**
- #2323: Sort IDE-generated explicit imports (@bbqbaron)
- #2374: Add error message for ambiguous type variables in inferred contexts (@bbqbaron)
- #934 Add paste mode, remove --multi-line option (@paf31)
- Allow symbols in data constructors (@brandonhamilton)
- Fix inliner for integer bitwise operators (@brandonhamilton)
- Use SSL for pursuit queries (@guido4000)

**Bug Fixes**
- #2370, allow rows in instance contexts (@paf31)
- #2379, add error message for unknown classes (@paf31)
- Better error messages for bad indentation (@paf31)
- Fix inliner for `Data.Array.unsafeIndex` (@brandonhamilton)
- Fix issue with typed holes in inference mode (@paf31)
- Fix scope traversal for do-notation bind. (@LiamGoodacre)
- Handle `TypeLevelString` when checking orphans (@joneshf)
- Move unsafeIndex to Data.Array (@brandonhamilton)
- Pretty-print suggested types differently (@paf31)
- Traversal should pick up bindings in all value declarations. (@LiamGoodacre)
- Treat type annotations on top-level expressions as if they were type declarations (@paf31)

**Other**
- Refactor subsumes function (@paf31)
- Refactor to use `lens` (@kRITZCREEK)
- Small cleanup to `Language.PureScript.Interactive.IO` (@phiggins)
- Speeds up parsing by reading files as `Text` (@kRITZCREEK)
- Update outdated comments about Prim types (@rightfold)

## [v0.10.1](https://github.com/purescript/purescript/releases/tag/v0.10.1) - 2016-10-02

**Breaking Changes**

The new functional dependencies feature fixes type inference in some cases involving multi-parameter type classes. However, due to a bug in the compiler, some of those expressions were previously type checking where they should not have. As a result, it is necessary to add functional dependencies to some classes in order to make previous code type-check in some cases. Known examples are:
- `MonadEff` and `MonadAff`
- `MonadState`, `MonadReader`, and the rest of the MTL-style classes in `transformers`

**New Features**

**`Data.Newtype` Deriving**

(@garyb)

It is now possible to derive the `Newtype` class for any data declaration which is a `newtype`, using the existing `deriving instance` syntax:

``` purescript
newtype Test = Test String

derive instance newtypeTest :: Newtype Test _
```

Note that the second type argument should be specified as a wildcard, and will be inferred.

**Added type level string functions**

(@FrigoEU)

The `Prim` module now defines the `TypeString` and `TypeConcat` type constructors, which can be used to build more descriptive error messages which can depend on types, using the `Fail` constraint:

``` purescript
instance cannotShowFunctions
    :: Fail ("Function type " <> TypeString (a -> b) <> " cannot be shown.")
    => Show (a -> b) where
  show _ = "unreachable"

infixl 6 type TypeConcat as <>
```

**`--dump-corefn`**

(@rightfold)

The compiler now supports the `--dump-corefn` option, which causes the functional core to be dumped in `output/**/corefn.json`. This should be useful for implementing new backends which interpret the functional core.

**Newtype Deriving**

(@paf31)

It is now possible to derive type class instances for `newtype`s, by reusing the instance for the underlying type:

``` purescript
newtype X = X String

derive newtype instance showX :: Show X
```

Note that it is possible to derive instances for multi-parameter type classes, but the newtype must only appear as the last type argument.

**Allow anonymous accessor chains (`_.a.b`)**

(@rvion)

Anonymous record accessor syntax has been extended to work with chains of one or more accessors:

``` purescript
getBaz = _.foo.bar.baz
```

**Functional Dependencies (@paf31)**

The type class solver now supports functional dependencies. A multi-parameter type class can define dependencies between its type arguments by using the `->` operator:

``` purescript
class Stream el s | s -> el where
  cons :: el -> (Unit -> s) -> s
  uncons :: s -> { head :: el, tail :: s }
```

Here, the `s` and `el` type arguments are related by a single functional dependency, which ensures that there is at most one instance for any given type `s`. Alternatively, the type `s` _determines_ the type `el`, i.e. there is an implicit function from types `s` to types `el`. This information can be used by the solver to infer types where it was previously not possible.

See the following examples for more information:
- [Streams](https://github.com/purescript/purescript/blob/f5aa07606b2ed87343bb80244c5490cb157def0a/examples/passing/Stream.purs)
- [GHC-style generics](https://github.com/purescript/purescript/blob/f5aa07606b2ed87343bb80244c5490cb157def0a/examples/passing/GHCGenerics.purs)
- [Type-level arithmetic](https://github.com/purescript/purescript/blob/f5aa07606b2ed87343bb80244c5490cb157def0a/examples/passing/FunWithFunDeps.purs)
- [Heterogeneous Lists](https://gist.github.com/paf31/ded46a2fb2419f4610582a02a0690bec)

**Enhancements**
- Return qualifier from explicit/hiding imports (@nwolverson)
- Verify entry points exist in `psc-bundle` (@kRITZCREEK)
- Improved error messages for record subsumption (@FrigoEU)

**psc-ide**
- Resolve types/kinds for operators (@kRITZCREEK)
- Unify Completion Commands (@kRITZCREEK)
- Parse type annotations from source files (@kRITZCREEK)
- Update pursuit JSON parsing (@nwolverson)
- Remove a pursuit workaround (@kRITZCREEK)
- Add a suggestion to the `UnusedDctorImport` warning (@FrigoEU)
- Return JSON errors for cycles in module dependencies (@kRITZCREEK)

**Bug Fixes**
- Fix usage detection for operators (@garyb)
- Fix handling of duplicate module imports in JS codegen (@garyb)
- Fix a small bug in the type pretty-printer (@paf31)
- Fix function application judgment (@paf31)
- Fix inlining for `$` and `#` operators (@garyb)
- Fix `everywhereOnTypesTopDown` (@ianbollinger)
- Fix unification of string literals (@paf31)

**Infrastructure**
- Support `aeson-1.0` (@phadej)
- Support `http-client-0.5` (@phadej)
- Safer installation from source in INSTALL.md (@hdgarrood)

**Implementation**
- Fix most HLint warnings (@ianbollinger)
- Fixing imports (@charleso)
- Export `desugarDecl` from `Sugar.ObjectWildcards` (@rvion)
- Remove legacy `ObjectGetter` and update doc (@rvion)

## [v0.9.3](https://github.com/purescript/purescript/releases/tag/v0.9.3) - 2016-08-01

**Enhancements**
- Better context information for typed hole errors (@paf31)
- Improved error messages in the constraint solver. Type class errors now include better contextual information, including smaller source spans. (@paf31)

**Bug Fixes**
- Decode externs with correct encoding (@natefaubion)
- Fix bad codegen for empty string fields (@LiamGoodacre, #2244)
- Instantiate types in array literals before unification (@paf31, #2252)

**Other**
- Upgrade to protolude 0.1.6 (@ilovezfs)
- Use latest LTS (@paf31, #2241)
- Add upper bound to http-client (@paf31, #2237)
- Combine the sdist and coverage builds. Avoid .tix files during deployment. (@paf31)

## [v0.9.2](https://github.com/purescript/purescript/releases/tag/v0.9.2) - 2016-07-11

**Enhancements**

**Goto Definition**

@kRITZCREEK has added the ability to return position information for expressions in `psc-ide`. This can be used to implement a Goto Definition feature in IDEs which use `psc-ide-server` as the backend.

**Evaluate PSCi expressions in the browser**

(@paf31)

PSCi now features an alternative backend, which can run commands in the browser via a websocket. To use this mode, simply pass the `--port` option on the command line:

```
$ pulp psci --port 9000
```

and open your web browser to `localhost` on that port.

See https://github.com/paf31/psci-experiment for a demonstration.

**`psc-ide` architecture changes**

@kRITZCREEK has worked on changing the architecture of `psc-ide` generally, to load data in multiple phases and asynchronously. This enables new features like Goto Definition above.

**Other**
- Allow `pipes` version 4.2 (@felixonmars)
- Elaborate re-exports (@garyb)

**Bug Fixes**

**`psc-ide`**
- Fix unicode encoding of json responses (@kRITZCREEK)
- Improved handling of reexports (@kRITZCREEK)

**Other**
- Update Data.Function constant for prelude 1.0 (@felixSchl)
- Include position info in ScopeShadowing warning (@garyb)

## [v0.9.1](https://github.com/purescript/purescript/releases/tag/v0.9.1) - 2016-06-01

PureScript 0.9.1 is a major stable release of the compiler. It removes features which were deprecated in the 0.8.x series, and contains several useful enhancements and bug fixes.

This release will be accompanied by new releases of the core libraries and a compatible version of Pulp, which have been updated to work with this version.

Due to the relatively large number of breaking changes, library authors are advised that they will probably need to update their libraries to maintain compatibility. Users may prefer to continue using version 0.8.5 until their dependencies have been updated.

**Breaking Changes**

**Name resolving**

(@garyb)

The way names are resolved has now been updated in a way that may result in some breakages. The short version is: now only names that have been imported into a module can be referenced, and you can only reference things exactly as you imported them.

Some examples:

| Import statement | Exposed members |
| --- | --- |
| `import X` | `A`, `f` |
| `import X as Y` | `Y.A` `Y.f` |
| `import X (A)` | `A` |
| `import X (A) as Y` | `Y.A` |
| `import X hiding (f)` | `A` |
| `import Y hiding (f) as Y` | `Y.A` |

Qualified references like `Control.Monad.Eff.Console.log` will no longer resolve unless there is a corresponding `import Control.Monad.Eff.Console as Control.Monad.Eff.Console`. Importing a module unqualified does not allow you to reference it with qualification, so `import X` does not allow references to `X.A` unless there is also an `import X as X`.

Although the new scheme is stricter it should be easier to understand exactly what the effect of any given import statement is. The old resolution rules for qualified names were obscure and unexpected results could arise when locally-qualified module names overlapped with "actual" module names.

Module re-exports have also been tightened up as a result of these rules. Now if module `X` is only imported `as Y`, the re-export must list `module Y` also. If a module is imported without being re-qualified then the original name is used.

**Partial Constraints**

(@garyb, @paf31)

The compiler will now generate an error for a missing `Partial` constraints, where it would previously have issued a warning.

**Module Restrictions**

(@garyb, @paf31)
- Imports must now appear before other declarations in a module.
- A source file must now contain exactly one module.

These restrictions will allow us to improve incremental build times in future, since we will only need to parse a small prefix of each file in order to figure out what needs to be rebuilt. Right now, we need to parse every file fully.

**Foreign Function Interface Changes**

(@paf31)

Foreign modules are now found by filename rather than by searching for a custom JavaScript comment. The foreign module is found by changing the extension of the corresponding PureScript module from `.purs` to `.js`.

This change was made to be more consistent with `psc-ide`, and also to adopt a simple convention which will port well to other backends.

**Operator Aliases**

(@garyb)

All operators must be defined as aliases from now on. That is, it is no longer valid to define an operator as a name in local scope (e.g. `let (#) x y = x y in ...`). This change makes it possible to generate better JavaScript code for operators, by desugaring them to the functions they alias.

**Other**
- Deprecated class import/export syntax has been removed (@LiamGoodacre). Classes are now imported using the `class` keyword, and exported similarly:

  ``` purescript
  import Prelude (class Show, show)
  ```
- Remove support for `=` in record binders (@paf31).

  Record binders such as

  ``` purescript
  f { x = 0 } = true
  ```

  are no longer supported. Record binders must now use `:` instead:

  ``` purescript
  f { x: 0 } = true
  ```
- `Prim.Object` has been renamed to `Prim.Record` (#1768, @paf31)

**Enhancements**

**Programmable Type Errors**

(@paf31)

Constraints can now contain type-level strings which can be used as custom error messages using the `Fail` constraint. For example, one can now document the fact that foreign types such as `JSDate` cannot be made instances of `Generic`:

``` purescript
instance dateIsNotGeneric
  :: Fail "JSDate is not Generic. Consider using Int with toEpochMilliseconds instead."
  => Generic JSDate where
    fromSpine   = crashWith "fromSpine: unreachable"
    toSpine     = crashWith "toSpine: unreachable"
    toSignature = crashWith "toSignature: unreachable"
```

Attempting to derive a `Generic` instance for a type containing `JSDate` will then result in

``` text
A custom type error occurred while solving type class constraints:

    JSDate is not Generic. Consider using Int with toEpochMilliseconds instead.
```

**Typed Hole Improvements**

(#2070, @paf31)

Typed hole error messages now include the types of any names in scope, to assist with type-driven development:

``` text
> :t \x -> maybe 0 ?f x
Error found:
in module $PSCI
at  line 1, column 8 - line 1, column 22

  Hole 'f' has the inferred type

    t0 -> Int

  in the following context:

    it :: Maybe t0 -> Int
    x :: Maybe t0


in value declaration it

where t0 is an unknown type
```

**Editor Support**
- The results of the last rebuild are now cached by `psc-ide`, which improves completion support for editor plugins. (@kRITZCREEK)
- A `reset` command was added to `psc-ide` (@kRITZCREEK)
- The compiler will now suggest replacements to address `MissingTypeDeclaration` and `TypeWildCard` warnings (@nwolverson)

**PSCi Improvements**

(@paf31)
- The design of PSCi has been changed to improve performance. PSCi now precompiles all dependencies and uses the same incremental rebuilding approach as `psc-ide`. This means that the `:load` and `:foreign` commands have been removed, since dependencies are fixed and pre-compiled when PSCi loads.
- PSCi now supports alternative base libraries such as Neon, by depending on `purescript-psci-support` for its supporting code.

**Colors in Error Messages**

Types and values will now be highlighted in error messages, when the terminal supports it (MacOS and Linux for now) (@soupi).

**Type Names**

Prime characters are now allowed in type names. (@garyb)

**Bug Fixes**
- Parser error messages inside type class and instance declarations were improved (#2128, @bmjames)
- Editor suggestions for imports now use `(..)` (@garyb)
- Source-spans to token end position (@nwolverson)
- Some pretty printing issues related to string literals in records were fixed (@LiamGoodacre)
- Some presentation bugs in PSCi's `:show import` were fixed (@LiamGoodacre)
- Parsec was updated to the latest version to fix an issue with literal parsing (#2115, @hdgarrood)
- Fixed a bug related to certain typed binders which would cause the compiler to crash (#2055, @paf31)
- As-patterns now bind less tightly (@paf31)
- More identifiers can now be parsed in FFI imports (@michaelficarra)
- Fixed a performance issue which manifested under certain conditions in `psc-ide` (#2064, @kika)
- Fixed a test which contained an unreliable comparison (#2093, @andyarvanitis)
- The precedence of type application was corrected (#2092, @paf31)
- An indentation bug in the parser was fixed (@DavidLindbom)
- License errors from `psc-publish` were improved (@hdgarrood)

**Other**
- The test suite now exercises various compiler warnings (@garyb)
- The test suite performance was improved by using incremental rebuilds (@paf31)
- The test suite now tests that passing tests contain a `main` function (@hdgarrood)
- The test suite now supports tests which use multiple files (@garyb)
- Portability of the core library test suite was improved (@bmjames)
- Performance of import elaboration was improved (@garyb)
- We now use Stack for our CI builds and release builds (#1974, @hdgarrood)
- We now use `NoImplicitPrelude` and enable some global extensions (@garyb)
- Type-safety in the source-level AST was improved (@garyb)
- Use HSpec for the compiler tests (@garyb)
- New Prelude names in 0.9 (@garyb)

## [v0.9.0](https://github.com/purescript/purescript/releases/tag/v0.9.0) - 2016-05-22

**This is pre-release software**

This release is provided so that library developers can test the new compiler features.

## [v0.8.5](https://github.com/purescript/purescript/releases/tag/v0.8.5) - 2016-04-21

**New Features**
- Fast recompilation for single files in `psc-ide-server` #1712 (@kRITZCREEK, @paf31)

  The [`pscid`](https://github.com/kRITZCREEK/pscid) project makes use of this to watch files as you work and raise errors and warnings when they occur with near instant feedback.
- Operator aliases can now be declared for types #416 (@garyb)

  ``` purescript
  infixr 6 type Natural as ~>
  ```
- Underscore wildcards can now be used in `case` and `if` expressions #1558 (@garyb)

  ``` purescript
  case _ of
    Something -> ...
  ```

  ``` purescript
  -- underscores can optionally be used in any part of an `if` expression
  cond = if _ then _ else _
  picker = if _ then "x" else "y"
  ```
- Typed holes #1283 (@garyb)

  ``` purescript
  example :: forall a. Maybe a -> Unit
  example ma = ?umm
  ```

  ```
  Hole 'umm' has the inferred type

    Unit

  in value declaration example
  ```

  You can use any identifier name after the question mark and that will be used to label the hole in the raised error message.

**Breaking changes**
- Type annotations may need parentheses in some situations that they previously did not due to the introduction of type operators. For example, `x :: a == y` will be now parsed as `x :: (a == y)` instead of `(x :: a) == y`.

**Enhancements**
- Improved error messages for invalid FFI identifiers #2011 (@hdgarrood)
- `psc-publish` now allows publishing of packages with a valid SPDX license field in `bower.json` #1985 (@hdgarrood)
- Haddock markdown fix #2001 (@trofi)
- `psc-ide` now creates the `output` folder on startup if it is missing #2030 (@kRITZCREEK)

**Bug Fixes**
- Fixed an issue with incorrect suggestions when re-exporting modules #1862 (@garyb)
- Fixed an issue with invalid redundant import warnings #1823 (@garyb)
- Fixed an issue where `DuplicateSelectiveImport` would not fire when it should #2004 (@garyb)
- Fixed the error that occurs when an invalid newtype is created that belongs to a data binding group  #1895 (@garyb)
- Fixed a case where re-exports included unintended exports #1872 (@garyb)
- Operator aliases can now be declared for qualified data constructors #2015 (@LiamGoodacre)
- A single `hiding` import will no longer raise an "unspecified imports" error #2017  (@garyb)
- Fixed a case where cycles in modules were being detected when they do not occur #2018 (@garyb)
- Various cases where files were not being read as UTF-8 on Windows were fixed #2027, #2031 (@garyb, @kRITZCREEK)
- Fixed some issues in pretty printing of records #2043 (@LiamGoodacre)
- `psci` now shows qualified imports correctly #2040 (@LiamGoodacre)
- Parser errors are now returned as JSON during IDE rebuild #2042 (@paf31)

## [v0.8.4](https://github.com/purescript/purescript/releases/tag/v0.8.4) - 2016-04-06

This is an interim bug fix release before 0.9.0.

**Enhancements**
- Check that FFI imports match with implementations (@hdgarrood)

  This is technically a breaking change, since some existing code might fail to compile if it has missing FFI code (`purescript-dom` is an example), but these libraries should be fixed soon.
- Import helper commands in psc-ide (@kRITZCREEK)

**Bug Fixes**
- Disallow constraint generalization for recursive functions. (#1978, @paf31)
- Fix #1991, instantiate polymorphic types before unification (@paf31)
- Use UTF8 when writing to stdout and stderr (@garyb)
- Fix for rendered constrained types needing parens. (@LiamGoodacre)
- everythingWithScope improperly traversing binary ops (@LiamGoodacre)

**Other**
- Update to use language-javascript 0.6.x (@nwolverson)

## [v0.8.3](https://github.com/purescript/purescript/releases/tag/v0.8.3) - 2016-03-26

**Breaking Changes**
- We have dropped support for GHC 7.8 and older (@hdgarrood)

**Enhancements**
- Infer types with class constraints (@paf31)

  For example, this simple code would previously have failed with a confusing `NoInstanceFound` error:

  ``` purescript
  add x y = x + y
  ```

  The compiler will now infer the most general type, namely `forall a. (Semiring a) => a -> a -> a`.

  Note that constraints can only be inferred if they only mention type variables; inference of arbitrary types in constraints is not (yet) supported. So, for example, you would still have to write a type signature for a function which had a constraint such as `(MonadEff (console :: CONSOLE | eff) m)`.
- Default require path to `../` (@nwolverson)

  The previous default behavior was no require path prefix, which was confusing for some workflows. The new default is `../`, which is the prefix used in `purs-loader`. This option will be removed completely in 0.9.
- Expose hiding import suggestion in JSON (@nwolverson)
- Error on missing `LICENSE` file or missing license field in `bower.json` (@faineance)

**Bug Fixes**
- Fix #1916 (@bagl)
- Fix detection of single open import (@garyb)
- Fix `true` not being treated as an infallible guard (@garyb)
- Fix pretty printer spinning (@garyb)
- Fix Windows build script (@garyb)
- Fix #1889, improve performance by avoiding whitespace operations on large strings (@paf31)

**psc-ide**
- Fix a crash related to error messages in the case splitting command (@kRITZCREEK)
- Escape regex characters when using the flex matcher (@kRITZCREEK)
- Adds `--help` commands to the `psc-ide` executables (@kRITZCREEK)
- Catches EOF exceptions thrown in `acceptCommand` (@kRITZCREEK)

**Other**
- Switched to Trusty distribution for Travis (@garyb)
- @kRITZCREEK and @faineance worked on refactoring the compiler.
- The `optparse-applicative` dependency was updated to `>= 0.12.1` (@stevejb71)
- The `bower-json` dependency was bumped (@hdgarrood)
- Better error message for `psc-publish` tests (@kRITZCREEK)
- Use generic Literal in the AST (@garyb)

## [v0.8.2](https://github.com/purescript/purescript/releases/tag/v0.8.2) - 2016-02-29

**Breaking Changes**

_None_

**Enhancements**
- `psc-ide` is now distributed with the compiler! (@kRITZCREEK)

  The `psc-ide-server` and `psc-ide-client` executables are now maintained and
  distributed alongside the compiler. This will ensure that the externs file
  format used by `psc-ide-server` is kept in sync with changes in the compiler.
- Source maps (@nwolverson)

  Source maps can be generated using the `--source-maps` flag. See the
  [example repository](https://github.com/nwolverson/purescript-sourcemap-test) for a full demonstration of source maps using Webpack.
- Operator aliases for data constructors (@garyb)

  Aliases can now be defined for data constructors. For example:

  ``` purescript
  data List a = Nil | Cons a (List a)

  infixr 6 Cons as :
  ```

  Here, the `:` operator can be used as a function to replace the `Cons` constructor,
  _and also in binders_.
- `Eq` and `Ord` deriving (@paf31)

  `Eq` and `Ord` instances can now be derived, using the `derive instance` syntax:

  ``` purescript
  derive instance eqList  :: (Eq  a) => Eq  (List a)
  derive instance ordList :: (Ord a) => Ord (List a)
  ```
- Types are now inferred in `psc-docs` and `psc-publish` (@hdgarrood)

  If type annotations are missing in source files, they will be inferred by
  `psc-docs` and `psc-publish` before documentation generation.
- Initial version of new syntax for operator sections (#1846, @paf31)

  Operator sections can now be written using underscores. For example:

  ``` purescript
  decrementAll :: Array Int -> Array Int
  decrementAll = map (_ - 1)
  ```

  which is equivalent to:

  ``` purescript
  decrementAll :: Array Int -> Array Int
  decrementAll = map (\x -> x - 1)
  ```

**Bug Fixes**
- Allow one open import without warning (@garyb)

  Warnings for open imports were a pain point for some users after the 0.8 release.
  This change allows a single open import without a warning. This is still safe
  in the presence of dependency updates, and does not lead to ambiguity for editor
  plugins searching for declaration sites.

**Other**
- @phadej has updated the Stack build to use the latest LTS and nightly builds.
- @izgzhen has refactored the PSCi code to be more readable.
- @hdgarrood has refactored the test suite.

## [v0.8.1](https://github.com/purescript/purescript/releases/tag/v0.8.1) - 2016-02-29

You are recommended to use v0.8.2 instead.

## [v0.8.0](https://github.com/purescript/purescript/releases/tag/v0.8.0) - 2016-01-31

A massive thanks to everyone involved in this release!

**Breaking Changes**

_None_, but there are lots of new warnings related to upcoming breaking changes in 0.9:
- Operators as aliases will become mandatory, and regular operators (as functions) will now generate warnings.
- Non-exhaustive functions will get a `Partial` constraint in 0.9, so the exhaustivity checker will now attempt to generate warnings by looking for `Partial` constraints in scope.
- The `qualified` import syntax has been deprecated.
- Class imports will use the new `class` syntax in 0.9 and the alternative syntax is deprecated.

**Enhancements**
- Add native `Partial` constraint (@garyb)
- Reduce backtracking in parser to hopefully improve quality of parsing error messages (@paf31)
- Drop requirement to parenthesize single constraints in instance contexts (@garyb)
- Case expressions can now match multiple values (@natefaubion)
- Add operator aliases (@garyb)
- Show identifiers correctly in ctags (@nwolverson)
- Fix #1523, add `--json-errors` flag for editor integrations (@paf31)
- Error and warning corrections are now available to editors via `--json-errors` (@nwolverson)
- Check integer values are within range in codegen (@garyb)
- Support for unicode operators (@paf31)
- The parser now supports unicode symbols for `forall` and function arrows (@DavidLindbom)
- Module Imports
  - Use `class` keyword for class references in imports (@garyb)
  - Type imports no longer require `()` (@garyb)
  - Allow import hiding with qualified imports (@garyb)
  - Naming conflicts are now resolved at the use site (@garyb)
- Error Messages
  - Fix #1662, display extra type info in instance errors (@paf31)
  - Add information about skolem constants to type errors (@paf31)
  - Sort rows in unification errors (@paf31)
- Warnings
  - Warn on unspecified imports (@garyb)
  - Warn when import X hiding (..) imports nothing (@garyb)
  - Warn on duplicate imports and exports (@garyb)
  - Warn about unused class imports (@garyb)

**Bug Fixes**
- Renamer updates, fixes naming bug in some unlikely situations (@garyb)
- Fix #1645, implement new indentation rules for types to avoid very wide errors (@paf31)
- Fix "resource exhausted" issue on MacOS (@mgmeier)
- Fix #1664, check kind before expanding wildcards. (@paf31)
- Fix up shadowed module names in JS codegen (@garyb)
- Fix #1185, fix #1369, add everythingWithScope traversal to correct some scoping issues. (@paf31)
- Fix two cases where errors were missing context (@garyb)
- Fix #1636, instantiate polytypes fully, even under constraints. (@paf31)
- Fix missing data constructors in re-exports (@garyb)
- Fix codegen error with instance for re-exported class (@garyb)
- Fix #1479, encode .js files as UTF8. (@paf31)
- Fix a bug related to redundancy checking in cases (#1853, @nicodelpiano)
- Fix a TCO/composition inlining bug (@garyb, @hdgarrood)
- Fix renaming for nested constructor binders (#1839, @sharkdp)
- Fix generic deriving bug with >1 type argument (@hdgarrood)
- Fix generate fresh binder names unless all names in case are equal (#1825, @paf31)
- Fix external require expressions when minifying (#1794, @paf31)
- Rename `foreign` argument to fix compiling issue (@anttih)
- Allow use of bottom integer (@garyb)

**Other**
- Fix #1700, remove warnings for syntactic features removed in 0.7.0 (@paf31)
- Fix psc-publish test (@passy)
- Relax rules for docs comments (#1820, @hdgarrood)
- Qualified name lookup is now supported in PSCi (#974, @soupi)
- https://github.com and git@github.com URLs are now allowed by psc-publish (@passy, @codedmart)
- Docs are now generated for module re-exports (@hdgarrood)
- Use friendly module name in psc-docs error (@nwolverson)
- Distinguish between the different ProperNames (@garyb)
- Warn about unspecified constructors in type imports (@garyb)
- Fix warning about values missing from virtual modules (@garyb)

## [v0.7.6.1](https://github.com/purescript/purescript/releases/tag/v0.7.6.1) - 2015-11-18

Fixes a bug in generic deriving.

See the [release notes for 0.7.6](https://github.com/purescript/purescript/releases/tag/v0.7.6).

## [v0.7.6](https://github.com/purescript/purescript/releases/tag/v0.7.6) - 2015-11-18

Thanks once again to everyone involved in this release!

This release includes some updates to generic deriving which require updating to the latest version of `purescript-generics`.

**Features**
- Field puns, fix #921 (@balajirrao)

  It is now possble to construct objects by using values in scope with the same name as the field labels. For example, the expression `{ foo, bar }` is equivalent to `{ foo: foo, bar: bar }`. Patterns desugar in the same way.

**Enhancements**
- Modules are now parsed in parallel (@paf31)
- Use `Types.Proxy.Proxy` instead of `Data.Generic.Proxy`. This fixes #1573 (@tfausak)
- Update generic deriving for latest `purescript-generics` changes (@paf31)
- New import warnings - unused data constructors, unused imports (@nwolverson)
- `psc-publish`: only warn on dirty working tree on dry runs (@hdgarrood)
- Add more information to psci :browse command (@soupi)
- Add support for --require-path option to psc-bundle (@natefaubion)
- Improved error reporting in psc-publish (@hdgarrood)
- Reduce noise in instance declarations in documentation (@hdgarrood)

**Bug Fixes**
- New approach to unification, fixing some loops in the type checker (@paf31)
- Fix #1632, instantiate type variables in anyProxy calls in generic instances (@paf31)
- Fix warnings for unqualified implicit imports (@nwolverson)
- Fix #1596, don't show type checker warnings in the event of an error (@paf31)
- Fix #1602, improvements around code generation of string literals (@michaelficarra)
- Fix #1090, allow accessors in operator sections (@paf31)
- Fix #1590, limit depth of pretty-printed expressions (@paf31)
- Fix #1591, use the 'negate' in scope (@paf31)
- Fix #1335, track scoped type variables when skolemizing (@paf31)
- Fix #1175, check types inside where clauses inside instances (@paf31)
- Some refactoring (@phadej)
- Fixed some error messages (@zudov)

**Deployment**
- Use `base-compat` to reduce the need for `CPP` (@phadej)
- Write license-generator in Haskell (@phadej)
- Add GHC 7.10.3 to CI build matrix (@phadej)

## [v0.7.5.3](https://github.com/purescript/purescript/releases/tag/v0.7.5.3) - 2015-10-29

**Bug Fixes**
- #1072, #1130, #1578, #1577, #1582

## [v0.7.5.2](https://github.com/purescript/purescript/releases/tag/v0.7.5.2) - 2015-10-27

Fixes a build issue with GHC versions < 7.10. Functionally equivalent to v0.7.5.1.

## [v0.7.5.1](https://github.com/purescript/purescript/releases/tag/v0.7.5.1) - 2015-10-27

**Bug Fixes**
- Fix #1169, #1315, #1534, #1543, #1548, #1551, #1557, #1570
- Fix memory leak caused by WriterT (#1297) by @paf31
- Display hints after main error (#1563) by @paf31
- Friendlier errors by @paf31
- Documentation fixes by @nwolverson
- Haddock fixes by @trofi

## [v0.7.5](https://github.com/purescript/purescript/releases/tag/v0.7.5) - 2015-10-20

A big thank you to everyone who was involved in this release, from filing issues, through fixing bugs to testing patches.

The main focus areas for this release, as part of the 0.8 milestone, were error messages and performance.

**Breaking Changes**

_None!_

**Enhancements**
- Pretty printing of types and expressions in errors was improved (@paf31)
- Externs files are now saved as JSON (@paf31)
- Support for parallel builds has been added (@paf31)
  Builds will now use multiple cores by default, but the number of capabilities can be modified by passing the `-N` option to the GHC runtime:

  ``` text
  psc <input files> +RTS -N8
  ```
- Binders can now be given type annotations (@5outh)

  For example:

  ``` purescript
  example = do
    n :: Int <- get
    put (n + 1)
  ```

  This can be useful when disambiguating types.
- There is a new warning for missing type signatures on top-level declarations (@paf31)
- There are new warnings for shadowed and unused type variables (@garyb)
- Contextual information in warnings was improved (@garyb)
- The `qualified` keyword is now optional when importing modules qualified (@michaelficarra)
- @zudov changed the behavior of PSCi on CTRL+C/D to match GHCi and other REPLs.
- A bug in row unification was fixed (#1310, @paf31)
- Constrained types can now be defined without a `forall` keyword. This is useful in some nullary type class and rank-N scenarios. (@paf31)

**Bug Fixes**
- @garyb added some additional checks for transitive module exports.
- Type synonyms are now expanded more eagerly to avoid some error cases in the type checker (@paf31)
- Better support for multi-byte UTF-8 characters (@senju)
- A check has been added to the exhaustivity checker to avoid exponential blowup (@paf31)
- Empty case statements are no longer syntactically valid (@zudov)

**Other**
- @aspidites fixed all compiler warnings in the core libraries.
- @zudov and @phadej have made improvements to the Stack distribution of the compiler, and the Stackage builds.
- @garyb has added a warning for operators in type classes, since they will be disallowed before 0.8.

## [v0.7.4.1](https://github.com/purescript/purescript/releases/tag/v0.7.4.1) - 2015-08-26

This patch release fixes two bugs related to the new instance resolution algorithm and overlapping instances:
- `psci` would not work due to overlaps in the `PSCI.Support` module
- `free` would not build due to its dependency on `inject`

The solution for now is to make overlapping instances into a _warning_ (instead of an error) at the site of their use.

Later we might revisit this decision and allow the user to express classes like `Inject` which are necessarily overlapping.

## [v0.7.4.0](https://github.com/purescript/purescript/releases/tag/v0.7.4.0) - 2015-08-25

**Breaking Changes**
- The type class instance search algorithm has changed. The search will now eagerly match an instance for each subgoal based on the instance head, or fail. This makes certain instances in previous versions of `purescript-transformers` invalid, so users of this release should upgrade to the latest `transformers`.
- A module must be imported to be re-exported.

**Enhancements**
- `RedefinedModule` errors now include position info #1024 (@garyb)
- Multiple imports of the same module are now resolved correctly, allowing for combinations of qualified and unqualified importing #817 #1112 (@garyb)
- Errors for unresolvable imports and exports have been clarified #1232 (@garyb)
- A warning is emitted when importing `Type(..)` when `Type` is a synonym or has no constructors. #1391 (@garyb)
- Superclass constraints can now be relied upon when resolving instances #421 (@paf31)
- A serious performance regression was partially addressed, memory usage should now be drastically reduced #1297 (@garyb)
- Module re-export handling has been much improved. If a module is partially imported, only the specifically imported members are re-exported. Qualified modules can also be re-exported. #291 #1244 (@garyb)
- Parser error messages are now formatted in a manner more consistent with other errors #1098 (@epost)
- Using `-ffi` to specify JavaScript FFI files is now optional, files with a `.js` extension will be detected as FFI files automatically when encountered. #1268 (@mjgpy3)

**Bug fixes**
- Fixed an error when attempting to derive for `Void` #1380 (@nicodelpiano)
- `"The impossible happened in desugarDo"` should no longer occur #386 (@paf31)

**Other**

@zudov, @phadej and @erdeszt made more updates and improvements to the CI build.

## [v0.7.3](https://github.com/purescript/purescript/releases/tag/v0.7.3) - 2015-08-13

**Major Features**
- @gbaz has implemented **generic deriving**. This allows instances for the `Generic` class in the `purescript-generics` package to be derived by the compiler.

  A `Generic` instance can be derived as follows:

  ``` purescript
  data Example = Foo String | Bar Int | Baz Boolean

  derive instance genericExample :: Generic Example
  ```

  `purescript-generics` provides examples of usage, such as `gShow`, `gEq` and `gCompare`, for printing, equality tests and comparison respectively.

  See #1138.
- @garyb has implemented a test for **orphan instances** which will now cause the build to fail with an error. See #1247

**Enhancements**
- @mjgpy3 has added a warning when an input glob does not match any files.

**Bug Fixes**
- The `psc: <<loop>>` has been fixed. This was due to a bug in the error pretty printer. (@paf31)
- An issue with unicode characters in string literals was fixed by @michaelficarra.
- Compiler errors are now pretty printed in `psc-publish` (@paf31)
- Modules are no longer linted if they are not being rebuilt (@paf31)
- FFI bindings are now reloaded when changed, in PSCi (@paf31)

**Other**
- @phadej and @zudov have improved our CI process, so that PureScript now compiles against three versions of GHC and two LTS Stackage releases, as well as the nightly stackage releases.
- @phadej and @lukerandall have worked on supporting PureScript in Stackage.

## [v0.7.2.1](https://github.com/purescript/purescript/releases/tag/v0.7.2.1) - 2015-08-12

Functionally equivalent to v0.7.2. This release fixes a version incompatibility with Stackage.

## [v0.7.2](https://github.com/purescript/purescript/releases/tag/v0.7.2) - 2015-08-03

**Bug fixes**
- Fixed haddock for the Language.PureScript.Bundle module #1262 (@wuzzeb)
- Some erroneous error positions were fixed for kind and missing instance errors #1086 (@garyb)
- The number of warnings printed for exhaustivity checks was limited to 5 #1281 (@nicodelpiano)
- Home directory is checked for `.psci` file _after_ the current working directory #883 (@mjgpy3)
- Line numbers now show for shadowed name warnings #1165 (@nicodelpiano)
- Cabal file was fixed for Nix packaging #1302 (@MasseGuillaume)
- Kind query for types defined in psci now works #1235 (@mjgpy3)
- Boolean operations are now being inlined again #1312 (@garyb)
- Int operations are now being inlined again #1330 (@garyb)
- "Writing..." and "Compiling..." messages are no-longer printed in `psci` #1276 (@paf31)

**Enhancements**
- Exhaustivity checker was extended to report errors about redundant cases #1289 (@nicodelpiano)
- Improved triggering of suggestion for errors about using `(<<<)` instead of `(.)` #1284 (@mjgpy3)
- Only show the module name rather than the filename for pattern errors #1296 (@nicodelpiano)
- Error reporting in `psc-bundle` was improved #1307 (@hdgarrood)
- `psc-publish` code is now part of the library module #1304 (@hdgarrood)
- `psc-publish` now has `--version` and `--help` options #1300 (@garyb)
- `psc-publish` now has a `--dry-run` option for checking whether the module can be published #1308 (@hdgarrood)
- `psc-publish` now requires a clean working tree #1306 (@hdgarrood)
- `psc-publish` can now find `bower` on Windows machines #1317 (@hdgarrood)
- `psc-publish` now uses OS-specific path delimiters to fix another bug on Windows #1326 (@hdgarrood)
- Error list heading was made emacs-friendly #1327 (@epost)

## [v0.7.1](https://github.com/purescript/purescript/releases/tag/v0.7.1) - 2015-07-13

Minor fixes after 0.7.0:
- @hdgarrood has worked on improvements to `psc-publish` to support the new Pursuit website.
- @mjgpy3 has improved warning messages
- @wuzzeb has improved the pretty printers
- @hdgarrood has added CI builds for GHC 7.10 and 7.6

Enhancements
- @nicodelpiano has added exhaustivity checking as a new warning type. Incomplete pattern matches will now generate warnings like this:

  ``` text
  Warning in module Data.Either.Unsafe:
    Warning in value declaration fromRight:
    Warning at src/Data/Either/Unsafe.purs line 14, column 1 - line 15, column 1:
  Pattern could not be determined to cover all cases.
      The definition has the following uncovered cases:
        (Data.Either.Left _)
    See https://github.com/purescript/purescript/wiki/Error-Code-NotExhaustivePattern for more information, or to contribute content related to this error.
  ```

## [v0.7.0](https://github.com/purescript/purescript/releases/tag/v0.7.0) - 2015-06-30

**Introduction**

This release ("MELTDOWN") aims to handle as many planned breaking changes as possible, to ease the upgrade path before 1.0. It is necessary to upgrade almost all PureScript code to compile with this release.

The latest versions of the core libraries have all been updated to compile with this release. Older versions of the core libraries will not work with this release, and the latest versions of libraries will not build with older compiler releases.

Detailed instructions for those who need to migrate their code can be found [on the wiki](https://github.com/purescript/purescript/wiki/0.7-Migration-Guide).

As usual, many thanks go to all of the contributors who helped with this release!

**Breaking changes**
- The `psc` executable has been replaced with `psc-make`, which has been renamed to `psc` (in an effort to standardize on CommonJS module output). Features which were previously only available in old `psc` (dead code elimination, bundling code for the browser) are now handled by the new executable `psc-bundle`, which works with the output of the new `psc` (for faster, incremental builds).
- There are now `Int` and `Number` literals. To disambiguate the two, integer `Number` values must now be written with a decimal place (`3.0` rather than `3`).
- The `Prelude` module is no longer imported automatically, and must be imported the same way as any other module.
- No modules are included with the compiler now, they have been broken out into their own libraries:
  - [purescript-prelude](https://github.com/purescript/purescript-prelude)
  - [purescript-eff](https://github.com/purescript/purescript-eff)
  - [purescript-st](https://github.com/purescript/purescript-st)
  - [purescript-console](https://github.com/purescript/purescript-console)
  - [purescript-functions](https://github.com/purescript/purescript-functions)
- `Debug.Trace` has been renamed to `Control.Monad.Eff.Console`, and `trace` has been renamed to `log`.
- `[]` syntax for array types has been removed. It is still possible to use `[]` array literals however.
  - `[]` should now be written as `Array`, and `[a]` as `Array a`.
- Cons patterns for arrays have been removed.
- Declaring operators in classes will now produce a warning. Changes will be coming to operators in PureScript 0.8, and moving to named members in classes with operators as aliases (e.g. `(<$>) = map`) should make the transition easier in the future.
- JavaScript for the FFI can no longer be provided inline.
  - Values must instead be provided in a separate `.js` file, and passed to the compiler with the `-ffi` flag.
  - Values should be provided in the form `exports.foo = ...`, similar to a CommonJS module
  - The file should have a comment `// module X.Y.Z` where `X.Y.Z` is the name of the module the JS values are for.
  - [See here for an example](https://github.com/purescript/purescript-eff/blob/v0.1.0-rc.1/src/Control/Monad/Eff.js)

**Enhancements**
- Module exports (@andyarvanitis). Currently, only full module exports are supported, but imported modules can be re-exported using the following syntax:
  `purescript
  module M1 (module M2) where
  import M2
  `
- Documentation improvements (@hdgarrood):
  - `psc-docs` can now generate multiple output files, allowing documentation to be collected into functional groups.
  - A new tool `psc-publish` has been added, which generates module documentation in a JSON format required by Pursuit 2 (coming soon)
- @hdgarrood has worked on improving the quality of code completion inside `psci`, and generally tidying up and refactoring that code.
- @puffnfresh has worked on dramatically increasing the performance of incremental builds, with improvements up to 10x compared to the previous release.
- The new `--require-path` option allows the syntax of module imports in generated CommonJS modules to be customized (@garyb).
- @etrepum has added support for building with Stack.
- PSCi now supports computations in the `Eff` monad. (@paf31)
- The compiler now emits warnings in the following cases:
  - Operator name used in type class definition (@garyb)
  - Type wildcard used (@nicodelpiano)
  - Shadowed variable name (@paf31)
- @balajirrao has improved the appearance of unknown and rigid types appearing in error messages.
- @puffnfresh has added position information to pattern match errors.
- @puffnfresh has added some new optimizations (inlining `<<<` and `$`)

**Bug Fixes**
- `psc`, `psc-docs` and `psc-bundle` now support file globs as command-line arguments, fixing a bug related to the command length on Windows machines (@paf31)
- @wuzzeb has fixed some issues in the pretty printer.
- @mjgpy3 has improved error messages related to incorrect pattern matches on data constructors.

**Tools**
- Pulp has been updated:
  - The new `psc` and `psc-bundle` binaries are supported
  - FFI modules are now identified and compiled based on a convention
  - `pulp docs` now generates individual Markdown files for each source module
- `gulp-purescript` has been updated:
  - The new `psc` and `psc-bundle` binaries are supported
  - FFI modules are now supported

**Libraries**
- The following libraries have been moved into the core library set:
  - `purescript-lists` - Strict and lazy linked list data structures
  - `purescript-assert` - Low level assertion library for tests
  - `purescript-parallel` - An applicative functor for parallel composition of asynchronous computations.
  - `purescript-arrows` - Arrow type classes and standard instances.
  - `purescript-tailrec` - A type class for stack-safe monadic tail recursion.
- The requirements for libraries in the `purescript-contrib` organization [have been tightened](https://github.com/purescript/purescript/wiki/Contrib-Guidelines), to try to ensure that libraries stay maintained.

## [v0.7.0-rc.1](https://github.com/purescript/purescript/releases/tag/v0.7.0-rc.1) - 2015-06-07

**Important note**

This release should be used with the latest versions of the core libraries, which are also tagged as `-rc.1`.

**Breaking changes**
- There are now `Int` and `Number` literals. To disambiguate the two, integer `Number` values must now be written with a decimal place (`3.0` rather than `3`).
- The `Prelude` module is no longer imported automatically, and must be imported the same way as any other module.
- No modules are included with the compiler now, they have been broken out into their own libraries:
  - [purescript-prelude](https://github.com/purescript/purescript-prelude)
  - [purescript-eff](https://github.com/purescript/purescript-eff)
  - [purescript-st](https://github.com/purescript/purescript-st)
  - [purescript-console](https://github.com/purescript/purescript-console)
  - [purescript-functions](https://github.com/purescript/purescript-functions)
- `[]` syntax for array types has been removed. It is still possible to use `[]` array literals however.
  - `[]` should now be written as `Array`, and `[a]` as `Array a`.
- Cons patterns for arrays have been removed.
- Declaring operators in classes will now produce a warning. Changes will be coming to operators in PureScript 0.8, and moving to named members in classes with operators as aliases (e.g. `(<$>) = map`) should make the transition easier in the future.
- JavaScript for the FFI can no longer be provided inline.
  - Values must instead be provided in a separate `.js` file, and passed to the compiler with the `-ffi` flag.
  - Values should be provided in the form `exports.foo = ...`, similar to a CommonJS module
  - The file should have a coment `// module X.Y.Z` where `X.Y.Z` is the name of the module the JS values are for.
  - [See here for an example](https://github.com/purescript/purescript-eff/blob/v0.1.0-rc.1/src/Control/Monad/Eff.js)

_Full release notes coming soon_

## [v0.6.9.5](https://github.com/purescript/purescript/releases/tag/v0.6.9.5) - 2015-04-25

This release contains two patches:
- Case statements were generating incorrect function name arguments #1008 (@paf31)
- Comments and verbose error flags were mixed up #991 (@garyb)

## [v0.6.9.3](https://github.com/purescript/purescript/releases/tag/v0.6.9.3) - 2015-03-18

**Breaking Changes**
- `refEq` and `refIneq` are no longer exported from the `Prelude`.

**Bug Fixes**
- Instances can now be defined before the corresponding class declaration (@paf31)
- A bug related to imports in `psci` was fixed. (@paf31)
- A typechecker bug related to type class dictionaries was fixed. (@garyb)
- A bug related to operator precedence in codegen was fixed. (@garyb)

**Enhancements**
- `psci` now supports long-form directives (@mrhania)
- Syntax for imports and other declaration types in `psci` was improved. (@hdgarrood)
- Markdown comments can now be included at the module level (@joneshf)
- Error messages are now represented internally as an algebraic data type, and pretty printing has been improved by using the `boxes` library. Errors now link to the wiki. (@paf31)
- `psc-docs` can now generate tags files for Vim and Emacs (@jacereda)
- `psci` now supports a `--node-opts` flag for passing options to the Node executable. (@MichaelXavier)
- Code gen now preserves names of more function arguments in case statements (@andyarvanitis)
- There is now a `Semigroup` instance for `Ordering` (@pseudonom)

**Documentation**
- The Prelude now has Markdown documentation (various contributors - thank you!)
- The [Pursuit](http://pursuit.purescript.org) website has been updated with new versions of libraries, including Markdown documentation (@hdgarrood)

**Libraries**
- The following libraries are now core libraries:
  - `purescript-tailrec` - A type class for monadic tail recursion
  - `purescript-monad-eff` - A type class for monads supporting native effects
  - `purescript-integers` - Integer numeric type
  - `purescript-invariant` - Invariant functors
  - `purescript-parallel` - An applicative functor for parallel composition of asynchronous computations

**Other**
- There is an experimental C++11 backend for PureScript called [pure11](https://github.com/andyarvanitis/pure11).

## [v0.6.8](https://github.com/purescript/purescript/releases/tag/v0.6.8) - 2015-02-21

**Breaking Changes**
- The `Num` type class has been refined to allow more interesting instances. The `Semiring`, `ModuloSemiring`, `Ring` and `DivisionRing` classes have been introduced. Most code should continue to compile, since `Number` was one of only a handful of instances, but library developers will need to break up their `Num` instances.

**Enhancements**
- @garyb has improved the readability of `psc-docs` output.

**Notes**
- All uses of the deprecated `ErrorT` have been replaced with `ExceptT` and the `transformers` and `mtl` dependencies bumped accordingly.

## [v0.6.7.1](https://github.com/purescript/purescript/releases/tag/v0.6.7.1) - 2015-02-14

**Bug Fixes**
- A fix for a bug in the type class instance resolution code (#870, @paf31)

## [v0.6.7](https://github.com/purescript/purescript/releases/tag/v0.6.7) - 2015-02-12

**Enhancements**

**Scoped Type Variables**

(#347, @paf31)

This feature allows type variables which are bound by a `forall` keyword to be used inside type annotations in the body of the function. For example, suppose we want to define a `map` function on a `List` type:

``` purescript
data List a = Nil | Cons a (List a)

map :: forall a b. (a -> b) -> List a -> List b
map f = go
  where
  go Nil = Nil
  go (Cons x xs) = Cons (f x) (map f xs)
```

To give a type to `go`, we could previously use type wildcards:

``` purescript
go :: List _ -> List _
```

Now, we can refer to the types `a` and `b` inside the type of `go`, giving a more precise type:

``` purescript
go :: List a -> List b
```

**Rows In Instance Contexts**

(@paf31, @apsk)

This feature allows rows to appear on the left of a `=>` in a type signature. For example, given a `MonadEff` class:

``` purescript
class MonadEff eff m where
  liftEff :: forall a. Eff eff a -> m a
```

we can now write the following function which works in any `Monad` supporting `Trace` actions:

``` purescript
logging :: forall m a eff. (Monad m, MonadEff (trace :: Trace | eff) m) => String -> m a -> m a
logging s action = do
  liftEff $ trace $ "Starting: " <> s
  a <- action
  liftEff $ trace $ "Done: " <> s
  return a
```

**Improved `let` bindings in `psci`**

(#782, @paf31)

Any declaration can now be used inside a `let` binding in `psci`. For example, we can define data types or foreign imports:

``` text
> let data Foo = Foo | Bar | Baz

> let foreign import foo :: Foo -> String
```

The general form of a `let` statement in `psci` now contains one or more declarations of any type, and these declarations simply get added to the current module.

As a bonus, polymorphic functions bound using `let` now work at multiple type instantiations in `psci`:

``` text
> let f x = x

> if f true then f "true" else f "False"
"true"
```

**Markdown Support in `psc-docs`**

(#802, @paf31)

Markdown can now be used for documentation purposes by using pipe characters to align content. For example:

``` purescript
-- | Create a copy of the array without its first element.
-- |
-- | Running time: `O(n)`, where `n` is the length of the array.
-- |
-- | This function is partial. Specifically, `tail []` is undefined.
tail :: forall a. [a] -> [a]
```

`psc-docs` will insert this markdown content verbatim into your generated documentation.

**Bug Fixes**
- Modules are rebuilt before a command is executed in `psci`, to avoid situations where compiled code becomes out-of-date (@paf31)
- `@` is a valid operator name again (#815, @paf31)
- Reserved module names are now properly escaped (@garyb)

## [v0.6.6](https://github.com/purescript/purescript/releases/tag/v0.6.6) - 2015-02-09

**Breaking Changes**
- The syntax of record getters was changed to `_.prop` (@garyb)

**Enhancements**
- The record part of a record updater can now be made into a wildcard, e.g. `_ { foo = 1 }` (@garyb)
- Extended infix expressions are now supported, (@paf31) e.g.

  ```
  [1, 2, 3] `zipWith (+)` [4, 5, 6]
  ```

**Bug Fixes**
- Newline issues were fixed in executables (@michaelficarra)

## [v0.6.5](https://github.com/purescript/purescript/releases/tag/v0.6.5) - 2015-02-08

**Enhancements**
- Lightweight record constructors are now supported (@garyb):

  ``` purescript
  person :: Maybe String -> Maybe Number -> Maybe Address -> Maybe Person
  person = { name: _, age: _, location: _ } <$> name <*> age <*> location
  ```
- Field accessor sections are now supported (@garyb):

  ``` purescript
  getPersonName :: Maybe String
  getPersonName = (.name) <$> getPersonInfo
  ```
- Syntactic sugar has been introduced for object update functions:

  ``` purescript
  updateName :: Person -> String -> Person
  updateName person = person { name = _ }
  ```
- Operator sections are now supported (@garyb)

**Bug Fixes**
- Some command line options were fixed in `psc-make` (@paulyoung)
- Some module import errors were fixed (@garyb)
- A typechecker bug related to row synonyms was fixed (#795, @paf31)

## [v0.6.4.1](https://github.com/purescript/purescript/releases/tag/v0.6.4.1) - 2015-02-03

Various small bug fixes.

## [v0.6.4](https://github.com/purescript/purescript/releases/tag/v0.6.4) - 2015-01-23

- Fix some precedence issues in the code generator.
- Tighten the bounds on `utf8-string`.
- Fixed a bug in the typechecker.

## [v0.6.3](https://github.com/purescript/purescript/releases/tag/v0.6.3) - 2015-01-08

**Breaking Changes**

**Bug Fixes**
- Case statement at end of `Eff` block not being executed. (#759, @paf31)
- A bug related to dead code elimination was fixed. (@garyb)
- Wildcards can now appear in row endings. (@RossMeikleham)

**Enhancements**
- There is a new "core functional representation", which will enable certain optimizations, and new features such as rewrite rules. (#710, @garyb)
- Record pattern matches now allow field names to be separated from binders using `:` instead of `=`, to match record construction (#760, @leighman)
- Some improvements needed for the Pursuit tool (@hdgarrood)
- The lexer was separated from the parser, and now supports explicit comments in the AST. Documentation generated by `psc-docs` now contains any inline comments which precede the corresponding declaration, and generated code preserves the same comments. (@paf31)
- PureScript now builds on GHC 7.6.\* again. (@dylex)
- Proper names can now contain underscores. (@dylex)
- Several auto-completion improvements and fixes in PSCI. (@vkorablin)

**Libraries**
- The Prelude now contains a `pureST` function to run `ST` computations in a pure context. (@KMahoney)

**Tools**
- The Pursuit tool now runs on the community server, and integrates with Bower. Libraries can be added by submitting a pull request. (@hdgarrood)

## [v0.6.2](https://github.com/purescript/purescript/releases/tag/v0.6.2) - 2014-11-28

**Breaking Changes**
- Command line options with multiplicity 1 now require an equals symbol, e.g.

  ```
  psc --main=Main --browser-namespace=PS
  ```

  The Grunt and Gulp plugins already support this format.

**Enhancements**
- Use `optparse-applicative` instead of `cmdtheline` (@anthoq88)

**Libraries**
- Move `STArray` out of Prelude. (@paf31)

## [v0.6.1.2](https://github.com/purescript/purescript/releases/tag/v0.6.1.2) - 2014-11-24



## [v0.6.1.1](https://github.com/purescript/purescript/releases/tag/v0.6.1.1) - 2014-11-19

**Breaking Changes**
- The pipe symbol is now a reserved operator.
- The operators in the `Bits` type class have been renamed.

**Enhancements**
- Fix build on GHC 7.6.\* (@dylex)
- Relax indentation requirements (@paf31)

## [v0.6.1](https://github.com/purescript/purescript/releases/tag/v0.6.1) - 2014-11-18

**Breaking Changes**
- The body of a guarded expression must now be indented _past the guard_. For example, this is valid:

``` haskell
positive n | n > 0 = true
positive _ = false
```

but this is not:

``` haskell
positive n | n > 0
  = true
positive _ = false
```

**New Features**
- Type wildcards are now supported (#287, @paf31)

**Enhancements**
- Allow unquoted keywords as key names in record literals (#606, @michaelficarra)
- Import instances when referencing qualified values (#667, @garyb)
- Multiple guard clauses are now supported (#294, @paf31)
- Type check let declarations immediately in `psci` (#615, @garyb)

## [v0.6.0.2](https://github.com/purescript/purescript/releases/tag/v0.6.0.2) - 2014-11-09

- Prevent `psci` and `psc-make` from rebuilding everything on every build #692

## [v0.6.0](https://github.com/purescript/purescript/releases/tag/v0.6.0) - 2014-11-06

For more information on PureScript, see the [purescript.org website](http://purescript.org).

**Breaking Changes**
- The `Alternative` type class hierarchy was refactored. See [here](https://github.com/purescript/purescript-control/issues/6).
- `--runtime-type-checks` has been removed. The recommended approach is to use `purescript-foreign`. (@garyb)
- The `Unit` type is now used in the Prelude and core libraries to represent values containing no data. (@garyb)
- The Prelude is no longer distributed as a separate file, but is embedded in the compiler executables. (@paf31)
- `docgen` is now called `psc-docs`.

**New Features**
- Newtypes are now supported using the `newtype` keyword. The runtime representation of a newtype is identical to that of the contained type. (@garyb)
- Multiline string literals are now supported via triple-quote syntax, making FFI declarations much neater. (@phadej)
- Kind signatures on types and type constructor arguments are now supported. (@paf31)

**Enhancements**
- The `runFnN` and `mkFnN` families of functions are now inlined by the optimizer, making interop with JavaScript functions of multiple arguments much simpler. (@paf31)
- Tail call optimization has been improved for functions using case expressions. (@paf31)
- Saturated calls to data constructors are now optimized. (@garyb)
- A new `Renamer` module now renames identifiers which shadow other names in scope, which greatly simplies code generation. (@garyb)
- `psci` now provides the following new options:
  - `:b` to browse a module (@ardumont)
  - `:s` to show current imports or  modules (@ardumont)
  - `:k` to find the kind of a type constructor (@5outh)
- The approach to checking whether a name is initialized in the generated JavaScript was simplified (@paf31)
- The dependency on the `PureScript_paths` module has been removed, which makes distribution via binaries simpler. (@paf31)
- Nested `if` blocks now get optimized. (@garyb)
- Generated code for type class dictionaries was simplified. (@garyb, @dylex)
- The code generator now inserts the version of `psc` into the file as a comment. (@co-dh)
- `()` is now valid syntax, referring to the empty row. (@paf31)
- The type checker will now display multiple errors for type errors in the same binding group. (@paf31)
- Imports can now specify hidden names using `import ... hiding ( ... )` (@andreypopp)

**Bug Fixes**
- Binding group errors in type class members are now caught at compile time. (@dylex)
- Some errors related to type checking rows with duplicate labels were fixed. (@paf31)
- Some issues with the calculation of binding groups were fixed. (@paf31)
- Error messages for invalid case declarations are now generated. (@natefaubion)
- Some issues related to module exports were fixed. (@garyb)
- `psci` now checks imports for validity. (@Bogdanp)

**Libraries**
- The `Alternative` type class hierarchy was refactored (@joneshf, @garyb)
- The `exceptions` library no longer supports throwing exceptions of any type.
- The following libraries have been moved to the core PureScript organisation: (@garyb)
  - `purescript-transformers`
  - `purescript-free`
  - `purescript-const`
  - `purescript-identity`
  - `purescript-lazy`
  - `purescript-distributive`
  - `purescript-bifunctors`
  - `purescript-contravariant`
  - `purescript-profunctors`
  - `purescript-maps`

**Documentation**
- The [PureScript book](https://leanpub.com/purescript/read) is now available.
- The [PureScript wiki](https://github.com/purescript/purescript/wiki) is now the main resource for compiler and library documentation.

## [v0.5.7.1](https://github.com/purescript/purescript/releases/tag/v0.5.7.1) - 2014-10-30



## [v0.5.7](https://github.com/purescript/purescript/releases/tag/v0.5.7) - 2014-10-29



## [0.5.6.1](https://github.com/purescript/purescript/releases/tag/0.5.6.1) - 2014-10-06



## [0.5.6](https://github.com/purescript/purescript/releases/tag/0.5.6) - 2014-10-06



## [v0.5.6.3](https://github.com/purescript/purescript/releases/tag/v0.5.6.3) - 2014-10-06



## [0.5.6.2](https://github.com/purescript/purescript/releases/tag/0.5.6.2) - 2014-09-22



## [v0.5.5](https://github.com/purescript/purescript/releases/tag/v0.5.5) - 2014-09-02



## [v0.5.4](https://github.com/purescript/purescript/releases/tag/v0.5.4) - 2014-08-04

This incremental release is provided to provide bug fixes and features required to compile the latest core libraries.

## [v0.5.0](https://github.com/purescript/purescript/releases/tag/v0.5.0) - 2014-04-27

**Breaking Changes**
- Support for blocks has been removed. (paf31)
- Type class instances must now be named (paf31)

  ```
  instance showNumber :: Show Number where
    ...
  ```
- Prelude modules now follow a naming scheme similar to haskell (e.g. `Data.Maybe`, `Control.Monad`) (garyb)
- Many modules that were previously part of the Prelude have been split into individual libraries, [now distributed via Bower](http://bower.io/search/?q=purescript) (garyb)
- Multiple modules with the same name are now disallowed rather than merged (garyb)
- The `Prelude` module is now imported automatically. Conflicts can be avoided by using qualified imports or an explicit import list. (garyb, paf31)
- Overlapping instances are no longer allowed. The `Prelude` and core libraries have been updated accordingly. (paf31)
- `Functor`, `Applicative`, `Monad` are now part of a class heirarchy that include `Apply` and `Bind`. `return` is now an alias for `pure`. (joneshf, paf31, garyb)
- `Semigroupoid` is now a superclass of `Category` (garyb)
- `(:)` is now part of Prelude (garyb)
- `(!!)` has been renamed to `Prelude.Unsafe.unsafeIndex` and a safe version has been added to `Data.Array` (garyb)

**New Features**
- Multi parameter typeclasses (paf31)
- Superclasses (puffnfresh, paf31)
- FlexibleInstances and FlexibleContexts (paf31)
- Let bindings are now supported. The `let` keyword can introduce several local (possibly mutually recursive) bindings, along with optional type signatures. (paf31)
- `where` clauses are now supported in value declarations, with the same rules as `let` bindings (garyb)
- Empty data declarations and empty type classes are now supported (paf31)
- A new command line option `--codegen` controls which modules will have Javascript and externs generated (paf31)
- `psc-make` now generates CommonJS-compatible modules, which can be used with `require()` in `node`. `psc` still generates modules for use in the browser. (paf31, garyb)

**Enhancements**
- Pretty printing for row types was improved (garyb)
- Module names can now contain `.` (garyb)
- New optimizer rules have been added for code in the ST monad, to reproduce the functionality of the blocks feature, which has been removed (paf31)
- Pattern binders are now usable in lambda expression arguments (paf31)
- PSCI now has a `:t` command for checking the type of a value (paf31)
- Array pretty printing via `show` has been improved (joneshf)
- PSCI completions are sorted (joneshf)
- PSCI now has help commands (joneshf)
- PSCI history is in XDG config (joneshf)
- PSCI allows loading of modules from ~ paths (joneshf)
- PSCI can accept a list of modules to load on start from the command line (paf31)
- PSCI can now be configured using a `.psci` file in the current directory. If such a file exists, it should contain a list of commands to run on startup. (paf31)
- Type class instances are now named, to enable easier interop with Javascript (paf31)
- Class names no longer need to be qualified in instance declarations (garyb)
- Module exports can now be specified explicitly (garyb)
- Let bindings can now define functions with binders (paf31)
- Case statements and functions which do not pattern match on their arguments now generate smaller code (paf31)
- Imported type class instances are now exported (paf31)
- Some error messages were improved (paf31)
- Qualfied module imports are now supported as `import qualified M as X` (garyb)
- The escape check was removed, since it was too restrictive (paf31)
- The binary operator reordering step was greatly simplified (paf31)
**The Object type constructor can now be referenced explicitly as `Prim.Object` (with kind `# * -> *`) (paf31)**
- Optimizations are now enabled by default and can be disabled with the `--no-tco` and `--no-magic-do` flags (garyb)
- Unary minus and signed numeric literals are now supported again (paf31, garyb)
- Type errors have been simplified, the full trace can be enabled with `--verbose-errors` or `-v` (paf31)
- Error messages now display source positions (paf31, garyb)
- The type classes implementation and code generation was greatly simplified (paf31)
- Object properties and row labels can now be accessed with arbitrary string names by using string literals (paf31)
- `(++)` is now an alias for the Semigroup operator `(<>)` (paf31)
- Error messages for classes with undefined or missing members have been improved (garyb)
- The SYB dependency was removed, and traversals rewritten by hand, for a large performance increase (paf31)

**Bug Fixes**
- The subsumes relation has been fixed for object types (paf31)
- `sort` no longer mutates arrays (joneshf)
- PSCI now evaluates expressions (joneshf)
- Overlapping variables in typeclass instances are rejected (paf31)
- A bug in the optimizer related to inlining was fixed (paf31)
- A type checker bug related to array literals was fixed (paf31)
- Externs files (`--externs`) are now working again (paf31)
- Precedence of backticked infix functions have been corrected (paf31)
- A bug which allowed some incorrect type class instances to pass the type checker was fixed (paf31)
- Type synonyms are no longer restricted to kind `*` (paf31)
- Negative number literals have been restored (garyb)
- If a type defined in a module appears in an exported declaration it must also be exported from the module (garyb)
- Error messages for unresolvable types or values include the declaration name again (garyb)
- Characters in string literals are now properly escaped (garyb)
- A module containing a single orphan type declaration and no other declarations now fails to compile (garyb)
- An error involving ordering of type class instances was fixed (garyb, paf31)
- Externs files no longer include fixity declarations for members that were removed as dead code (garyb)
- A bug which prevented `sequence $ [Just 1]` from typechecking was fixed (paf31)

**Libraries**
- Purescript libraries are now [distributed via Bower](http://bower.io/search/?q=purescript). There are currently around 40 libraries available.

**Plugins**
- The `grunt-purescript` plugin has been updated to provide support for new command line options.
- There is a new `gulp-purescript` plugin available for compiling with Gulp.

**Documentation**
- There is a new `hierarchy` executable which will generate `.dot` diagrams based on the type class hierarchy of a module. The Prelude docs have been updated to include such a type class diagram. (joneshf)<|MERGE_RESOLUTION|>--- conflicted
+++ resolved
@@ -38,11 +38,9 @@
 
 * Fix row unification with shared unknown in tails (#4048, @rhendric)
 
-<<<<<<< HEAD
 * Fix kinded declaration reordering in desugaring (#4047, @rhendric)
-=======
+
 * Fix wildly off kind unification positions (#4050, @natefaubion)
->>>>>>> bbb48351
 
 Other improvements:
 
