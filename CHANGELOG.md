--- conflicted
+++ resolved
@@ -52,9 +52,8 @@
 
 Internal:
 
-<<<<<<< HEAD
 * Fix for Haddock (#4072, @ncaq)
-=======
+
 * Drop libtinfo dependency (#3696, @hdgarrood)
 
   Changes the build configuration so that by default, compiler binaries will
@@ -72,7 +71,6 @@
 * Avoid compiling tests with diagnostics twice in test suite (#4079, @hdgarrood)
 
 * Do less work in test initialization (#4080, @rhendric)
->>>>>>> 2daf4619
 
 ## v0.14.1
 
