--- conflicted
+++ resolved
@@ -22,12 +22,8 @@
 Bugfixes:
 
 * Make close punctuation printable in errors (#3982, @rhendric)
-
-<<<<<<< HEAD
 * Desugar type operators in top-level kind signatures (#4027, @natefaubion)
-=======
 * Use type annotation hint only when needed (#4025, @rhendric)
->>>>>>> 4f251714
 
 Other improvements:
 
