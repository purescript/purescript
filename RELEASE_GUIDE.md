--- conflicted
+++ resolved
@@ -96,11 +96,7 @@
   completes. (If the CI build fails, binaries can also be built locally and
   manually uploaded to the release on GitHub)
 
-<<<<<<< HEAD
-- If making a normal release, publish to Hackage:
-=======
-- Publish to Hackage: run `stack upload .` from the repo root directory.
->>>>>>> 211e67d4
+- If making a normal release, publish to Hackage by running `stack upload .` from the repo root directory.
 
   It's a good idea to check that the package (`purescript`)
   can be installed from Hackage at this point.
